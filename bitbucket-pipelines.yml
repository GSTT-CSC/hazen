image: python:3.6
clone:
  depth: full

stepdefinitions:
  - testing: &testing
      name: Python testing
      caches:
        - pip
      script:
        - pip install --upgrade pip
        - pip install -r requirements.txt
<<<<<<< HEAD
        - pytest --cov=hazenlib --cov=app --cov=tests --cov-report xml:./coverage-reports/coverage-1.xml --junitxml=./test-reports/junit.xml tests/
=======
        - pytest --cov=hazenlib --cov-report xml:./coverage-reports/coverage-1.xml --junitxml=./test-reports/junit.xml tests/
        - cat ./coverage-reports/coverage-1.xml
>>>>>>> 60ca5d56
        - mkdir ./xunit-reports/
        - cp ./test-reports/junit.xml ./xunit-reports/xunit-result-1.xml
      services:
        - postgres

  - reporting: &reporting
      name: Uploading reports
      script:
      - pipe: sonarsource/sonarcloud-scan:1.0.1
        variables:
          SONAR_TOKEN: ${SONAR_TOKEN}
          EXTRA_ARGS: '-Dsonar.branch.name=$BITBUCKET_BRANCH -X'
        #   SONAR_SCANNER_OPTS: '<string>'  # Optional
        #   DEBUG: '<boolean>'  # Optional

      - bash <(curl -f ./coverage-reports/coverage-1.xml  https://codecov.io/bash) -t $CODECOV_TOKEN

  - deploying: &deploying
      name: Deploy to Heroku
      deployment: staging   # set to test, staging or production
      # trigger: manual  # uncomment to have a manual step
      script:
        - git push https://heroku:$HEROKU_API_KEY@git.heroku.com/$HEROKU_APP_NAME.git HEAD

pipelines:
  branches:
    master:
      - step: *testing
      - step: *reporting
      - step: *deploying
  default:
    - step: *testing
    - step: *reporting

definitions:
  services:
    postgres:
      image: postgres
      variables:
        POSTGRES_DB: 'hazen_test'
        POSTGRES_USER: 'test_user'
        POSTGRES_PASSWORD: 'test_user_password'<|MERGE_RESOLUTION|>--- conflicted
+++ resolved
@@ -10,12 +10,9 @@
       script:
         - pip install --upgrade pip
         - pip install -r requirements.txt
-<<<<<<< HEAD
         - pytest --cov=hazenlib --cov=app --cov=tests --cov-report xml:./coverage-reports/coverage-1.xml --junitxml=./test-reports/junit.xml tests/
-=======
-        - pytest --cov=hazenlib --cov-report xml:./coverage-reports/coverage-1.xml --junitxml=./test-reports/junit.xml tests/
         - cat ./coverage-reports/coverage-1.xml
->>>>>>> 60ca5d56
+        - cat ./test-reports/junit.xml
         - mkdir ./xunit-reports/
         - cp ./test-reports/junit.xml ./xunit-reports/xunit-result-1.xml
       services:
