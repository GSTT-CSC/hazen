--- conflicted
+++ resolved
@@ -28,13 +28,9 @@
         self.dcm_5 = self.acr_geometric_accuracy_task.ACR_obj.dcms[4]
 
     def test_geometric_accuracy_slice_1(self):
-<<<<<<< HEAD
+
         slice1_vals = self.acr_geometric_accuracy_task.get_geometric_accuracy(0)
-=======
-        slice1_vals = self.acr_geometric_accuracy_task.get_geometric_accuracy_slice1(
-            self.dcm_1
-        )
->>>>>>> c8f540cd
+
         slice1_vals = np.round(slice1_vals, 2)
 
         print("\ntest_geo_accuracy.py::TestGeoAccuracy::test_geo_accuracy_slice1")
@@ -44,13 +40,8 @@
         assert (slice1_vals == self.L1).all() == True
 
     def test_geometric_accuracy_slice_5(self):
-<<<<<<< HEAD
         slice5_vals = np.array(self.acr_geometric_accuracy_task.get_geometric_accuracy(4))
-=======
-        slice5_vals = np.array(
-            self.acr_geometric_accuracy_task.get_geometric_accuracy_slice5(self.dcm_5)
-        )
->>>>>>> c8f540cd
+
         slice5_vals = np.round(slice5_vals, 2)
 
         print("\ntest_geo_accuracy.py::TestGeoAccuracy::test_geo_accuracy_slice5")
