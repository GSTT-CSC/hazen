--- conflicted
+++ resolved
@@ -35,11 +35,7 @@
         assert round(snr, 2) == self.snr
 
     def test_snr_by_subtraction(self):
-<<<<<<< HEAD
         snr, _ = self.acr_snr_task.snr_by_subtraction(self.dcm[0], self.dcm[1])
-        assert round(snr, 2) == self.sub_snr
-=======
-        snr, _ = self.acr_snr_task.snr_by_subtraction(self.dcm, self.dcm2)
         rounded_snr = round(snr, 2)
 
         print("\ntest_snr_by_subtraction.py::TestSnrBySubtraction::test_snr_by_subtraction")
@@ -47,7 +43,6 @@
         print("fixed_value:", self.sub_snr)
 
         assert rounded_snr == self.sub_snr
->>>>>>> b33a80d1
 
 
 class TestACRSNRGE(unittest.TestCase):
