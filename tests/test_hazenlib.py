# Python imports
import logging
import sys
import tomllib
import unittest
from pathlib import Path

import hazenlib
import numpy as np
import pydicom
from hazenlib.tasks.relaxometry import Relaxometry
from hazenlib.tasks.snr import SNR
<<<<<<< HEAD
from hazenlib.types import Measurement, Result
from hazenlib.utils import get_dicom_files, is_dicom_file

from tests import TEST_DATA_DIR, TEST_REPORT_DIR
=======
from hazenlib.utils import get_dicom_files

# Local imports
from tests import TEST_DATA_DIR
>>>>>>> 7f96f8f7


logger = logging.getLogger(__name__)


class TestCliParser(unittest.TestCase):
    maxDiff = None

    def setUp(self):
        self.file = str(TEST_DATA_DIR / "resolution" / "philips" / "IM-0004-0002.dcm")
        self.dcm = pydicom.dcmread(self.file)

    def test_version(self):
        pyproject_path = Path(__file__).parent.parent / "pyproject.toml"
        with pyproject_path.open("rb") as fp:
            pyproject_data = tomllib.load(fp)

        expected_version = pyproject_data["project"]["version"]
        self.assertEqual(
            hazenlib.__version__,
            expected_version,
            (
                f"Package version {hazenlib.__version__} does not match"
                f" pyproject.toml version {expected_version}"
            ),
        )

    def test1_logger(self):
        path = str(TEST_DATA_DIR / "resolution" / "RESOLUTION")
        sys.argv = ["hazen", "spatial_resolution", path, "--log", "warning"]

        hazenlib.main()

        logging = hazenlib.logging

        self.assertEqual(logging.root.level, logging.WARNING)

    def test2_logger(self):
        path = str(TEST_DATA_DIR / "resolution" / "RESOLUTION")
        sys.argv = ["hazen", "spatial_resolution", path]

        hazenlib.main()

        logging = hazenlib.logging

        self.assertEqual(logging.root.level, logging.INFO)

    def test_snr_measured_slice_width(self):
        path = str(TEST_DATA_DIR / "snr" / "GE")
        files = get_dicom_files(path)
        snr_task = SNR(input_data=files, report=False, measured_slice_width=5)
        result = snr_task.run()

        measurements = [
            Measurement(
                name="SNR",
                subtype="subtraction",
                value=183.97,
                type="measured",
            ),
            Measurement(
                name="SNR",
                subtype="subtraction",
                value=1518.61,
                type="normalised",
            ),
            Measurement(
                name="SNR",
                subtype="smoothing",
                value=184.41,
                type="measured",
                description="SNR_SAG_MEAS1_23_1",
            ),
            Measurement(
                name="SNR",
                subtype="smoothing",
                value=1522.17,
                type="normalised",
                description="SNR_SAG_MEAS1_23_1",
            ),
            Measurement(
                name="SNR",
                subtype="smoothing",
                value=189.38,
                type="measured",
                description="SNR_SAG_MEAS2_24_1",
            ),
            Measurement(
                name="SNR",
                subtype="smoothing",
                value=1563.2,
                type="normalised",
                description="SNR_SAG_MEAS2_24_1",
            ),
        ]

        dict1 = Result(
            task="SNR",
            files=["SNR_SAG_MEAS1_23_1", "SNR_SAG_MEAS2_24_1"],
        )

        for m in measurements:
            dict1.add_measurement(m)

        self.assertEqual(vars(result).keys(), vars(dict1).keys())
        for k, v in vars(result).items():
            if k != "measurement":
                self.assertEqual(v, vars(dict1)[k])

        for m_d in dict1.measurements:
            m_r = result.get_measurement(
                name=m_d.name,
                measurement_type=m_d.type,
                subtype=m_d.subtype,
                description=m_d.description,
                unit=m_d.unit,
            )[0]
            self.assertAlmostEqual(m_r.value, m_d.value)


    def test_relaxometry(self):
        path = str(TEST_DATA_DIR / "relaxometry" / "T1" / "site3_ge" / "plate4")
        files = get_dicom_files(path)
        relaxometry_task = Relaxometry(input_data=files, report=False)
        result = relaxometry_task.run(calc="T1", plate_number=4, verbose=False)

        dict1 = Result(
            task="Relaxometry",
            files="Spin_Echo_34_2_4_t1",
        )

        measurement = Measurement(
            name="Relaxometry",
            type="measured",
            subtype="rms_frac_time_difference",
            value=0.135,
        )
        dict1.add_measurement(measurement)
        self.assertEqual(vars(dict1).keys(), vars(result).keys())
        self.assertAlmostEqual(
            measurement.value,
            result.get_measurement(name="Relaxometry")[0].value,
            4,
        )<|MERGE_RESOLUTION|>--- conflicted
+++ resolved
@@ -10,17 +10,12 @@
 import pydicom
 from hazenlib.tasks.relaxometry import Relaxometry
 from hazenlib.tasks.snr import SNR
-<<<<<<< HEAD
+
 from hazenlib.types import Measurement, Result
-from hazenlib.utils import get_dicom_files, is_dicom_file
-
-from tests import TEST_DATA_DIR, TEST_REPORT_DIR
-=======
 from hazenlib.utils import get_dicom_files
 
 # Local imports
 from tests import TEST_DATA_DIR
->>>>>>> 7f96f8f7
 
 
 logger = logging.getLogger(__name__)
