# Python imports
import logging
import sys
import unittest
<<<<<<< HEAD

import hazenlib
import numpy as np
import pydicom
from hazenlib.tasks.relaxometry import Relaxometry
from hazenlib.tasks.snr import SNR
from hazenlib.types import Measurement, Result
from hazenlib.utils import get_dicom_files, is_dicom_file

from tests import TEST_DATA_DIR, TEST_REPORT_DIR
=======
from pathlib import Path

# Module imports
import hazenlib
import pydicom
from hazenlib.tasks.relaxometry import Relaxometry
from hazenlib.tasks.snr import SNR
from hazenlib.utils import get_dicom_files, is_dicom_file

# Local imports
from tests import TEST_DATA_DIR, TEST_REPORT_DIR

logger = logging.getLogger(__name__)
>>>>>>> 2a98f0a0


class TestCliParser(unittest.TestCase):
    maxDiff = None

    def setUp(self):
        self.file = str(TEST_DATA_DIR / "resolution" / "philips" / "IM-0004-0002.dcm")
        self.dcm = pydicom.dcmread(self.file)

    def test_version(self):
        pyproject_path = Path(__file__).parent.parent / "pyproject.toml"

        # In order to preserve backwards comparability with Python 3.9 and 3.10
        # we try and load tomllib (preferred) and fall back to loading toml
        # which is currently a development dependency.
        # Once Python 3.10 support is dropped (October 2026) then toml can be
        # dropped as a development dependency and this code can be streamlined.
        try:
            import tomllib
        except ModuleNotFoundError:
            logger.exception("tomllib not found - using toml 3rd party package")
            import toml
            toml_loader = toml.load
            mode = "r"
        else:
            toml_loader = tomllib.load
            mode = "rb"

            logger.warning(
                "tomllib is avaiable in the standard library,"
                " consider removing toml as a development dependency"
                " if Python 3.10 is no longer supported.",
            )

        with pyproject_path.open(mode) as fp:
            pyproject_data = toml_loader(fp)

        expected_version = pyproject_data["project"]["version"]
        self.assertEqual(
            hazenlib.__version__,
            expected_version,
            (
                f"Package version {hazenlib.__version__} does not match"
                f" pyproject.toml version {expected_version}"
            ),
        )

    def test1_logger(self):
        path = str(TEST_DATA_DIR / "resolution" / "RESOLUTION")
        sys.argv = ["hazen", "spatial_resolution", path, "--log", "warning"]

        hazenlib.main()

        logging = hazenlib.logging

        self.assertEqual(logging.root.level, logging.WARNING)

    def test2_logger(self):
        path = str(TEST_DATA_DIR / "resolution" / "RESOLUTION")
        sys.argv = ["hazen", "spatial_resolution", path]

        hazenlib.main()

        logging = hazenlib.logging

        self.assertEqual(logging.root.level, logging.INFO)

    def test_snr_measured_slice_width(self):
        path = str(TEST_DATA_DIR / "snr" / "GE")
        files = get_dicom_files(path)
        snr_task = SNR(input_data=files, report=False, measured_slice_width=5)
        result = snr_task.run()

        measurements = [
            Measurement(
                name="SNR",
                subtype="subtraction",
                value=183.97,
                type="measured",
            ),
            Measurement(
                name="SNR",
                subtype="subtraction",
                value=1518.61,
                type="normalised",
            ),
            Measurement(
                name="SNR",
                subtype="smoothing",
                value=184.41,
                type="measured",
                description="SNR_SAG_MEAS1_23_1",
            ),
            Measurement(
                name="SNR",
                subtype="smoothing",
                value=1522.17,
                type="normalised",
                description="SNR_SAG_MEAS1_23_1",
            ),
            Measurement(
                name="SNR",
                subtype="smoothing",
                value=189.38,
                type="measured",
                description="SNR_SAG_MEAS2_24_1",
            ),
            Measurement(
                name="SNR",
                subtype="smoothing",
                value=1563.2,
                type="normalised",
                description="SNR_SAG_MEAS2_24_1",
            ),
        ]

        dict1 = Result(
            task="SNR",
            files=["SNR_SAG_MEAS1_23_1", "SNR_SAG_MEAS2_24_1"],
        )

        for m in measurements:
            dict1.add_measurement(m)

        self.assertEqual(vars(result).keys(), vars(dict1).keys())
        for k, v in vars(result).items():
            if k != "measurement":
                self.assertEqual(v, vars(dict1)[k])

        for m_d in dict1.measurements:
            m_r = result.get_measurement(
                name=m_d.name,
                measurement_type=m_d.type,
                subtype=m_d.subtype,
                description=m_d.description,
                unit=m_d.unit,
            )[0]
            self.assertAlmostEqual(m_r.value, m_d.value)


    def test_relaxometry(self):
        path = str(TEST_DATA_DIR / "relaxometry" / "T1" / "site3_ge" / "plate4")
        files = get_dicom_files(path)
        relaxometry_task = Relaxometry(input_data=files, report=False)
        result = relaxometry_task.run(calc="T1", plate_number=4, verbose=False)

        dict1 = Result(
            task="Relaxometry",
            files="Spin_Echo_34_2_4_t1",
        )

        measurement = Measurement(
            name="Relaxometry",
            type="measured",
            subtype="rms_frac_time_difference",
            value=0.135,
        )
        dict1.add_measurement(measurement)
        self.assertEqual(vars(dict1).keys(), vars(result).keys())
        self.assertAlmostEqual(
            measurement.value,
            result.get_measurement(name="Relaxometry")[0].value,
            4,
        )<|MERGE_RESOLUTION|>--- conflicted
+++ resolved
@@ -2,7 +2,7 @@
 import logging
 import sys
 import unittest
-<<<<<<< HEAD
+from pathlib import Path
 
 import hazenlib
 import numpy as np
@@ -13,21 +13,9 @@
 from hazenlib.utils import get_dicom_files, is_dicom_file
 
 from tests import TEST_DATA_DIR, TEST_REPORT_DIR
-=======
-from pathlib import Path
 
-# Module imports
-import hazenlib
-import pydicom
-from hazenlib.tasks.relaxometry import Relaxometry
-from hazenlib.tasks.snr import SNR
-from hazenlib.utils import get_dicom_files, is_dicom_file
-
-# Local imports
-from tests import TEST_DATA_DIR, TEST_REPORT_DIR
 
 logger = logging.getLogger(__name__)
->>>>>>> 2a98f0a0
 
 
 class TestCliParser(unittest.TestCase):
