--- conflicted
+++ resolved
@@ -725,10 +725,6 @@
             input_data=[
                 os.path.join(self.SLICE_WIDTH_DATA, "512_matrix", "512_matrix")
             ],
-<<<<<<< HEAD
-            report=True,
-=======
->>>>>>> c9983fda
             report_dir=pathlib.PurePath.joinpath(TEST_REPORT_DIR),
         )
         # self.file = str(TEST_DATA_DIR / 'slicewidth' / 'SLICEWIDTH' / '512_matrix')
