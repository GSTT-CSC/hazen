import cv2
import scipy
import skimage
import numpy as np


class ACRObject:
    def __init__(self, dcm_list):
        # Initialise an ACR object from a stack of images of the ACR phantom
        self.dcm_list = dcm_list
        # Load files as DICOM and their pixel arrays into 'images'
        self.images, self.dcms = self.sort_images()
        # Store the pixel spacing value from the first image (expected to be the same for all)
        self.pixel_spacing = self.dcms[0].PixelSpacing
        # Check whether images of the phantom are the correct orientation
        self.orientation_checks()
        # Determine whether image rotation is necessary
        self.rot_angle = self.determine_rotation()
        # Store the DCM object of slice 7 as it is used often
        self.slice7_dcm = self.dcms[6]
        # Find the centre coordinates of the phantom (circle)
        self.centre, self.radius = self.find_phantom_center()
        # Store a mask image of slice 7 for reusability
        self.mask_image = self.get_mask_image(self.images[6])

    def sort_images(self):
        """
        Sort a stack of images based on slice position.

        Returns
        -------
        img_stack : np.array
            A sorted stack of images, where each image is represented as a 2D numpy array.
        dcm_stack : pyd
            A sorted stack of dicoms
        """

        # x = np.array([dcm.ImagePositionPatient[0] for dcm in self.dcm_list])
        # print(x)
        # y = np.array([dcm.ImagePositionPatient[1] for dcm in self.dcm_list])
        # print(y)
        z = np.array([dcm.ImagePositionPatient[2] for dcm in self.dcm_list])
        # print(z)
        dicom_stack = [self.dcm_list[i] for i in np.argsort(z)]
        img_stack = [dicom.pixel_array for dicom in dicom_stack]

        return img_stack, dicom_stack

    def orientation_checks(self):
        """
        Perform orientation checks on a set of images to determine if slice order inversion or an
        LR orientation swap is required.

        Description
        -----------
        This function analyzes the given set of images and their associated DICOM objects to determine if any
        adjustments are needed to restore the correct slice order and view orientation.
        """
        test_images = (self.images[0], self.images[-1])
        dx = self.pixel_spacing[0]

        normalised_images = [
            cv2.normalize(
                src=image,
                dst=None,
                alpha=0,
                beta=255,
                norm_type=cv2.NORM_MINMAX,
                dtype=cv2.CV_8U,
            )
<<<<<<< HEAD
            for image in self.images
=======
            for image in test_images
>>>>>>> c9983fda
        ]

        # search for circle in first slice of ACR phantom dataset with radius of ~11mm
        detected_circles = [
            cv2.HoughCircles(
                norm_image,
                cv2.HOUGH_GRADIENT,
                1,
                param1=50,
                param2=30,
                minDist=int(180 / dx),
                minRadius=int(5 / dx),
                maxRadius=int(16 / dx),
            )
            for norm_image in normalised_images
        ]

        if detected_circles[0] is not None:
            true_circle = detected_circles[0].flatten()
        else:
            true_circle = detected_circles[1].flatten()

        if detected_circles[0] is None and detected_circles[1] is not None:
            print("Performing slice order inversion to restore correct slice order.")
            self.images.reverse()
            self.dcms.reverse()
        else:
            print("Slice order inversion not required.")

        if true_circle[0] > self.images[0].shape[0] // 2:
            print("Performing LR orientation swap to restore correct view.")
            flipped_images = [np.fliplr(image) for image in self.images]
            for index, dcm in enumerate(self.dcms):
                dcm.PixelData = flipped_images[index].tobytes()
        else:
            print("LR orientation swap not required.")

    def determine_rotation(self):
        """
        Determine the rotation angle of the phantom using edge detection and the Hough transform.

        Returns
        ------
        rot_angle : float
            The rotation angle in degrees.
        """

        thresh = cv2.threshold(self.images[0], 127, 255, cv2.THRESH_BINARY)[1]

        kernel = cv2.getStructuringElement(cv2.MORPH_RECT, (5, 5))
        dilate = cv2.morphologyEx(thresh, cv2.MORPH_DILATE, kernel)
        diff = cv2.absdiff(dilate, thresh)

        h, theta, d = skimage.transform.hough_line(diff)
        _, angles, _ = skimage.transform.hough_line_peaks(h, theta, d)

        angle = np.rad2deg(scipy.stats.mode(angles)[0][0])
        rot_angle = angle + 90 if angle < 0 else angle - 90

        return rot_angle

    def rotate_images(self):
        """
        Rotate the images by a specified angle. The value range and dimensions of the image are preserved.

        Returns
        -------
        np.array:
            The rotated images.
        """

        return skimage.transform.rotate(
            self.images, self.rot_angle, resize=False, preserve_range=True
        )

    def find_phantom_center(self):
        """
        Find the center of the ACR phantom by filtering the uniformity slice and using the Hough circle detector.


        Returns
        -------
        centre  : tuple
            Tuple of ints representing the (x, y) center of the image.
        """
        img = self.images[6]
        dx, dy = self.pixel_spacing
        print(dy)

        print(f"minRadius {180 / (2 * dy)}")
        # print(f"maxRadius {200 / (2 * dx)}")
        img_blur = cv2.GaussianBlur(img, (1, 1), 0)
        img_grad = cv2.Sobel(img_blur, 0, dx=1, dy=1)

        detected_circles = cv2.HoughCircles(
            img_grad,
            cv2.HOUGH_GRADIENT,
            1,
            param1=50,
            param2=30,
            minDist=int(180 / dy),
<<<<<<< HEAD
            minRadius=80,  # int(180 / (2 * dy)),
            maxRadius=200,  # int(200 / (2 * dx)),
        ).flatten()
=======
            minRadius=int(180 / (2 * dy)),
            maxRadius=int(200 / (2 * dx)),
        ).flatten()

>>>>>>> c9983fda
        centre = [int(i) for i in detected_circles[:2]]
        radius = int(detected_circles[2])
        print(f"actual radius {radius}")
        print(detected_circles)
        return centre, radius

    def get_mask_image(self, image, mag_threshold=0.05, open_threshold=500):
        """Create a masked pixel array
        Mask an image by magnitude threshold before applying morphological opening to remove small unconnected
        features. The convex hull is calculated in order to accommodate for potential air bubbles.

        Args:
            image (_type_): _description_
            mag_threshold (float, optional): magnitude threshold. Defaults to 0.05.
            open_threshold (int, optional): open threshold. Defaults to 500.

        Returns:
            np.array:
                The masked image.
        """
<<<<<<< HEAD

=======
>>>>>>> c9983fda
        test_mask = self.circular_mask(
            self.centre, (80 // self.pixel_spacing[0]), image.shape
        )
        test_image = image * test_mask
        test_vals = test_image[np.nonzero(test_image)]
        if np.percentile(test_vals, 80) - np.percentile(test_vals, 10) > 0.9 * np.max(
            image
        ):
            print(
                "Large intensity variations detected in image. Using local thresholding!"
            )
            initial_mask = skimage.filters.threshold_sauvola(
                image, window_size=3, k=0.95
            )
        else:
            initial_mask = image > mag_threshold * np.max(image)

        opened_mask = skimage.morphology.area_opening(
            initial_mask, area_threshold=open_threshold
        )
        final_mask = skimage.morphology.convex_hull_image(opened_mask)

        return final_mask

    @staticmethod
    def circular_mask(centre, radius, dims):
        """
        Sort a stack of images based on slice position.

        Parameters
        ----------
        centre : tuple
            The centre coordinates of the circular mask.
        radius : int
            The radius of the circular mask.
        dims   : tuple
            The dimensions of the circular mask.

        Returns
        -------
        img_stack : np.array
            A sorted stack of images, where each image is represented as a 2D numpy array.
        """
        # Define a circular logical mask
        x = np.linspace(1, dims[0], dims[0])
        y = np.linspace(1, dims[1], dims[1])

        X, Y = np.meshgrid(x, y)
        mask = (X - centre[0]) ** 2 + (Y - centre[1]) ** 2 <= radius**2

        return mask

    def measure_orthogonal_lengths(self, mask):
        """
        Compute the horizontal and vertical lengths of a mask, based on the centroid.

        Parameters:
        ----------
        mask    : ndarray of bool
            Boolean array of the image.

        Returns:
        ----------
        length_dict : dict
            A dictionary containing the following information for both horizontal and vertical line profiles:
            'Horizontal Start'      | 'Vertical Start' : tuple of int
                Horizontal/vertical starting point of the object.
            'Horizontal End'        | 'Vertical End' : tuple of int
                Horizontal/vertical ending point of the object.
            'Horizontal Extent'     | 'Vertical Extent' : ndarray of int
                Indices of the non-zero elements of the horizontal/vertical line profile.
            'Horizontal Distance'   | 'Vertical Distance' : float
                The horizontal/vertical length of the object.
        """
        dims = mask.shape
        dx, dy = self.pixel_spacing

        horizontal_start = (self.centre[1], 0)
        horizontal_end = (self.centre[1], dims[0] - 1)
        horizontal_line_profile = skimage.measure.profile_line(
            mask, horizontal_start, horizontal_end
        )
        horizontal_extent = np.nonzero(horizontal_line_profile)[0]
        horizontal_distance = (horizontal_extent[-1] - horizontal_extent[0]) * dx

        vertical_start = (0, self.centre[0])
        vertical_end = (dims[1] - 1, self.centre[0])
        vertical_line_profile = skimage.measure.profile_line(
            mask, vertical_start, vertical_end
        )
        vertical_extent = np.nonzero(vertical_line_profile)[0]
        vertical_distance = (vertical_extent[-1] - vertical_extent[0]) * dy

        length_dict = {
            "Horizontal Start": horizontal_start,
            "Horizontal End": horizontal_end,
            "Horizontal Extent": horizontal_extent,
            "Horizontal Distance": horizontal_distance,
            "Vertical Start": vertical_start,
            "Vertical End": vertical_end,
            "Vertical Extent": vertical_extent,
            "Vertical Distance": vertical_distance,
        }

        return length_dict

    @staticmethod
    def rotate_point(origin, point, angle):
        """
        Compute the horizontal and vertical lengths of a mask, based on the centroid.

        Parameters:
        ----------
        origin : tuple
            The coordinates of the point around which the rotation is performed.
        point  : tuple
            The coordinates of the point to rotate.
        angle  : int
            Angle in degrees.

        Returns:
        ----------
        x_prime : float
            A float representing the x coordinate of the desired point after being rotated around an origin.
        y_prime : float
            A float representing the y coordinate of the desired point after being rotated around an origin.
        """
        theta = np.radians(angle)
        c, s = np.cos(theta), np.sin(theta)

        x_prime = origin[0] + c * (point[0] - origin[0]) - s * (point[1] - origin[1])
        y_prime = origin[1] + s * (point[0] - origin[0]) + c * (point[1] - origin[1])
        return x_prime, y_prime

    @staticmethod
    def find_n_highest_peaks(data, n, height=1):
        """
        Find the indices and amplitudes of the N highest peaks within a 1D array.

        Parameters:
        ----------
        data    : np.array
            The array containing the data to perform peak extraction on.
        n       : int
            The coordinates of the point to rotate.
        height  : int or float
            The amplitude threshold for peak identification.

        Returns:
        ----------
        peak_locs       : np.array
            A numpy array containing the indices of the N highest peaks identified.
        peak_heights    : np.array
            A numpy array containing the amplitudes of the N highest peaks identified.
        """
        peaks = scipy.signal.find_peaks(data, height)
        pk_heights = peaks[1]["peak_heights"]
        pk_ind = peaks[0]

        peak_heights = pk_heights[
            (-pk_heights).argsort()[:n]
        ]  # find n highest peak amplitudes
        peak_locs = pk_ind[(-pk_heights).argsort()[:n]]  # find n highest peak locations

        return np.sort(peak_locs), np.sort(peak_heights)<|MERGE_RESOLUTION|>--- conflicted
+++ resolved
@@ -68,11 +68,7 @@
                 norm_type=cv2.NORM_MINMAX,
                 dtype=cv2.CV_8U,
             )
-<<<<<<< HEAD
-            for image in self.images
-=======
             for image in test_images
->>>>>>> c9983fda
         ]
 
         # search for circle in first slice of ACR phantom dataset with radius of ~11mm
@@ -174,16 +170,9 @@
             param1=50,
             param2=30,
             minDist=int(180 / dy),
-<<<<<<< HEAD
             minRadius=80,  # int(180 / (2 * dy)),
             maxRadius=200,  # int(200 / (2 * dx)),
         ).flatten()
-=======
-            minRadius=int(180 / (2 * dy)),
-            maxRadius=int(200 / (2 * dx)),
-        ).flatten()
-
->>>>>>> c9983fda
         centre = [int(i) for i in detected_circles[:2]]
         radius = int(detected_circles[2])
         print(f"actual radius {radius}")
@@ -204,10 +193,6 @@
             np.array:
                 The masked image.
         """
-<<<<<<< HEAD
-
-=======
->>>>>>> c9983fda
         test_mask = self.circular_mask(
             self.centre, (80 // self.pixel_spacing[0]), image.shape
         )
