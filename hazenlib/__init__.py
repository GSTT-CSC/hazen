--- conflicted
+++ resolved
@@ -96,12 +96,9 @@
 import cv2
 from hazenlib.tools import is_dicom_file
 
-<<<<<<< HEAD
-
-__version__ = '0.4.0'
-=======
+
 __version__ = '0.5.1'
->>>>>>> 594723ee
+
 
 
 import hazenlib.exceptions
@@ -363,10 +360,7 @@
         # logging.basicConfig()
         logging.getLogger().setLevel(logging.INFO)
 
-<<<<<<< HEAD
-
-=======
->>>>>>> 594723ee
+
     if not arguments['<task>'] == 'snr' and arguments['--measured_slice_width']:
         raise Exception("the (--measured_slice_width) option can only be used with snr")
     elif arguments['<task>'] == 'snr' and arguments['--measured_slice_width']:
@@ -377,9 +371,3 @@
         return parse_relaxometry_data(task, arguments, dicom_objects, report)
 
     return pp.pprint(task.main(dicom_objects, report_path=report))
-
-
-<<<<<<< HEAD
-=======
-    return pp.pprint(task.main(dicom_objects, report_path=report))
->>>>>>> 594723ee
