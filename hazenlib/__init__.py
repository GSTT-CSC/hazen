"""
MMMMMMMMMMMMMMMMMMMMMMMMMMMMMMMMMMMMMMMMMMMMMMMMMMMMMMMMMMMMMMMMMMMMMMMMMMMMMMMM
MMMMMMMMMMMMMMMMMMMMMMMMMMMMMMMMMMWWWNNNNNNNWWWWMMMMMMMMMMMMMMMMMMMMMMMMMMMMMMMM
MMMMMMMMMMMMMMMMMMMMMMMMMMMWWNNNNXXXXXXXXXXXXXXXKKKXNNWWMMMMMMMMMMMMMMMMMMMMMMMM
MMMMMMMMMMMMMMMMMMMMWWNNXKK0OOO0XNXK0KKXXXXKXNNX0OOOO0KKXXNNWMMMMMMMMMMMMMMMMMMM
MMMMMMMMMMMMMMMMWNXXK0kddxOkxO0KXXKXXXXXXXXXXXNXXXKOxdxkOO00KXWMMMMMMMMMMMMMMMMM
MMMMMMMMMMMMWWNKOxdxxxxxxxO0KNXKXNXKKK0KKKXKKKKKK0kkOkxolodxkk0XWMMMMMMMMMMMMMMM
MMMMMMMMMWNXXKOOkkxxxkOddOXNXKOOO0KKXXXNNWWNXK00OxdkXNX0kdc:coox0WMMMMMMMMMMMMMM
MMMMMMMWNKOOkxxxxxxkOOOOO00kkO0KNNWWNX0OkO0OxxO000KXXNNNWNXOdc:ldkNMMMMMMMMMMMMM
MMMMMMWKOxoc:lddxxxxkO0KKK0OkxkO00Okxlccclooooddooodxxk0KXXNWXkxddxKWMMMMMMMMMMM
MMMMMNklc:;:clooxxxkkkkO00OOOxc,,;;,,,,;;;;::looddxxkdoloxk0KXXNX0xx0WMMMMMMMMMM
MMMMNx:,;coxOXNNWWNNXXXXKOkxdl:,...';:clodkOKXNNNNNNWNXOdoodkkOKNWN0kONMMMMMMMMM
MMMNx:coxO0KKK0OkkkO0KXXKOkxoc;'.',;coxkO0KKKKKKKKKXNWWWX0kdddxkOKNWWKKXWMMMMMMM
MMW0odkOkkkxddxO0XXXXXKK0Odoooc'...,:ccccccccloodxxkOO0KXNNKkxxxxkOKXNXXXNMMMMMM
MNOdxxxdodxk0XNNXKKKXXX0OO00kc......,coxkkOkxxddoooddxxkk0XNNXOxddxkOO0KXXXWMMMM
XxloddoodOXNNXKKKXNWXOkOKX0l'.........;clldkO0KKKKKK0OOkkkO0KNNXOxddxkkO0KXKNWMM
OolllldOKXX0O0XWMWKxoxKNXk;............',;llcldxk0KNWWWWNK0OOOKXNXOxddxkkOKXKXWM
dc:cldk0OkkKNWWWXkox0XXKd'................;oxdlccldxOXNWMMWNX0OOKXNXOxddxxk0XKXM
kc:oxdxddOXWNXKOdx0NNXKl....................lKXKOkdoodxOKXNWMWX0OOKXNKOkxdxOXNXN
Kloxllld0K0KK0doONWNNKl......................:ONWWWNXKOkk0KKXWMNKOOOKNX0kxxk0NXX
W0o:,:xOxdk00xxKWWWWXl........................,o0XNWWMWNXXXKKNWMWKOkkOKNX0Ok0NXX
MWKl:ldlcx0OkOXWMWMXl....,:loxkxdlcc:::::;,'....,lkKXNWNNNXKKXNWMN0kxkOXWX00KNXX
MMMXxc;;cxkxkKWMMMXl..',:okOO0KKKKK00KXXXXK0Okdc,.'lkKKKKXNXKKXNMMXOxxkOXXOO0NXX
MMMMXl,;codx0WMMMXl'',:ldO0KXXNWWNNNNNNXXNNNNNNX0kl,,lk0OO0XXKKXWMWKkxxk0KOOOKXX
MMMMWO:;lookXMWWNd,;loxOXNNNNNKKNWWNXKKXXXNNWWNNNX0d,.'lxkkOKK0KNWMXkxkkOOkOOKKX
MMMMMXoclcxKWWNNk;';:clodk0KNWNXNWNK000kkdoddkKXXXOoc,..,lkkO000XNWKkxkkOkkOO00K
MMMMMXocclOXWWNO:'.',,,'.',:xXWNXOkkko:,''.'':ooloxxol:...cxkOOOKNW0dxxkOkxkO00K
MMMMMXdc:oO0XNXo.,:ccldoc,..,d0KOdodko:;::::;:lxklcdOOkc...:xkkkOXN0dxxkOxxkO0OK
MMMMMWOc;ok0KXKl'::;:oddol;..cOOkdokOd:cccclooooxd:;dKX0l'..:dxdkKX0ddxxkdxkOOON
MMMMMMNx;;oxk00l',;;,..;ddl,.;xOkdodOkdc;,,locxOdldOKWWNO:...:ol:oOkodkxddxOOOKW
MMMMMMMNx;;loxkd;,;;:cldkdc;'lKNN0xOXKOkkk0K000K0OKWNNXX0c.. 'c:';xxlododk0OO0WM
MMMMMMMMNOo:;:colodc:lddl;''cKWWNKkxO0OxxkKXNNNXKXNNNNNXkc.. .,;.'cc::cok0OkONMM
MMMMMMMMMMNOo;,;:xXKOxdoc;,c0WWWNX000KKK0KXXNXXXNWNNXXN0c.....,,..'..;lxxdoONMMM
MMMMMMMMMMMMW0d:;dKXNX0kdll0WMWWNXKXXXXXXXKKKXNNWWWWNXK0o...........;:c::dKWMMMM
MMMMMMMMMMMMMMW0:cOKNWXOllONWWNKK0KXXNNNNNNNXXKKXXXXXKKx:........',,;;:dKWMMMMMM
MMMMMMMMMMMMMMMWx:oO0Kk:,oKNWWXOkO00O0XNWWWWNXK000000Od:'.......'';ld0NMMMMMMMMM
MMMMMMMMMMMMMMMM0;,lxxc',o0XNNKdlOKOxxxOKXNNNNX0Okolxo,....',''cdkKWMMMMMMMMMMMM
MMMMMMMMMMMMMMMXo..:ddc,',lkkxl;,:lldK0xxk0XXXK0Odc',;'''...'',xWMMMMMMMMMMMMMMM
MMMMMMMMMMMMMMMNk:.'dko:'',;;;:;',cloxO0K0OO000Odcc:....'....''oNMMMMMMMMMMMMMMM
MMMMMMMMMMMMMMMMNo..coc;''',;;;:,,,,,,;lxxolodxoc;;c,..;,'.''..oNMMMMMMMMMMMMMMM
MMMMMMMMMMMMMMMMWO;.';:;:;;:od:cc:;;::,',,;,;;;;,,,c;.'::;'.,,..ckXMMMMMMMMMMMMM
MMMMMMMMMMMMMMMMM0:..,:;:clccl;,:,,,,''...':lc::loclc',::,..'..  .,oKWMMMMMMMMMM
MMMMMMMMMMMMMMMMWk'':lc,,,,coooooddl;......:occlllld:.,:,......     'l0WMMMMMMMM
MMMMMMMMMMMMMMMMNd';loc:;'',:cccclc:,.......:;,cc:cl,'cc;.......      .lONMMMMMM
MMMMMMMMMMMMMMMMXl';cccc;;:,'.. ..''''.....,c;:l:cc,,:c:,'.''.....      .;d0NMMM
MMMMMMMMMMMMMMMMKc'',:loc::;,...'c;''...'',:;';lcc;,c:,,,.''.. ....     ....;d0W
MMMMMMMMMMMMMMWXxlc;',ll:;;:;...;l;''',;:c:,..':;,;;;'.'..''. ............    .:
MMMMMMMMMMMMN0o;:do;',;,;ooc:,',,:;',:::cc;.'',:,.,,,'.....................  .  
MMMMMMMMMN0d;...,lc,'.':odl::;;:,';;;clc:;,'..,,''''.'...................... .  
MMMMMMWKd;.  ....;cc'.:odollc;::'.';,;l:,,;,.',.'',,.',,,'......................
MMMMWKd,..........;;..,:ooloccol;',:;,lc,,',';:,;:'...''.........''''''''''..'''
MMMW0d:'..........',..';cclooxxdooll::oc;,...:c',:,.,:;'.''''..''',;;,,,,,,,;ccl
MMMWN0d:;,'............';:clodxxxxlc:;:;:,..;;'''::':c,,,;;,',,,;;,;;,'',;ldk00K
MMMMMWN0koc:,,'''..''''.';;;lldkxo::;;;,''.','..,:,''',,,,',,,:::::;;;;;cdKWWMMM
MMMMMMMMMWXKOxlc;,...','...,:;coc;;;;'''''.....,:,...''''',;::clcclddxk0XWMMMMMM
MMMMMMMMMMMMMWNN0d:,........''';;..,,........';;,'','',;;:codxkOO0KNWWMMMMMMMMMM
MMMMMMMMMMMMMMMMMWX0xl;,...........',...,...':;;;;;::codk0XNWWMMMMMMMMMMMMMMMMMM
MMMMMMMMMMMMMMMMMMMMMWXOdc,'..',,,,,;;,,,'.,;ccldkOOKXNWMMMMMMMMMMMMMMMMMMMMMMMM
MMMMMMMMMMMMMMMMMMMMMMMMWN0xoc:cccccldkxxkOOO0KXNWMMMMMMMMMMMMMMMMMMMMMMMMMMMMMM
MMMMMMMMMMMMMMMMMMMMMMMMMMMMN0xc;;::cxXMMMMMMMMMMMMMMMMMMMMMMMMMMMMMMMMMMMMMMMMM


                                                  
                                                  
`7MMF'  `7MMF'                                    
  MM      MM                                      
  MM      MM   ,6"Yb.  M""MMV .gP"Ya  7MMpMMMb.
  MMmmmmmmMM  8)   MM  '  AMV ,M'   Yb  MM    MM
  MM      MM   ,pm9MM    AMV  8M~~~~~'  MM    MM
  MM      MM  8M   MM   AMV  ,YM.    ,  MM    MM
.JMML.  .JMML.`Moo9^Yo.AMMmmmM `Mbmmd'.JMML  JMML.



Welcome to the Hazen Command Line Interface
Usage:
    hazen <task> <folder> [--measured_slice_width=<mm>] [--report] [--calc_t1 | --calc_t2] [--plate_number=<n>] [--show_template_fit]
    [--show_relax_fits] [--show_rois] [--verbose]
    hazen -h|--help
    hazen -v|--version
Options:
    <task>    snr | slice_position | slice_width | spatial_resolution | uniformity | ghosting | relaxometry | snr_map
    <folder>
    --report
"""
import os
import pprint
import importlib

import pydicom
from docopt import docopt
import numpy as np

__version__ = '0.3.0'

import hazenlib.exceptions

EXCLUDED_FILES = ['.DS_Store']


def rescale_to_byte(array):
    image_histogram, bins = np.histogram(array.flatten(), 255)
    cdf = image_histogram.cumsum()  # cumulative distribution function
    cdf = 255 * cdf / cdf[-1]  # normalize

    # use linear interpolation of cdf to find new pixel values
    image_equalized = np.interp(array.flatten(), bins[:-1], cdf)

    return image_equalized.reshape(array.shape).astype('uint8')


def is_enhanced_dicom(dcm: pydicom.Dataset) -> bool:
    """

    Parameters
    ----------
    dcm

    Returns
    -------
    bool

    Raises
    ------
    Exception
     Unrecognised SOPClassUID

    """

    if dcm.SOPClassUID == '1.2.840.10008.5.1.4.1.1.4.1':
        return True
    elif dcm.SOPClassUID == '1.2.840.10008.5.1.4.1.1.4':
        return False
    else:
        raise Exception('Unrecognised SOPClassUID')


def get_manufacturer(dcm: pydicom.Dataset) -> str:
    supported = ['ge', 'siemens', 'philips', 'toshiba']
    manufacturer = dcm.Manufacturer.lower()
    for item in supported:
        if item in manufacturer:
            return item

    raise Exception(f'{manufacturer} not recognised manufacturer')


def get_average(dcm: pydicom.Dataset) -> float:
    if is_enhanced_dicom(dcm):
        averages = dcm.SharedFunctionalGroupsSequence[0].MRAveragesSequence[0].NumberOfAverages
    else:
        averages = dcm.NumberOfAverages

    return averages


def get_bandwidth(dcm: pydicom.Dataset) -> float:
    """
    Returns PixelBandwidth

    Parameters
    ----------
    dcm: pydicom.Dataset

    Returns
    -------
    bandwidth: float
    """
    bandwidth = dcm.PixelBandwidth
    return bandwidth


def get_num_of_frames(dcm: pydicom.Dataset) -> int:
    """
    Returns number of frames of dicom object

    Parameters
    ----------
    dcm: pydicom.Dataset
        DICOM object

    Returns
    -------

    """
    if len(dcm.pixel_array.shape) > 2:
        return dcm.pixel_array.shape[0]
    elif len(dcm.pixel_array.shape) == 2:
        return 1


def get_slice_thickness(dcm: pydicom.Dataset) -> float:
    if is_enhanced_dicom(dcm):
        try:
            slice_thickness = dcm.PerFrameFunctionalGroupsSequence[0].PixelMeasuresSequence[0].SliceThickness
        except AttributeError:
            slice_thickness = dcm.PerFrameFunctionalGroupsSequence[0].Private_2005_140f[0].SliceThickness
        except Exception:
            raise Exception('Unrecognised metadata Field for Slice Thickness')
    else:
        slice_thickness = dcm.SliceThickness

    return slice_thickness


def get_pixel_size(dcm: pydicom.Dataset) -> (float, float):

    manufacturer = get_manufacturer(dcm)
    try:
        if is_enhanced_dicom(dcm):
            dx, dy = dcm.PerFrameFunctionalGroupsSequence[0].PixelMeasuresSequence[0].PixelSpacing
        else:
            dx, dy = dcm.PixelSpacing
    except:
        print('Warning: Could not find PixelSpacing..')
        if 'ge' in manufacturer:
            fov = get_field_of_view(dcm)
            dx = fov / dcm.Columns
            dy = fov / dcm.Rows
        else:
            raise Exception('Manufacturer not recognised')

    return dx, dy

def get_TR(dcm: pydicom.Dataset) -> (float):
    """
    Returns Repetition Time (TR)

    Parameters
    ----------
    dcm: pydicom.Dataset

    Returns
    -------
    TR: float
    """

    try:
        TR = dcm.RepetitionTime
    except:
        print('Warning: Could not find Repetition Time. Using default value of 1000 ms')
        TR = 1000
    return TR

def get_rows(dcm: pydicom.Dataset) -> (float):
    """
    Returns number of image rows (rows)

    Parameters
    ----------
    dcm: pydicom.Dataset

    Returns
    -------
    rows: float
    """
    try:
        rows = dcm.Rows
    except:
        print('Warning: Could not find Number of matrix rows. Using default value of 256')
        rows=256

    return rows

def get_columns(dcm: pydicom.Dataset) -> (float):
    """
    Returns number of image columns (columns)

    Parameters
    ----------
    dcm: pydicom.Dataset

    Returns
    -------
    columns: float
    """
    try:
        columns = dcm.Columns
    except:
        print('Warning: Could not find matrix size (columns). Using default value of 256.')
        columns = 256
    return columns

def get_field_of_view(dcm: pydicom.Dataset):
    # assumes square pixels
    manufacturer = get_manufacturer(dcm)

    if 'ge' in manufacturer:
        fov = dcm[0x19, 0x101e].value
    elif 'siemens' in manufacturer:
        fov = dcm.Columns * dcm.PixelSpacing[0]
    elif 'philips' in manufacturer:
        if is_enhanced_dicom(dcm):
            fov = dcm.Columns * dcm.PerFrameFunctionalGroupsSequence[0].PixelMeasuresSequence[0].PixelSpacing[0]
        else:
            fov = dcm.Columns * dcm.PixelSpacing[0]
    elif 'toshiba' in manufacturer:
        fov = dcm.Columns * dcm.PixelSpacing[0]
    else:
        raise NotImplementedError('Manufacturer not ge,siemens, toshiba or philips so FOV cannot be calculated.')

    return fov


def main():
    arguments = docopt(__doc__, version=__version__)

    task = importlib.import_module(f"hazenlib.{arguments['<task>']}")
    folder = arguments['<folder>']
    files = [os.path.join(folder, x) for x in os.listdir(folder) if x not in EXCLUDED_FILES]
    dicom_objects = [pydicom.read_file(x, force=True) for x in files]
    pp = pprint.PrettyPrinter(indent=4, depth=1, width=1)
    if arguments['--report']:
        report = True
    else:
        report = False
    if not arguments['<task>'] == 'snr' and arguments['--measured_slice_width']:
        raise Exception("the (--measured_slice_width) option can only be used with snr")
    elif arguments['<task>'] == 'snr' and arguments['--measured_slice_width']:
        measured_slice_width = float(arguments['--measured_slice_width'])
        return pp.pprint(task.main(dicom_objects, measured_slice_width, report_path=report))

<<<<<<< HEAD
    # Relaxometry arguments
    relaxometry_cli_args = {'--calc_t1', '--calc_t2', '--plate_number',
                            '--show_template_fit', '--show_relax_fits', '--show_rois',
                            '--verbose'}
    # Make a list of keys that have truthy values
    relaxometry_cli_args_used = [arg for arg in relaxometry_cli_args if arguments[arg]]

    if not arguments['<task>'] == 'relaxometry':
        if len(relaxometry_cli_args_used) > 0:
            error_string = f"Option(s) {relaxometry_cli_args_used} can only be used with relaxometry"
            raise Exception(error_string)
    else:
=======
    if arguments['<task>'] == 'relaxometry':
        # Relaxometry arguments
        relaxometry_cli_args = {'--calc_t1', '--calc_t2', '--plate_number',
                                '--show_template_fit', '--show_relax_fits',
                                '--show_rois', '--verbose'}

>>>>>>> 03e5fab9
        # Pass arguments with dictionary, stripping initial double dash ('--')
        relaxometry_args = {}

        for key in relaxometry_cli_args:
            relaxometry_args[key[2:]] = arguments[key]

<<<<<<< HEAD
        return pp.pprint(task.main(dicom_objects, report_path=report, **relaxometry_args))
=======
        return pp.pprint(task.main(dicom_objects, report_path=report,
                                   **relaxometry_args))
>>>>>>> 03e5fab9

    return pp.pprint(task.main(dicom_objects, report_path=report))
<|MERGE_RESOLUTION|>--- conflicted
+++ resolved
@@ -320,38 +320,20 @@
         measured_slice_width = float(arguments['--measured_slice_width'])
         return pp.pprint(task.main(dicom_objects, measured_slice_width, report_path=report))
 
-<<<<<<< HEAD
-    # Relaxometry arguments
-    relaxometry_cli_args = {'--calc_t1', '--calc_t2', '--plate_number',
-                            '--show_template_fit', '--show_relax_fits', '--show_rois',
-                            '--verbose'}
-    # Make a list of keys that have truthy values
-    relaxometry_cli_args_used = [arg for arg in relaxometry_cli_args if arguments[arg]]
-
-    if not arguments['<task>'] == 'relaxometry':
-        if len(relaxometry_cli_args_used) > 0:
-            error_string = f"Option(s) {relaxometry_cli_args_used} can only be used with relaxometry"
-            raise Exception(error_string)
-    else:
-=======
+
     if arguments['<task>'] == 'relaxometry':
         # Relaxometry arguments
         relaxometry_cli_args = {'--calc_t1', '--calc_t2', '--plate_number',
                                 '--show_template_fit', '--show_relax_fits',
                                 '--show_rois', '--verbose'}
 
->>>>>>> 03e5fab9
         # Pass arguments with dictionary, stripping initial double dash ('--')
         relaxometry_args = {}
 
         for key in relaxometry_cli_args:
             relaxometry_args[key[2:]] = arguments[key]
 
-<<<<<<< HEAD
-        return pp.pprint(task.main(dicom_objects, report_path=report, **relaxometry_args))
-=======
         return pp.pprint(task.main(dicom_objects, report_path=report,
                                    **relaxometry_args))
->>>>>>> 03e5fab9
 
     return pp.pprint(task.main(dicom_objects, report_path=report))
