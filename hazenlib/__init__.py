"""
MMMMMMMMMMMMMMMMMMMMMMMMMMMMMMMMMMMMMMMMMMMMMMMMMMMMMMMMMMMMMMMMMMMMMMMMMMMMMMMM
MMMMMMMMMMMMMMMMMMMMMMMMMMMMMMMMMMWWWNNNNNNNWWWWMMMMMMMMMMMMMMMMMMMMMMMMMMMMMMMM
MMMMMMMMMMMMMMMMMMMMMMMMMMMWWNNNNXXXXXXXXXXXXXXXKKKXNNWWMMMMMMMMMMMMMMMMMMMMMMMM
MMMMMMMMMMMMMMMMMMMMWWNNXKK0OOO0XNXK0KKXXXXKXNNX0OOOO0KKXXNNWMMMMMMMMMMMMMMMMMMM
MMMMMMMMMMMMMMMMWNXXK0kddxOkxO0KXXKXXXXXXXXXXXNXXXKOxdxkOO00KXWMMMMMMMMMMMMMMMMM
MMMMMMMMMMMMWWNKOxdxxxxxxxO0KNXKXNXKKK0KKKXKKKKKK0kkOkxolodxkk0XWMMMMMMMMMMMMMMM
MMMMMMMMMWNXXKOOkkxxxkOddOXNXKOOO0KKXXXNNWWNXK00OxdkXNX0kdc:coox0WMMMMMMMMMMMMMM
MMMMMMMWNKOOkxxxxxxkOOOOO00kkO0KNNWWNX0OkO0OxxO000KXXNNNWNXOdc:ldkNMMMMMMMMMMMMM
MMMMMMWKOxoc:lddxxxxkO0KKK0OkxkO00Okxlccclooooddooodxxk0KXXNWXkxddxKWMMMMMMMMMMM
MMMMMNklc:;:clooxxxkkkkO00OOOxc,,;;,,,,;;;;::looddxxkdoloxk0KXXNX0xx0WMMMMMMMMMM
MMMMNx:,;coxOXNNWWNNXXXXKOkxdl:,...';:clodkOKXNNNNNNWNXOdoodkkOKNWN0kONMMMMMMMMM
MMMNx:coxO0KKK0OkkkO0KXXKOkxoc;'.',;coxkO0KKKKKKKKKXNWWWX0kdddxkOKNWWKKXWMMMMMMM
MMW0odkOkkkxddxO0XXXXXKK0Odoooc'...,:ccccccccloodxxkOO0KXNNKkxxxxkOKXNXXXNMMMMMM
MNOdxxxdodxk0XNNXKKKXXX0OO00kc......,coxkkOkxxddoooddxxkk0XNNXOxddxkOO0KXXXWMMMM
XxloddoodOXNNXKKKXNWXOkOKX0l'.........;clldkO0KKKKKK0OOkkkO0KNNXOxddxkkO0KXKNWMM
OolllldOKXX0O0XWMWKxoxKNXk;............',;llcldxk0KNWWWWNK0OOOKXNXOxddxkkOKXKXWM
dc:cldk0OkkKNWWWXkox0XXKd'................;oxdlccldxOXNWMMWNX0OOKXNXOxddxxk0XKXM
kc:oxdxddOXWNXKOdx0NNXKl....................lKXKOkdoodxOKXNWMWX0OOKXNKOkxdxOXNXN
Kloxllld0K0KK0doONWNNKl......................:ONWWWNXKOkk0KKXWMNKOOOKNX0kxxk0NXX
W0o:,:xOxdk00xxKWWWWXl........................,o0XNWWMWNXXXKKNWMWKOkkOKNX0Ok0NXX
MWKl:ldlcx0OkOXWMWMXl....,:loxkxdlcc:::::;,'....,lkKXNWNNNXKKXNWMN0kxkOXWX00KNXX
MMMXxc;;cxkxkKWMMMXl..',:okOO0KKKKK00KXXXXK0Okdc,.'lkKKKKXNXKKXNMMXOxxkOXXOO0NXX
MMMMXl,;codx0WMMMXl'',:ldO0KXXNWWNNNNNNXXNNNNNNX0kl,,lk0OO0XXKKXWMWKkxxk0KOOOKXX
MMMMWO:;lookXMWWNd,;loxOXNNNNNKKNWWNXKKXXXNNWWNNNX0d,.'lxkkOKK0KNWMXkxkkOOkOOKKX
MMMMMXoclcxKWWNNk;';:clodk0KNWNXNWNK000kkdoddkKXXXOoc,..,lkkO000XNWKkxkkOkkOO00K
MMMMMXocclOXWWNO:'.',,,'.',:xXWNXOkkko:,''.'':ooloxxol:...cxkOOOKNW0dxxkOkxkO00K
MMMMMXdc:oO0XNXo.,:ccldoc,..,d0KOdodko:;::::;:lxklcdOOkc...:xkkkOXN0dxxkOxxkO0OK
MMMMMWOc;ok0KXKl'::;:oddol;..cOOkdokOd:cccclooooxd:;dKX0l'..:dxdkKX0ddxxkdxkOOON
MMMMMMNx;;oxk00l',;;,..;ddl,.;xOkdodOkdc;,,locxOdldOKWWNO:...:ol:oOkodkxddxOOOKW
MMMMMMMNx;;loxkd;,;;:cldkdc;'lKNN0xOXKOkkk0K000K0OKWNNXX0c.. 'c:';xxlododk0OO0WM
MMMMMMMMNOo:;:colodc:lddl;''cKWWNKkxO0OxxkKXNNNXKXNNNNNXkc.. .,;.'cc::cok0OkONMM
MMMMMMMMMMNOo;,;:xXKOxdoc;,c0WWWNX000KKK0KXXNXXXNWNNXXN0c.....,,..'..;lxxdoONMMM
MMMMMMMMMMMMW0d:;dKXNX0kdll0WMWWNXKXXXXXXXKKKXNNWWWWNXK0o...........;:c::dKWMMMM
MMMMMMMMMMMMMMW0:cOKNWXOllONWWNKK0KXXNNNNNNNXXKKXXXXXKKx:........',,;;:dKWMMMMMM
MMMMMMMMMMMMMMMWx:oO0Kk:,oKNWWXOkO00O0XNWWWWNXK000000Od:'.......'';ld0NMMMMMMMMM
MMMMMMMMMMMMMMMM0;,lxxc',o0XNNKdlOKOxxxOKXNNNNX0Okolxo,....',''cdkKWMMMMMMMMMMMM
MMMMMMMMMMMMMMMXo..:ddc,',lkkxl;,:lldK0xxk0XXXK0Odc',;'''...'',xWMMMMMMMMMMMMMMM
MMMMMMMMMMMMMMMNk:.'dko:'',;;;:;',cloxO0K0OO000Odcc:....'....''oNMMMMMMMMMMMMMMM
MMMMMMMMMMMMMMMMNo..coc;''',;;;:,,,,,,;lxxolodxoc;;c,..;,'.''..oNMMMMMMMMMMMMMMM
MMMMMMMMMMMMMMMMWO;.';:;:;;:od:cc:;;::,',,;,;;;;,,,c;.'::;'.,,..ckXMMMMMMMMMMMMM
MMMMMMMMMMMMMMMMM0:..,:;:clccl;,:,,,,''...':lc::loclc',::,..'..  .,oKWMMMMMMMMMM
MMMMMMMMMMMMMMMMWk'':lc,,,,coooooddl;......:occlllld:.,:,......     'l0WMMMMMMMM
MMMMMMMMMMMMMMMMNd';loc:;'',:cccclc:,.......:;,cc:cl,'cc;.......      .lONMMMMMM
MMMMMMMMMMMMMMMMXl';cccc;;:,'.. ..''''.....,c;:l:cc,,:c:,'.''.....      .;d0NMMM
MMMMMMMMMMMMMMMMKc'',:loc::;,...'c;''...'',:;';lcc;,c:,,,.''.. ....     ....;d0W
MMMMMMMMMMMMMMWXxlc;',ll:;;:;...;l;''',;:c:,..':;,;;;'.'..''. ............    .:
MMMMMMMMMMMMN0o;:do;',;,;ooc:,',,:;',:::cc;.'',:,.,,,'.....................  .
MMMMMMMMMN0d;...,lc,'.':odl::;;:,';;;clc:;,'..,,''''.'...................... .
MMMMMMWKd;.  ....;cc'.:odollc;::'.';,;l:,,;,.',.'',,.',,,'......................
MMMMWKd,..........;;..,:ooloccol;',:;,lc,,',';:,;:'...''.........''''''''''..'''
MMMW0d:'..........',..';cclooxxdooll::oc;,...:c',:,.,:;'.''''..''',;;,,,,,,,;ccl
MMMWN0d:;,'............';:clodxxxxlc:;:;:,..;;'''::':c,,,;;,',,,;;,;;,'',;ldk00K
MMMMMWN0koc:,,'''..''''.';;;lldkxo::;;;,''.','..,:,''',,,,',,,:::::;;;;;cdKWWMMM
MMMMMMMMMWXKOxlc;,...','...,:;coc;;;;'''''.....,:,...''''',;::clcclddxk0XWMMMMMM
MMMMMMMMMMMMMWNN0d:,........''';;..,,........';;,'','',;;:codxkOO0KNWWMMMMMMMMMM
MMMMMMMMMMMMMMMMMWX0xl;,...........',...,...':;;;;;::codk0XNWWMMMMMMMMMMMMMMMMMM
MMMMMMMMMMMMMMMMMMMMMWXOdc,'..',,,,,;;,,,'.,;ccldkOOKXNWMMMMMMMMMMMMMMMMMMMMMMMM
MMMMMMMMMMMMMMMMMMMMMMMMWN0xoc:cccccldkxxkOOO0KXNWMMMMMMMMMMMMMMMMMMMMMMMMMMMMMM
MMMMMMMMMMMMMMMMMMMMMMMMMMMMN0xc;;::cxXMMMMMMMMMMMMMMMMMMMMMMMMMMMMMMMMMMMMMMMMM




`7MMF'  `7MMF'
  MM      MM
  MM      MM   ,6"Yb.  M""MMV .gP"Ya  7MMpMMMb.
  MMmmmmmmMM  8)   MM  '  AMV ,M'   Yb  MM    MM
  MM      MM   ,pm9MM    AMV  8M~~~~~'  MM    MM
  MM      MM  8M   MM   AMV  ,YM.    ,  MM    MM
.JMML.  .JMML.`Moo9^Yo.AMMmmmM `Mbmmd'.JMML  JMML.



Welcome to the Hazen Command Line Interface
Usage:
    hazen <task> <folder> [--measured_slice_width=<mm>] [--subtract=<folder2>] [--report] [--output=<path>]
    [--calc_t1 | --calc_t2] [--plate_number=<n>] [--show_template_fit]
    [--show_relax_fits] [--show_rois] [--log=<lvl>] [--verbose]
    hazen -h|--help
    hazen --version
Options:
Report is an optional argument needed if you want to get a plot of your results.
'Calc_t1', 'calc_t', 'plate_number=<n>', 'show_template_fit', 'show_relax_fits', 'show_rois', 'verbose' are optional arguments for the relaxometry function.
'Measured_slice_width' is an optional argument for the SNR function.
'Log' is an optional argument that allows users to set the severity of the logs.
    <task>    snr | slice_position | slice_width | spatial_resolution | uniformity | ghosting | relaxometry | snr_map |
    acr_ghosting | acr_uniformity |
    <folder>
    --report

"""
import importlib
import inspect
import logging
import sys
import pprint
import os

import numpy as np
import pydicom
from docopt import docopt
from hazenlib.logger import logger
from hazenlib.HazenTask import HazenTask
from hazenlib.tools import is_dicom_file, get_dicom_files
from hazenlib._version import __version__

import hazenlib.exceptions

EXCLUDED_FILES = ['.DS_Store']


def rescale_to_byte(array):
    image_histogram, bins = np.histogram(array.flatten(), 255)
    cdf = image_histogram.cumsum()  # cumulative distribution function
    cdf = 255 * cdf / cdf[-1]  # normalize
    # use linear interpolation of cdf to find new pixel values
    image_equalized = np.interp(array.flatten(), bins[:-1], cdf)
    return image_equalized.reshape(array.shape).astype('uint8')


def is_enhanced_dicom(dcm: pydicom.Dataset) -> bool:
    """

    Parameters
    ----------
    dcm

    Returns
    -------
    bool

    Raises
    ------
    Exception
     Unrecognised SOPClassUID

    """

    if dcm.SOPClassUID == '1.2.840.10008.5.1.4.1.1.4.1':
        return True
    elif dcm.SOPClassUID == '1.2.840.10008.5.1.4.1.1.4':
        return False
    else:
        raise Exception('Unrecognised SOPClassUID')


def get_manufacturer(dcm: pydicom.Dataset) -> str:
    supported = ['ge', 'siemens', 'philips', 'toshiba', 'canon']
    manufacturer = dcm.Manufacturer.lower()
    for item in supported:
        if item in manufacturer:
            return item

    raise Exception(f'{manufacturer} not recognised manufacturer')


def get_average(dcm: pydicom.Dataset) -> float:
    if is_enhanced_dicom(dcm):
        averages = dcm.SharedFunctionalGroupsSequence[0].MRAveragesSequence[0].NumberOfAverages
    else:
        averages = dcm.NumberOfAverages

    return averages


def get_bandwidth(dcm: pydicom.Dataset) -> float:
    """
    Returns PixelBandwidth

    Parameters
    ----------
    dcm: pydicom.Dataset

    Returns
    -------
    bandwidth: float
    """
    bandwidth = dcm.PixelBandwidth
    return bandwidth


def get_num_of_frames(dcm: pydicom.Dataset) -> int:
    """
    Returns number of frames of dicom object

    Parameters
    ----------
    dcm: pydicom.Dataset
        DICOM object

    Returns
    -------

    """
    if len(dcm.pixel_array.shape) > 2:
        return dcm.pixel_array.shape[0]
    elif len(dcm.pixel_array.shape) == 2:
        return 1


def get_slice_thickness(dcm: pydicom.Dataset) -> float:
    if is_enhanced_dicom(dcm):
        try:
            slice_thickness = dcm.PerFrameFunctionalGroupsSequence[0].PixelMeasuresSequence[0].SliceThickness
        except AttributeError:
            slice_thickness = dcm.PerFrameFunctionalGroupsSequence[0].Private_2005_140f[0].SliceThickness
        except Exception:
            raise Exception('Unrecognised metadata Field for Slice Thickness')
    else:
        slice_thickness = dcm.SliceThickness

    return slice_thickness


def get_pixel_size(dcm: pydicom.Dataset) -> (float, float):
    manufacturer = get_manufacturer(dcm)
    try:
        if is_enhanced_dicom(dcm):
            dx, dy = dcm.PerFrameFunctionalGroupsSequence[0].PixelMeasuresSequence[0].PixelSpacing
        else:
            dx, dy = dcm.PixelSpacing
    except:
        print('Warning: Could not find PixelSpacing..')
        if 'ge' in manufacturer:
            fov = get_field_of_view(dcm)
            dx = fov / dcm.Columns
            dy = fov / dcm.Rows
        else:
            raise Exception('Manufacturer not recognised')

    return dx, dy


def get_TR(dcm: pydicom.Dataset) -> (float):
    """
    Returns Repetition Time (TR)

    Parameters
    ----------
    dcm: pydicom.Dataset

    Returns
    -------
    TR: float
    """

    try:
        TR = dcm.RepetitionTime
    except:
        print('Warning: Could not find Repetition Time. Using default value of 1000 ms')
        TR = 1000
    return TR


def get_rows(dcm: pydicom.Dataset) -> (float):
    """
    Returns number of image rows (rows)

    Parameters
    ----------
    dcm: pydicom.Dataset

    Returns
    -------
    rows: float
    """
    try:
        rows = dcm.Rows
    except:
        print('Warning: Could not find Number of matrix rows. Using default value of 256')
        rows = 256

    return rows


def get_columns(dcm: pydicom.Dataset) -> (float):
    """
    Returns number of image columns (columns)

    Parameters
    ----------
    dcm: pydicom.Dataset

    Returns
    -------
    columns: float
    """
    try:
        columns = dcm.Columns
    except:
        print('Warning: Could not find matrix size (columns). Using default value of 256.')
        columns = 256
    return columns


def get_field_of_view(dcm: pydicom.Dataset):
    # assumes square pixels
    manufacturer = get_manufacturer(dcm)

    if 'ge' in manufacturer:
        fov = dcm[0x19, 0x101e].value
    elif 'siemens' in manufacturer:
        fov = dcm.Columns * dcm.PixelSpacing[0]
    elif 'philips' in manufacturer:
        if is_enhanced_dicom(dcm):
            fov = dcm.Columns * dcm.PerFrameFunctionalGroupsSequence[0].PixelMeasuresSequence[0].PixelSpacing[0]
        else:
            fov = dcm.Columns * dcm.PixelSpacing[0]
    elif 'toshiba' in manufacturer:
        fov = dcm.Columns * dcm.PixelSpacing[0]
    else:
        raise NotImplementedError('Manufacturer not ge,siemens, toshiba or philips so FOV cannot be calculated.')

    return fov


def main():
    arguments = docopt(__doc__, version=__version__)
    task_module = importlib.import_module(f"hazenlib.tasks.{arguments['<task>']}")
    files = get_dicom_files(arguments['<folder>'])
    pp = pprint.PrettyPrinter(indent=4, depth=1, width=1)

    log_levels = {
        "critical": logging.CRITICAL,
        "debug": logging.DEBUG,
        "info": logging.INFO,
        "warning": logging.WARNING,
        "error": logging.ERROR

    }

    if arguments['--log'] in log_levels.keys():
        level = log_levels[arguments['--log']]
        logging.getLogger().setLevel(level)
    else:
        # logging.basicConfig()
        logging.getLogger().setLevel(logging.INFO)

    class_list = [cls for _, cls in inspect.getmembers(sys.modules[task_module.__name__],
                                                       lambda x: inspect.isclass(x) and (
                                                               x.__module__ == task_module.__name__))]

    if len(class_list) > 1:
        raise Exception(f'Task {task_module} has multiple class definitions: {class_list}')

    task = getattr(task_module, class_list[0].__name__)(data_paths=files,
                                                        report=arguments['--report'],
                                                        # TODO: Is this necessary? See HazenTask __init__()
                                                        report_dir=[arguments['--output'] if arguments[
                                                            '--output'] else os.path.join(os.getcwd(), 'report')][0])

    if not arguments['<task>'] == 'snr' and arguments['--measured_slice_width']:
        raise Exception("the (--measured_slice_width) option can only be used with snr")
    elif not arguments['<task>'] == 'acr_snr' and arguments['--subtract']:
        raise Exception("the (--subtract) option can only be used with acr_snr")
    elif arguments['<task>'] == 'snr' and arguments['--measured_slice_width']:
        measured_slice_width = float(arguments['--measured_slice_width'])
        logger.info(f'Calculating SNR with measured slice width {measured_slice_width}')
        result = task.run(measured_slice_width)
    elif arguments['<task>'] == 'acr_snr':
        acr_snr_cli_args = {'--subtract'}

        acr_snr_args = {}
        for key in acr_snr_cli_args:
            acr_snr_args[key[2:]] = arguments[key]

        result = task.run(**acr_snr_args)
    # TODO: Refactor Relaxometry task into HazenTask object Relaxometry not currently converted to HazenTask object -
    #  this task accessible in the CLI using the old syntax until it can be refactored
    elif arguments['<task>'] == 'relaxometry':
<<<<<<< HEAD
        # Relaxometry arguments
        relaxometry_cli_args = {'--calc_t1', '--calc_t2', '--plate_number',
                                '--show_template_fit', '--show_relax_fits',
                                '--show_rois', '--verbose'}

        # Pass arguments with dictionary, stripping initial double dash ('--')
        relaxometry_args = {}
        for key in relaxometry_cli_args:
            relaxometry_args[key[2:]] = arguments[key]

        result = task.run(**relaxometry_args)


    # TODO: Refactor SNR Map into HazenTask object (if not already) Relaxometry not currently converted to HazenTask
    #  object - this task accessible in the CLI using the old syntax until it can be refactored
    elif arguments['<task>'] == 'snr_map':
        task = importlib.import_module(f"hazenlib.{arguments['<task>']}")
        dicom_objects = [pydicom.read_file(x, force=True) for x in files if is_dicom_file(x)]
        result = task.main(dicom_objects, report_path=True)
=======
        task = importlib.import_module(f"hazenlib.{arguments['<task>']}")
        dicom_objects = [pydicom.read_file(x, force=True) for x in files if is_dicom_file(x)]
        result = parse_relaxometry_data(task, arguments, dicom_objects, report=True)
>>>>>>> ba10d0ad
    else:
        result = task.run()

    return pp.pformat(result)


def entry_point():
    result = main()
    print(result)


if __name__ == "__main__":
    entry_point()<|MERGE_RESOLUTION|>--- conflicted
+++ resolved
@@ -369,7 +369,7 @@
     # TODO: Refactor Relaxometry task into HazenTask object Relaxometry not currently converted to HazenTask object -
     #  this task accessible in the CLI using the old syntax until it can be refactored
     elif arguments['<task>'] == 'relaxometry':
-<<<<<<< HEAD
+
         # Relaxometry arguments
         relaxometry_cli_args = {'--calc_t1', '--calc_t2', '--plate_number',
                                 '--show_template_fit', '--show_relax_fits',
@@ -389,11 +389,7 @@
         task = importlib.import_module(f"hazenlib.{arguments['<task>']}")
         dicom_objects = [pydicom.read_file(x, force=True) for x in files if is_dicom_file(x)]
         result = task.main(dicom_objects, report_path=True)
-=======
-        task = importlib.import_module(f"hazenlib.{arguments['<task>']}")
-        dicom_objects = [pydicom.read_file(x, force=True) for x in files if is_dicom_file(x)]
-        result = parse_relaxometry_data(task, arguments, dicom_objects, report=True)
->>>>>>> ba10d0ad
+
     else:
         result = task.run()
 
