--- conflicted
+++ resolved
@@ -349,11 +349,8 @@
             img = img.astype("float64")
             # print('this is img',img)
             img *= 255.0 / img.max()
-<<<<<<< HEAD
             img = rescale_to_byte(dcm.pixel_array)
-=======
             # img = hazenlib.utils.rescale_to_byte(dcm.pixel_array)
->>>>>>> 96561d4d
             img = cv.rectangle(img.copy(), (x1, y1), (x2, y2), (255, 0, 0), 1)
 
             for roi in background_rois:
