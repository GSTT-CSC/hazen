"""
ACR Geometric Accuracy

https://www.acraccreditation.org/-/media/acraccreditation/documents/mri/largephantomguidance.pdf

Calculates geometric accuracy for slices 1 and 5 of the ACR phantom.

This script calculates the horizontal and vertical lengths of the ACR phantom in Slice 1 in accordance with the ACR
Guidance.
This script calculates the horizontal, vertical and diagonal lengths of the ACR phantom in Slice 5 in accordance with
the ACR Guidance.
The average distance measurement error, maximum distance measurement error and coefficient of variation of all distance
measurements is reported as recommended by IPEM Report 112, "Quality Control and Artefacts in Magnetic Resonance
Imaging".

This is done by first producing a binary mask for each respective slice. Line profiles are drawn with aid of rotation
matrices around the centre of the test object to determine each respective length. The results are also visualised.

Created by Yassine Azma
yassine.azma@rmh.nhs.uk

18/11/2022
"""

import os
import sys
import traceback
import numpy as np

import skimage.measure
import skimage.transform
import skimage.morphology

from hazenlib.HazenTask import HazenTask
from hazenlib.ACRObject import ACRObject


class ACRGeometricAccuracy(HazenTask):
<<<<<<< HEAD
    """Geometric accuracy measurement class for DICOM images of the ACR phantom."""
=======
    """Geometric accuracy measurement class for DICOM images of the ACR phantom.
    """
>>>>>>> 79c167d2

    def __init__(self, **kwargs):
        super().__init__(**kwargs)
        self.ACR_obj = ACRObject(self.dcm_list)

    def run(self) -> dict:
        """Main function for performing geometric accuracy measurement using the first and fifth slices from the ACR phantom image set.

        Returns:
            dict: results are returned in a standardised dictionary structure specifying the task name, input DICOM
                Series Description + SeriesNumber + InstanceNumber, task measurement key-value pairs, optionally path to the
                generated images for visualisation.
        """

        # Initialise results dictionary
        results = self.init_result_dict()
<<<<<<< HEAD
        results["file"] = [
            self.img_desc(self.ACR_obj.slice_stack[0]),
            self.img_desc(self.ACR_obj.slice_stack[4]),
        ]

        try:
            lengths_1 = self.get_geometric_accuracy(0)
            results["measurement"][self.img_desc(self.ACR_obj.slice_stack[0])] = {
=======
        results['file'] = [self.img_desc(self.ACR_obj.dcms[0]), self.img_desc(self.ACR_obj.dcms[4])]

        try:
            lengths_1 = self.get_geometric_accuracy(0)
            results['measurement'][self.img_desc(self.ACR_obj.dcms[0])] = {
>>>>>>> 79c167d2
                "Horizontal distance": round(lengths_1[0], 2),
                "Vertical distance": round(lengths_1[1], 2)
            }
        except Exception as e:
<<<<<<< HEAD
            print(
                f"Could not calculate the geometric accuracy for {self.img_desc(self.ACR_obj.slice_stack[0])} because of : {e}"
            )
=======
            print(f"Could not calculate the geometric accuracy for {self.img_desc(self.ACR_obj.dcms[0])} because of : {e}")
>>>>>>> 79c167d2
            traceback.print_exc(file=sys.stdout)

        try:
            lengths_5 = self.get_geometric_accuracy(4)
<<<<<<< HEAD
            results["measurement"][self.img_desc(self.ACR_obj.slice_stack[4])] = {
=======
            results['measurement'][self.img_desc(self.ACR_obj.dcms[4])] = {
>>>>>>> 79c167d2
                "Horizontal distance": round(lengths_5[0], 2),
                "Vertical distance": round(lengths_5[1], 2),
                "Diagonal distance SW": round(lengths_5[2], 2),
                "Diagonal distance SE": round(lengths_5[3], 2)
            }
        except Exception as e:
<<<<<<< HEAD
            print(
                f"Could not calculate the geometric accuracy for {self.img_desc(self.ACR_obj.slice_stack[4])} because of : {e}"
            )
=======
            print(f"Could not calculate the geometric accuracy for {self.img_desc(self.ACR_obj.dcms[4])} because of : {e}")
>>>>>>> 79c167d2

            traceback.print_exc(file=sys.stdout)

        L = lengths_1 + lengths_5

        mean_err, max_err, cov_l = self.distortion_metric(L)

        results["measurement"]["distortion"] = {
            "Mean relative measurement error": round(mean_err, 2),
            "Max absolute measurement error": round(max_err, 2),
            "Coefficient of variation %": round(cov_l, 2),
        }

        # only return reports if requested
        if self.report:
            results["report_image"] = self.report_files

        return results

<<<<<<< HEAD
    def get_geometric_accuracy(self, slice_index):
        """Measure geometric accuracy for input slice

        Args:
            dcm (pydicom.Dataset): DICOM image object

        Returns:
            tuple of float: horizontal and vertical distances
        """
        img_dcm = self.ACR_obj.slice_stack[slice_index]
        img = img_dcm.pixel_array
        mask = self.ACR_obj.get_mask_image(img)
        cxy, _ = self.ACR_obj.find_phantom_center(img, self.ACR_obj.dx, self.ACR_obj.dy)

        length_dict = self.ACR_obj.measure_orthogonal_lengths(mask, slice_index)
        if slice_index == 4:
            sw_dict, se_dict = self.diagonal_lengths(mask, cxy, 4)

=======

    def get_geometric_accuracy(self, slice_index):
        """Measure geometric accuracy for input slice. Creates a mask over the phantom from the pixel array of the DICOM
        image. Uses the centre and shape of the mask to determine horizontal and vertical lengths, and also diagonal lengths
        in the case of slice 5.

        Args:
            slice_index (int): the index of the slice position, for example slice 5 would have an index of 4.

        Returns:
            tuple of float: horizontal and vertical distances.
        """
        img_dcm = self.ACR_obj.dcms[slice_index]
        img = img_dcm.pixel_array
        mask = self.ACR_obj.get_mask_image(self.ACR_obj.images[slice_index])
        [cxy, r] = self.ACR_obj.find_phantom_center(img)

        length_dict = self.ACR_obj.measure_orthogonal_lengths(mask, slice_index)
        if slice_index == 4:
            sw_dict, se_dict = self.diagonal_lengths(mask, cxy, 4)

>>>>>>> 79c167d2
        if self.report:
            import matplotlib.pyplot as plt

            fig, axes = plt.subplots(3, 1)
            fig.set_size_inches(8, 24)
            fig.tight_layout(pad=4)

            if slice_index == 0:
                axes[0].imshow(img)
<<<<<<< HEAD
                axes[0].scatter(cxy[0], cxy[1], c="red")
                axes[0].set_title("Centroid Location")

                axes[1].imshow(mask)
                axes[1].set_title("Thresholding Result")

                axes[2].imshow(img)
                axes[2].arrow(
                    length_dict["Horizontal Extent"][0],
                    cxy[1],
                    length_dict["Horizontal Extent"][-1]
                    - length_dict["Horizontal Extent"][0],
                    1,
                    color="blue",
                    length_includes_head=True,
                    head_width=5,
                )
                axes[2].arrow(
                    cxy[0],
                    length_dict["Vertical Extent"][0],
                    1,
                    length_dict["Vertical Extent"][-1]
                    - length_dict["Vertical Extent"][0],
                    color="orange",
                    length_includes_head=True,
                    head_width=5,
                )
                axes[2].legend(
                    [
                        str(np.round(length_dict["Horizontal Distance"], 2)) + "mm",
                        str(np.round(length_dict["Vertical Distance"], 2)) + "mm",
                    ]
                )
                axes[2].axis("off")
                axes[2].set_title("Geometric Accuracy for Slice 1")

                img_path = os.path.realpath(
                    os.path.join(self.report_path, f"{self.img_desc(img_dcm)}.png")
                )
=======
                axes[0].scatter(cxy[0], cxy[1], c='red')
                axes[0].set_title('Centroid Location')

                axes[1].imshow(mask)
                axes[1].set_title('Thresholding Result')

                axes[2].imshow(img)
                axes[2].arrow(length_dict['Horizontal Extent'][0], cxy[1],
                              length_dict['Horizontal Extent'][-1] - length_dict['Horizontal Extent'][0], 1,
                              color='blue',
                              length_includes_head=True, head_width=5)
                axes[2].arrow(cxy[0], length_dict['Vertical Extent'][0], 1, length_dict['Vertical Extent'][-1] -
                              length_dict['Vertical Extent'][0], color='orange', length_includes_head=True,
                              head_width=5)
                axes[2].legend([str(np.round(length_dict['Horizontal Distance'], 2)) + 'mm',
                                str(np.round(length_dict['Vertical Distance'], 2)) + 'mm'])
                axes[2].axis('off')
                axes[2].set_title('Geometric Accuracy for Slice 1')

                img_path = os.path.realpath(os.path.join(self.report_path, f'{self.img_desc(img_dcm)}.png'))
>>>>>>> 79c167d2
                fig.savefig(img_path)
                self.report_files.append(img_path)

            if slice_index == 4:
                axes[0].imshow(img)
<<<<<<< HEAD
                axes[0].scatter(cxy[0], cxy[1], c="red")
                axes[0].axis("off")
                axes[0].set_title("Centroid Location")

                axes[1].imshow(mask)
                axes[1].axis("off")
                axes[1].set_title("Thresholding Result")

                axes[2].imshow(img)
                axes[2].arrow(
                    length_dict["Horizontal Extent"][0],
                    cxy[1],
                    length_dict["Horizontal Extent"][-1]
                    - length_dict["Horizontal Extent"][0],
                    1,
                    color="blue",
                    length_includes_head=True,
                    head_width=5,
                )
                axes[2].arrow(
                    cxy[0],
                    length_dict["Vertical Extent"][0],
                    1,
                    length_dict["Vertical Extent"][-1]
                    - length_dict["Vertical Extent"][0],
                    color="orange",
                    length_includes_head=True,
                    head_width=5,
                )
                axes[2].arrow(
                    se_dict["Start"][0],
                    se_dict["Start"][1],
                    se_dict["Extent"][0],
                    se_dict["Extent"][1],
                    color="purple",
                    length_includes_head=True,
                    head_width=5,
                )
                axes[2].arrow(
                    sw_dict["Start"][0],
                    sw_dict["Start"][1],
                    sw_dict["Extent"][0],
                    sw_dict["Extent"][1],
                    color="yellow",
                    length_includes_head=True,
                    head_width=5,
                )

                axes[2].legend(
                    [
                        str(np.round(length_dict["Horizontal Distance"], 2)) + "mm",
                        str(np.round(length_dict["Vertical Distance"], 2)) + "mm",
                        str(np.round(sw_dict["Distance"], 2)) + "mm",
                        str(np.round(se_dict["Distance"], 2)) + "mm",
                    ]
                )
                axes[2].axis("off")
                axes[2].set_title("Geometric Accuracy for Slice 5")

                img_path = os.path.realpath(
                    os.path.join(self.report_path, f"{self.img_desc(img_dcm)}.png")
                )
=======
                axes[0].scatter(cxy[0], cxy[1], c='red')
                axes[0].axis('off')
                axes[0].set_title('Centroid Location')

                axes[1].imshow(mask)
                axes[1].axis('off')
                axes[1].set_title('Thresholding Result')

                axes[2].imshow(img)
                axes[2].arrow(length_dict['Horizontal Extent'][0], cxy[1], length_dict['Horizontal Extent'][-1]
                              - length_dict['Horizontal Extent'][0], 1, color='blue', length_includes_head=True,
                              head_width=5)
                axes[2].arrow(cxy[0], length_dict['Vertical Extent'][0], 1, length_dict['Vertical Extent'][-1] -
                              length_dict['Vertical Extent'][0], color='orange', length_includes_head=True, head_width=5)
                axes[2].arrow(se_dict['Start'][0], se_dict['Start'][1], se_dict['Extent'][0], se_dict['Extent'][1],
                              color='purple', length_includes_head=True, head_width=5)
                axes[2].arrow(sw_dict['Start'][0], sw_dict['Start'][1], sw_dict['Extent'][0], sw_dict['Extent'][1],
                              color='yellow', length_includes_head=True, head_width=5)

                axes[2].legend([str(np.round(length_dict['Horizontal Distance'], 2)) + 'mm',
                                str(np.round(length_dict['Vertical Distance'], 2)) + 'mm',
                                str(np.round(sw_dict['Distance'], 2)) + 'mm',
                                str(np.round(se_dict['Distance'], 2)) + 'mm'])
                axes[2].axis('off')
                axes[2].set_title('Geometric Accuracy for Slice 5')

                img_path = os.path.realpath(os.path.join(self.report_path, f'{self.img_desc(img_dcm)}.png'))
>>>>>>> 79c167d2
                fig.savefig(img_path)
                self.report_files.append(img_path)

        if slice_index == 4:
<<<<<<< HEAD
            return (
                length_dict["Horizontal Distance"],
                length_dict["Vertical Distance"],
                sw_dict["Distance"],
                se_dict["Distance"],
            )
        else:
            return length_dict["Horizontal Distance"], length_dict["Vertical Distance"]

    def diagonal_lengths(self, img, cxy, slice_index):
        """Measure diagonal lengths

        Args:
            img (np.array): dcm.pixel_array
            cxy (list): x,y coordinates and radius of the circle
            slice_index (int): index of the slice number
=======
            return length_dict['Horizontal Distance'], length_dict['Vertical Distance'], \
                    sw_dict['Distance'], se_dict['Distance']
        else:
            return length_dict['Horizontal Distance'], length_dict['Vertical Distance']

    def diagonal_lengths(self, img, cxy, slice_index):
        """Measure diagonal lengths. Rotates the pixel array by 45° and measures the horizontal and vertical distances.

        Args:
            img (np.array): pixel array of the slice (dcm.pixel_array).
            cxy (list): x,y coordinates and radius of the circle.
            slice_index (int): index of the slice number.
>>>>>>> 79c167d2

        Returns:
            tuple of dictionaries: for both the south-east (SE) diagonal length and the south-west (SW) diagonal length:
                "start" and "end" indicate the start and end x and y positions of the lengths; "Extent" is the distance (in
                pixels) of the lengths; "Distance" is "Extent" with factors applied to convert from pixels to mm.
        """
<<<<<<< HEAD
        eff_res = np.sqrt(np.mean(np.square((self.ACR_obj.dx, self.ACR_obj.dy))))
        img_rotate = skimage.transform.rotate(img, 45, center=(cxy[0], cxy[1]))

        length_dict = self.ACR_obj.measure_orthogonal_lengths(img_rotate, slice_index)
        extent_h = length_dict["Horizontal Extent"]
=======
        res = self.ACR_obj.pixel_spacing
        # getting the geometric mean of the x and y pixel spacing components, as the pixel_spacing DICOM attribute is in
        #co-ordinate form due to the possibility of pixels being rectangular, ie. the length and width of pixels can
        #differ.
        eff_res = np.sqrt(np.mean(np.square(res)))
        img_rotate = skimage.transform.rotate(img, 45, center=(cxy[0], cxy[1]))

        length_dict = self.ACR_obj.measure_orthogonal_lengths(img_rotate, slice_index)
        extent_h = length_dict['Horizontal Extent']
>>>>>>> 79c167d2

        origin = (cxy[0], cxy[1])
        start = (extent_h[0], cxy[1])
        end = (extent_h[-1], cxy[1])
        se_x_start, se_y_start = ACRObject.rotate_point(origin, start, 45)
        se_x_end, se_y_end = ACRObject.rotate_point(origin, end, 45)

        dist_se = (
            np.sqrt(np.sum(np.square([se_x_end - se_x_start, se_y_end - se_y_start])))
            * eff_res
        )
        se_dict = {
            "Start": (se_x_start, se_y_start),
            "End": (se_x_end, se_y_end),
            "Extent": (se_x_end - se_x_start, se_y_end - se_y_start),
            "Distance": dist_se,
        }

        extent_v = length_dict["Vertical Extent"]

        start = (cxy[0], extent_v[0])
        end = (cxy[0], extent_v[-1])
        sw_x_start, sw_y_start = ACRObject.rotate_point(origin, start, 45)
        sw_x_end, sw_y_end = ACRObject.rotate_point(origin, end, 45)

        dist_sw = (
            np.sqrt(np.sum(np.square([sw_x_end - sw_x_start, sw_y_end - sw_y_start])))
            * eff_res
        )
        sw_dict = {
            "Start": (sw_x_start, sw_y_start),
            "End": (sw_x_end, sw_y_end),
            "Extent": (sw_x_end - sw_x_start, sw_y_end - sw_y_start),
            "Distance": dist_sw,
        }

        return sw_dict, se_dict

    @staticmethod
    def distortion_metric(L):
        """Calculates the mean error, the maximum error and the coefficient of variation between the horizontal and vertical
        distances measured on slices 1 and 5.

        Args:
            L (tuple): horizontal and vertical distances from slices 1 and 5.

        Returns:
            tuple of floats: mean_err, max_err, cov_l
        """
        #TODO change function name to eg. get_distortion_metrics
        err = [x - 190 for x in L]
        mean_err = np.mean(err)

        max_err = np.max(np.absolute(err))
        cov_l = 100 * np.std(L) / np.mean(L)

        return mean_err, max_err, cov_l<|MERGE_RESOLUTION|>--- conflicted
+++ resolved
@@ -36,12 +36,7 @@
 
 
 class ACRGeometricAccuracy(HazenTask):
-<<<<<<< HEAD
     """Geometric accuracy measurement class for DICOM images of the ACR phantom."""
-=======
-    """Geometric accuracy measurement class for DICOM images of the ACR phantom.
-    """
->>>>>>> 79c167d2
 
     def __init__(self, **kwargs):
         super().__init__(**kwargs)
@@ -51,14 +46,11 @@
         """Main function for performing geometric accuracy measurement using the first and fifth slices from the ACR phantom image set.
 
         Returns:
-            dict: results are returned in a standardised dictionary structure specifying the task name, input DICOM
-                Series Description + SeriesNumber + InstanceNumber, task measurement key-value pairs, optionally path to the
-                generated images for visualisation.
+            dict: results are returned in a standardised dictionary structure specifying the task name, input DICOM Series Description + SeriesNumber + InstanceNumber, task measurement key-value pairs, optionally path to the generated images for visualisation
         """
 
         # Initialise results dictionary
         results = self.init_result_dict()
-<<<<<<< HEAD
         results["file"] = [
             self.img_desc(self.ACR_obj.slice_stack[0]),
             self.img_desc(self.ACR_obj.slice_stack[4]),
@@ -67,52 +59,33 @@
         try:
             lengths_1 = self.get_geometric_accuracy(0)
             results["measurement"][self.img_desc(self.ACR_obj.slice_stack[0])] = {
-=======
-        results['file'] = [self.img_desc(self.ACR_obj.dcms[0]), self.img_desc(self.ACR_obj.dcms[4])]
-
-        try:
-            lengths_1 = self.get_geometric_accuracy(0)
-            results['measurement'][self.img_desc(self.ACR_obj.dcms[0])] = {
->>>>>>> 79c167d2
                 "Horizontal distance": round(lengths_1[0], 2),
-                "Vertical distance": round(lengths_1[1], 2)
+                "Vertical distance": round(lengths_1[1], 2),
             }
         except Exception as e:
-<<<<<<< HEAD
             print(
                 f"Could not calculate the geometric accuracy for {self.img_desc(self.ACR_obj.slice_stack[0])} because of : {e}"
             )
-=======
-            print(f"Could not calculate the geometric accuracy for {self.img_desc(self.ACR_obj.dcms[0])} because of : {e}")
->>>>>>> 79c167d2
             traceback.print_exc(file=sys.stdout)
 
         try:
             lengths_5 = self.get_geometric_accuracy(4)
-<<<<<<< HEAD
             results["measurement"][self.img_desc(self.ACR_obj.slice_stack[4])] = {
-=======
-            results['measurement'][self.img_desc(self.ACR_obj.dcms[4])] = {
->>>>>>> 79c167d2
                 "Horizontal distance": round(lengths_5[0], 2),
                 "Vertical distance": round(lengths_5[1], 2),
                 "Diagonal distance SW": round(lengths_5[2], 2),
-                "Diagonal distance SE": round(lengths_5[3], 2)
+                "Diagonal distance SE": round(lengths_5[3], 2),
             }
         except Exception as e:
-<<<<<<< HEAD
             print(
                 f"Could not calculate the geometric accuracy for {self.img_desc(self.ACR_obj.slice_stack[4])} because of : {e}"
             )
-=======
-            print(f"Could not calculate the geometric accuracy for {self.img_desc(self.ACR_obj.dcms[4])} because of : {e}")
->>>>>>> 79c167d2
 
             traceback.print_exc(file=sys.stdout)
 
         L = lengths_1 + lengths_5
 
-        mean_err, max_err, cov_l = self.distortion_metric(L)
+        mean_err, max_err, cov_l = self.get_distortion_metrics(L)
 
         results["measurement"]["distortion"] = {
             "Mean relative measurement error": round(mean_err, 2),
@@ -126,15 +99,17 @@
 
         return results
 
-<<<<<<< HEAD
     def get_geometric_accuracy(self, slice_index):
-        """Measure geometric accuracy for input slice
+        """Measure geometric accuracy for input slice. \n
+        Creates a mask over the phantom from the pixel array of the DICOM
+        image. Uses the centre and shape of the mask to determine horizontal and vertical lengths, and also diagonal lengths
+        in the case of slice 5.
 
         Args:
-            dcm (pydicom.Dataset): DICOM image object
+            slice_index (int): the index of the slice position, for example slice 5 is at index 4.
 
         Returns:
-            tuple of float: horizontal and vertical distances
+            tuple of float: horizontal and vertical distances.
         """
         img_dcm = self.ACR_obj.slice_stack[slice_index]
         img = img_dcm.pixel_array
@@ -145,29 +120,6 @@
         if slice_index == 4:
             sw_dict, se_dict = self.diagonal_lengths(mask, cxy, 4)
 
-=======
-
-    def get_geometric_accuracy(self, slice_index):
-        """Measure geometric accuracy for input slice. Creates a mask over the phantom from the pixel array of the DICOM
-        image. Uses the centre and shape of the mask to determine horizontal and vertical lengths, and also diagonal lengths
-        in the case of slice 5.
-
-        Args:
-            slice_index (int): the index of the slice position, for example slice 5 would have an index of 4.
-
-        Returns:
-            tuple of float: horizontal and vertical distances.
-        """
-        img_dcm = self.ACR_obj.dcms[slice_index]
-        img = img_dcm.pixel_array
-        mask = self.ACR_obj.get_mask_image(self.ACR_obj.images[slice_index])
-        [cxy, r] = self.ACR_obj.find_phantom_center(img)
-
-        length_dict = self.ACR_obj.measure_orthogonal_lengths(mask, slice_index)
-        if slice_index == 4:
-            sw_dict, se_dict = self.diagonal_lengths(mask, cxy, 4)
-
->>>>>>> 79c167d2
         if self.report:
             import matplotlib.pyplot as plt
 
@@ -177,7 +129,6 @@
 
             if slice_index == 0:
                 axes[0].imshow(img)
-<<<<<<< HEAD
                 axes[0].scatter(cxy[0], cxy[1], c="red")
                 axes[0].set_title("Centroid Location")
 
@@ -217,34 +168,11 @@
                 img_path = os.path.realpath(
                     os.path.join(self.report_path, f"{self.img_desc(img_dcm)}.png")
                 )
-=======
-                axes[0].scatter(cxy[0], cxy[1], c='red')
-                axes[0].set_title('Centroid Location')
-
-                axes[1].imshow(mask)
-                axes[1].set_title('Thresholding Result')
-
-                axes[2].imshow(img)
-                axes[2].arrow(length_dict['Horizontal Extent'][0], cxy[1],
-                              length_dict['Horizontal Extent'][-1] - length_dict['Horizontal Extent'][0], 1,
-                              color='blue',
-                              length_includes_head=True, head_width=5)
-                axes[2].arrow(cxy[0], length_dict['Vertical Extent'][0], 1, length_dict['Vertical Extent'][-1] -
-                              length_dict['Vertical Extent'][0], color='orange', length_includes_head=True,
-                              head_width=5)
-                axes[2].legend([str(np.round(length_dict['Horizontal Distance'], 2)) + 'mm',
-                                str(np.round(length_dict['Vertical Distance'], 2)) + 'mm'])
-                axes[2].axis('off')
-                axes[2].set_title('Geometric Accuracy for Slice 1')
-
-                img_path = os.path.realpath(os.path.join(self.report_path, f'{self.img_desc(img_dcm)}.png'))
->>>>>>> 79c167d2
                 fig.savefig(img_path)
                 self.report_files.append(img_path)
 
             if slice_index == 4:
                 axes[0].imshow(img)
-<<<<<<< HEAD
                 axes[0].scatter(cxy[0], cxy[1], c="red")
                 axes[0].axis("off")
                 axes[0].set_title("Centroid Location")
@@ -307,40 +235,10 @@
                 img_path = os.path.realpath(
                     os.path.join(self.report_path, f"{self.img_desc(img_dcm)}.png")
                 )
-=======
-                axes[0].scatter(cxy[0], cxy[1], c='red')
-                axes[0].axis('off')
-                axes[0].set_title('Centroid Location')
-
-                axes[1].imshow(mask)
-                axes[1].axis('off')
-                axes[1].set_title('Thresholding Result')
-
-                axes[2].imshow(img)
-                axes[2].arrow(length_dict['Horizontal Extent'][0], cxy[1], length_dict['Horizontal Extent'][-1]
-                              - length_dict['Horizontal Extent'][0], 1, color='blue', length_includes_head=True,
-                              head_width=5)
-                axes[2].arrow(cxy[0], length_dict['Vertical Extent'][0], 1, length_dict['Vertical Extent'][-1] -
-                              length_dict['Vertical Extent'][0], color='orange', length_includes_head=True, head_width=5)
-                axes[2].arrow(se_dict['Start'][0], se_dict['Start'][1], se_dict['Extent'][0], se_dict['Extent'][1],
-                              color='purple', length_includes_head=True, head_width=5)
-                axes[2].arrow(sw_dict['Start'][0], sw_dict['Start'][1], sw_dict['Extent'][0], sw_dict['Extent'][1],
-                              color='yellow', length_includes_head=True, head_width=5)
-
-                axes[2].legend([str(np.round(length_dict['Horizontal Distance'], 2)) + 'mm',
-                                str(np.round(length_dict['Vertical Distance'], 2)) + 'mm',
-                                str(np.round(sw_dict['Distance'], 2)) + 'mm',
-                                str(np.round(se_dict['Distance'], 2)) + 'mm'])
-                axes[2].axis('off')
-                axes[2].set_title('Geometric Accuracy for Slice 5')
-
-                img_path = os.path.realpath(os.path.join(self.report_path, f'{self.img_desc(img_dcm)}.png'))
->>>>>>> 79c167d2
                 fig.savefig(img_path)
                 self.report_files.append(img_path)
 
         if slice_index == 4:
-<<<<<<< HEAD
             return (
                 length_dict["Horizontal Distance"],
                 length_dict["Vertical Distance"],
@@ -351,49 +249,27 @@
             return length_dict["Horizontal Distance"], length_dict["Vertical Distance"]
 
     def diagonal_lengths(self, img, cxy, slice_index):
-        """Measure diagonal lengths
+        """Measure diagonal lengths. \n
+        Rotates the pixel array by 45° and measures the horizontal and vertical distances.
 
         Args:
-            img (np.array): dcm.pixel_array
-            cxy (list): x,y coordinates and radius of the circle
-            slice_index (int): index of the slice number
-=======
-            return length_dict['Horizontal Distance'], length_dict['Vertical Distance'], \
-                    sw_dict['Distance'], se_dict['Distance']
-        else:
-            return length_dict['Horizontal Distance'], length_dict['Vertical Distance']
-
-    def diagonal_lengths(self, img, cxy, slice_index):
-        """Measure diagonal lengths. Rotates the pixel array by 45° and measures the horizontal and vertical distances.
-
-        Args:
-            img (np.array): pixel array of the slice (dcm.pixel_array).
-            cxy (list): x,y coordinates and radius of the circle.
+            img (np.ndarray): pixel array of the slice (dcm.pixel_array).
+            cxy (tuple): x,y coordinates of the circle centre.
             slice_index (int): index of the slice number.
->>>>>>> 79c167d2
 
         Returns:
-            tuple of dictionaries: for both the south-east (SE) diagonal length and the south-west (SW) diagonal length:
+            tuple of dict: for both the south-east (SE) diagonal length and the south-west (SW) diagonal length:
                 "start" and "end" indicate the start and end x and y positions of the lengths; "Extent" is the distance (in
                 pixels) of the lengths; "Distance" is "Extent" with factors applied to convert from pixels to mm.
         """
-<<<<<<< HEAD
+        # Calculate geometric mean of the x and y pixel spacing components,
+        # due to the possibility of pixels being rectangular,
+        # ie. the length and width of pixels can differ.
         eff_res = np.sqrt(np.mean(np.square((self.ACR_obj.dx, self.ACR_obj.dy))))
         img_rotate = skimage.transform.rotate(img, 45, center=(cxy[0], cxy[1]))
 
         length_dict = self.ACR_obj.measure_orthogonal_lengths(img_rotate, slice_index)
         extent_h = length_dict["Horizontal Extent"]
-=======
-        res = self.ACR_obj.pixel_spacing
-        # getting the geometric mean of the x and y pixel spacing components, as the pixel_spacing DICOM attribute is in
-        #co-ordinate form due to the possibility of pixels being rectangular, ie. the length and width of pixels can
-        #differ.
-        eff_res = np.sqrt(np.mean(np.square(res)))
-        img_rotate = skimage.transform.rotate(img, 45, center=(cxy[0], cxy[1]))
-
-        length_dict = self.ACR_obj.measure_orthogonal_lengths(img_rotate, slice_index)
-        extent_h = length_dict['Horizontal Extent']
->>>>>>> 79c167d2
 
         origin = (cxy[0], cxy[1])
         start = (extent_h[0], cxy[1])
@@ -433,9 +309,10 @@
         return sw_dict, se_dict
 
     @staticmethod
-    def distortion_metric(L):
-        """Calculates the mean error, the maximum error and the coefficient of variation between the horizontal and vertical
-        distances measured on slices 1 and 5.
+    def get_distortion_metrics(L):
+        """Calculates the mean error, the maximum error and the coefficient of
+        variation between the horizontal and vertical distances
+        measured on slices 1 and 5.
 
         Args:
             L (tuple): horizontal and vertical distances from slices 1 and 5.
@@ -443,7 +320,6 @@
         Returns:
             tuple of floats: mean_err, max_err, cov_l
         """
-        #TODO change function name to eg. get_distortion_metrics
         err = [x - 190 for x in L]
         mean_err = np.mean(err)
 
