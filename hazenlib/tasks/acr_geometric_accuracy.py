--- conflicted
+++ resolved
@@ -46,7 +46,12 @@
         self.ACR_obj = ACRObject(self.dcm_list)
 
     def run(self) -> dict:
-<<<<<<< HEAD
+        """Main function for performing geometric accuracy measurement
+        using the first and fifth slices from the ACR phantom image set
+
+        Returns:
+            dict: results are returned in a standardised dictionary structure specifying the task name, input DICOM Series Description + SeriesNumber + InstanceNumber, task measurement key-value pairs, optionally path to the generated images for visualisation
+        """
 
         # Initialise results dictionary
         results = self.init_result_dict()
@@ -72,47 +77,7 @@
             }
         except Exception as e:
             print(f"Could not calculate the geometric accuracy for {self.img_desc(self.ACR_obj.dcms[4])} because of : {e}")
-=======
-        """Main function for performing geometric accuracy measurement
-        using the first and fifth slices from the ACR phantom image set
-
-        Returns:
-            dict: results are returned in a standardised dictionary structure specifying the task name, input DICOM Series Description + SeriesNumber + InstanceNumber, task measurement key-value pairs, optionally path to the generated images for visualisation
-        """
-
-        # Identify relevant slices
-        slice1_dcm = self.ACR_obj.dcms[0]
-        slice5_dcm = self.ACR_obj.dcms[4]
-
-        # Initialise results dictionary
-        results = self.init_result_dict()
-        results["file"] = [self.img_desc(slice1_dcm), self.img_desc(slice5_dcm)]
-
-        try:
-            lengths_1 = self.get_geometric_accuracy_slice1(slice1_dcm)
-            results["measurement"][self.img_desc(slice1_dcm)] = {
-                "Horizontal distance": round(lengths_1[0], 2),
-                "Vertical distance": round(lengths_1[1], 2),
-            }
-        except Exception as e:
-            print(
-                f"Could not calculate the geometric accuracy for {self.img_desc(slice1_dcm)} because of : {e}"
-            )
-            traceback.print_exc(file=sys.stdout)
-
-        try:
-            lengths_5 = self.get_geometric_accuracy_slice5(slice5_dcm)
-            results["measurement"][self.img_desc(slice5_dcm)] = {
-                "Horizontal distance": round(lengths_5[0], 2),
-                "Vertical distance": round(lengths_5[1], 2),
-                "Diagonal distance SW": round(lengths_5[2], 2),
-                "Diagonal distance SE": round(lengths_5[3], 2),
-            }
-        except Exception as e:
-            print(
-                f"Could not calculate the geometric accuracy for {self.img_desc(slice5_dcm)} because of : {e}"
-            )
->>>>>>> c8f540cd
+
             traceback.print_exc(file=sys.stdout)
 
         L = lengths_1 + lengths_5
@@ -131,28 +96,24 @@
 
         return results
 
-<<<<<<< HEAD
 
     def get_geometric_accuracy(self, slice_index):
+        """Measure geometric accuracy for input slice
+
+        Args:
+            dcm (pydicom.Dataset): DICOM image object
+
+        Returns:
+            tuple of float: horizontal and vertical distances
+        """
         img_dcm = self.ACR_obj.dcms[slice_index]
         img = img_dcm.pixel_array
         mask = self.ACR_obj.get_mask_image(self.ACR_obj.images[slice_index])
         [cxy, r] = self.ACR_obj.find_phantom_center(img)
-=======
-    def get_geometric_accuracy_slice1(self, dcm):
-        """Measure geometric accuracy for slice 1
-
-        Args:
-            dcm (pydicom.Dataset): DICOM image object
-
-        Returns:
-            tuple of float: horizontal and vertical distances
-        """
-        img = dcm.pixel_array
-
-        mask = self.ACR_obj.get_mask_image(self.ACR_obj.images[6])
-        cxy = self.ACR_obj.centre
-        length_dict = self.ACR_obj.measure_orthogonal_lengths(mask)
+
+        length_dict = self.ACR_obj.measure_orthogonal_lengths(mask, slice_index)
+        if slice_index == 4:
+            sw_dict, se_dict = self.diagonal_lengths(mask, cxy, 4)
 
         if self.report:
             import matplotlib.pyplot as plt
@@ -161,76 +122,6 @@
             fig.set_size_inches(8, 24)
             fig.tight_layout(pad=4)
 
-            axes[0].imshow(img)
-            axes[0].scatter(cxy[0], cxy[1], c="red")
-            axes[0].set_title("Centroid Location")
-
-            axes[1].imshow(mask)
-            axes[1].set_title("Thresholding Result")
-
-            axes[2].imshow(img)
-            axes[2].arrow(
-                length_dict["Horizontal Extent"][0],
-                cxy[1],
-                length_dict["Horizontal Extent"][-1]
-                - length_dict["Horizontal Extent"][0],
-                1,
-                color="blue",
-                length_includes_head=True,
-                head_width=5,
-            )
-            axes[2].arrow(
-                cxy[0],
-                length_dict["Vertical Extent"][0],
-                1,
-                length_dict["Vertical Extent"][-1] - length_dict["Vertical Extent"][0],
-                color="orange",
-                length_includes_head=True,
-                head_width=5,
-            )
-            axes[2].legend(
-                [
-                    str(np.round(length_dict["Horizontal Distance"], 2)) + "mm",
-                    str(np.round(length_dict["Vertical Distance"], 2)) + "mm",
-                ]
-            )
-            axes[2].axis("off")
-            axes[2].set_title("Geometric Accuracy for Slice 1")
-
-            img_path = os.path.realpath(
-                os.path.join(self.report_path, f"{self.img_desc(dcm)}.png")
-            )
-            fig.savefig(img_path)
-            self.report_files.append(img_path)
-
-        return length_dict["Horizontal Distance"], length_dict["Vertical Distance"]
-
-    def get_geometric_accuracy_slice5(self, dcm):
-        """Measure geometric accuracy for slice 5
-
-        Args:
-            dcm (pydicom.Dataset): DICOM image object
-
-        Returns:
-            tuple of floats: horizontal and vertical distances, as well as diagonals (SW, SE)
-        """
-        img = dcm.pixel_array
-        mask = self.ACR_obj.get_mask_image(self.ACR_obj.images[6])
-        cxy = self.ACR_obj.centre
->>>>>>> c8f540cd
-
-        length_dict = self.ACR_obj.measure_orthogonal_lengths(mask, slice_index)
-        if slice_index == 4:
-            sw_dict, se_dict = self.diagonal_lengths(mask, cxy, 4)
-
-        if self.report:
-            import matplotlib.pyplot as plt
-
-            fig, axes = plt.subplots(3, 1)
-            fig.set_size_inches(8, 24)
-            fig.tight_layout(pad=4)
-
-<<<<<<< HEAD
             if slice_index == 0:
                 axes[0].imshow(img)
                 axes[0].scatter(cxy[0], cxy[1], c='red')
@@ -295,101 +186,22 @@
             return length_dict['Horizontal Distance'], length_dict['Vertical Distance']
 
     def diagonal_lengths(self, img, cxy, slice_index):
-=======
-            axes[0].imshow(img)
-            axes[0].scatter(cxy[0], cxy[1], c="red")
-            axes[0].axis("off")
-            axes[0].set_title("Centroid Location")
-
-            axes[1].imshow(mask)
-            axes[1].axis("off")
-            axes[1].set_title("Thresholding Result")
-
-            axes[2].imshow(img)
-            axes[2].arrow(
-                length_dict["Horizontal Extent"][0],
-                cxy[1],
-                length_dict["Horizontal Extent"][-1]
-                - length_dict["Horizontal Extent"][0],
-                1,
-                color="blue",
-                length_includes_head=True,
-                head_width=5,
-            )
-            axes[2].arrow(
-                cxy[0],
-                length_dict["Vertical Extent"][0],
-                1,
-                length_dict["Vertical Extent"][-1] - length_dict["Vertical Extent"][0],
-                color="orange",
-                length_includes_head=True,
-                head_width=5,
-            )
-            axes[2].arrow(
-                se_dict["Start"][0],
-                se_dict["Start"][1],
-                se_dict["Extent"][0],
-                se_dict["Extent"][1],
-                color="purple",
-                length_includes_head=True,
-                head_width=5,
-            )
-            axes[2].arrow(
-                sw_dict["Start"][0],
-                sw_dict["Start"][1],
-                sw_dict["Extent"][0],
-                sw_dict["Extent"][1],
-                color="yellow",
-                length_includes_head=True,
-                head_width=5,
-            )
-
-            axes[2].legend(
-                [
-                    str(np.round(length_dict["Horizontal Distance"], 2)) + "mm",
-                    str(np.round(length_dict["Vertical Distance"], 2)) + "mm",
-                    str(np.round(sw_dict["Distance"], 2)) + "mm",
-                    str(np.round(se_dict["Distance"], 2)) + "mm",
-                ]
-            )
-            axes[2].axis("off")
-            axes[2].set_title("Geometric Accuracy for Slice 5")
-
-            img_path = os.path.realpath(
-                os.path.join(self.report_path, f"{self.img_desc(dcm)}.png")
-            )
-            fig.savefig(img_path)
-            self.report_files.append(img_path)
-
-        return (
-            length_dict["Horizontal Distance"],
-            length_dict["Vertical Distance"],
-            sw_dict["Distance"],
-            se_dict["Distance"],
-        )
-
-    def diagonal_lengths(self, img, cxy):
         """Measure diagonal lengths
 
         Args:
             img (np.array): dcm.pixel_array
             cxy (list): x,y coordinates and radius of the circle
+            slice_index (int): index of the slice number
 
         Returns:
             tuple of dictionaries: _description_
         """
->>>>>>> c8f540cd
         res = self.ACR_obj.pixel_spacing
         eff_res = np.sqrt(np.mean(np.square(res)))
         img_rotate = skimage.transform.rotate(img, 45, center=(cxy[0], cxy[1]))
 
-<<<<<<< HEAD
         length_dict = self.ACR_obj.measure_orthogonal_lengths(img_rotate, slice_index)
         extent_h = length_dict['Horizontal Extent']
-=======
-        length_dict = self.ACR_obj.measure_orthogonal_lengths(img_rotate)
-        extent_h = length_dict["Horizontal Extent"]
->>>>>>> c8f540cd
 
         origin = (cxy[0], cxy[1])
         start = (extent_h[0], cxy[1])
