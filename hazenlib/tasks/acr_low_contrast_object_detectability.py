"""Low-Contrast Object Detectability.

As per section 7 of the Large and Medium Phantom Test Guidance for the
ACR MRI Accreditation Program:

https://www.acraccreditation.org/-/media/ACRAccreditation/Documents/MRI/ACR-Large-Med-Phantom-Guidance-102022.pdf

```
the low contrast detectability test assesses the extent to which objects
of low contrast are discernible in the images.
```

These are performed on slices 8 through 11 by counting
the number of visible spokes.

The implementation follows that of:

A statistical approach to automated analysis of the
low-contrast object detectability test for the large ACR MRI phantom

DOI = {10.1002/acm2.70173}
journal = {Journal of Applied Clinical Medical Physics},
author = {Golestani, Ali M. and Gee, Julia M.},
year = {2025},
month = jul

An implementation by the authors can be found on GitHub:
    https://github.com/aligoles/ACR-Low-Contrast-Object-Detectability

With the original paper:
    https://doi.org/10.1002/acm2.70173

ACR Low Contrast Object Detectability:
    https://mriquestions.com/uploads/3/4/5/7/34572113/largephantomguidance.pdf

Notes from the paper:

- Images with acquired with:
        - 3.0T Siemens MAGNETOM Vida.
        - 1.5T Philips scanner integrated into an Elekta Unity MR-Linac System.
- 40 Datasets analyzed (20 for each scanner).


Implementation overview:

- Normalise image intensity for each slice (independently) to within [0, 1].
- Background removal process performed using histogram thresholding.
- Contrast disk is identified.
        - Detect center of phantom, crop and then find a large circle.
- 90 Angular radials profile in a specific angle are generated.
- Known phantom geometry and rotation used to calculate position of first spoke.
        - Circles at 12.5, 25.0 and 38.0mm from CoG.
- 2nd order polynomial fitted to the model and added to general linear model
    (GLM) regressors.
- 3 GLM regressors created for each 1D profile.
- Test passes if every GLM regressors exceed the significance level.
        - Significance level for each slice is set to 0.0125.
- Significance within each slice is adjusted using the Benjamini-Hochberg
    false discovery rate.

Implemented for Hazen by Alex Drysdale: alexander.drysdale@wales.nhs.uk
"""
# Typing
from __future__ import annotations

import copy
from typing import TYPE_CHECKING

if TYPE_CHECKING:
    import pydicom

# Python imports
import logging
from concurrent import futures
from pathlib import Path

# Module imports
import cv2
import matplotlib.pyplot as plt
import nevergrad as ng
import numpy as np
import scipy as sp
import statsmodels
import statsmodels.api as sm
from hazenlib.ACRObject import ACRObject
from hazenlib.HazenTask import HazenTask
from hazenlib.types import (
    FailedStatsModel, LCODTemplate, Measurement, P_HazenTask, Result,
)
from hazenlib.utils import get_pixel_size
from matplotlib.patches import Circle

logger = logging.getLogger(__name__)

class ACRLowContrastObjectDetectability(HazenTask):
    """Low Contrast Object Detectability (LCOD) class for the ACR phantom."""

    def __init__(
            self, alpha: float = 0.0125, **kwargs: P_HazenTask.kwargs,
    ) -> None:
        """Initialise the LCOD object."""
        # TODO(abdrysdale) : Validate and remove this warning.
        logger.warning(
            "The ACR Low Contrast Object Detectability test has not been"
            " calibrated. Do not use these values for actual QA!",
        )
        if kwargs.pop("verbose", None) is not None:
            logger.warning(
                "verbose is not a supported argument for %s",
                type(self).__name__,
            )
        super().__init__(**kwargs)

        self.alpha = alpha

        # Start at last slice (highest contrast) and work backwards
        self.slice_range = slice(10, 6, -1)

        # Initialise ACR object
        self.ACR_obj = ACRObject(self.dcm_list)
        self.rotation = np.int64(
            self.ACR_obj.determine_rotation(
                self.ACR_obj.slice_stack[0].pixel_array,
            ),
        )
        self.lcod_center = None

        # Pass threshold is at least N spokes total for both the T1 and T2
        # acquisitions where:
        # @ 1.5T, N =  7
        # @ 3.0T, N = 37
        match float(self.ACR_obj.slice_stack[0]["MagneticFieldStrength"].value):
            case 3.0:
                self.pass_threshold = 37
            case 1.5:
                self.pass_threshold = 7
            case _:
                logger.error(
                    "No LCOD pass threshold specified for %s T systems"
                    " assuming a pass threshold of at least 7 spokes for"
                    " each sequence",
                    self.ACR_obj.slice_stack[0]["MagneticFieldStrength"].value,
                )

        # Only used in reporting
        self.fig = None
        self.axes = None


    def run(self) -> Result:
        """Run the LCOD analysis."""
<<<<<<< HEAD
        results = self.init_result_dict(desc=self.ACR_obj.acquisition_type())
=======
        results = self.init_result_dict()

        # TODO(abdrysdale) : Validate and remove this description
        results.desc = f"{results.desc} - INVALID!"

>>>>>>> 7d50c3f0
        results.files = [
            self.img_desc(f)
            for f in self.ACR_obj.slice_stack[self.slice_range]
        ]

        total_spokes = 0
        for i, dcm in enumerate(self.ACR_obj.slice_stack[self.slice_range]):
            slice_no = 1 + self.slice_range.step * i + self.slice_range.start
            result = self.count_spokes(dcm, slice_no=slice_no, alpha=self.alpha)
            try:
                num_spokes = min(i for i, r in enumerate(result) if not r)
            except (IndexError):
                num_spokes = result.size

            # Add individual spoke measurements for debugging
            # and further analysis
            # If this results in hose-pipping then it might be best to remove
            for j, r in enumerate(result):
                spoke_no = j + 1
                results.add_measurement(
                    Measurement(
                        name="LowContrastObjectDetectability",
                        type="measured",
                        subtype=f"slice {slice_no} spoke {spoke_no}",
                        value=r,
                    ),
                )
            total_spokes += num_spokes
            results.add_measurement(
                Measurement(
                    name="LowContrastObjectDetectability",
                    type="measured",
                    subtype=f"slice {slice_no}",
                    value=num_spokes,
                ),
            )

        results.add_measurement(
            Measurement(
                name="LowContrastObjectDetectability",
                type="measured",
                subtype="total",
                value=total_spokes,
            ),
        )

        results.add_measurement(
            Measurement(
                name="LowContrastObjectDetectability",
                type="measured",
                subtype="pass/fail",
                value=total_spokes >= self.pass_threshold,
            ),
        )

        if self.report:
            results.add_report_image(self.report_files)

        return results


    def count_spokes(
        self,
        raw: pydicom.Dataset,
        slice_no: int = -1,
        alpha: float = 0.05,
    ) -> np.ndarray:
        """Count the number of spokes using polar coordinate transformation."""
        # TODO(@abdrysdale): Apply smoothing before spoke detection
        # https://github.com/sbu-physics-mri/hazen-wales/issues/18
        dcm = self._preprocess(raw)

        # Find the position of each spoke
        # (with the pixel coordinates of the each of the object centers)
        template = self.find_spokes(dcm)
        spokes  = template.spokes
        cx, cy = (template.cx, template.cy)
        dx, dy = get_pixel_size(dcm)
        theta = template.theta

        # Pre-process

        p_vals_all = []
        params_all = []
        for spoke in spokes:
            profile, (x_coords, y_coords), object_mask = spoke.profile(
                self._preprocess(dcm),
                size=90,
                return_coords=True,
                return_object_mask=True,
            )
            p_vals, params = self._analyze_profile(profile, object_mask)

            p_vals_all += list(p_vals)
            params_all += list(params)

        p_vals_fdr = statsmodels.stats.multitest.fdrcorrection(
            p_vals_all,
            alpha=alpha,
            method="indep",
            is_sorted=False,
        )[0].reshape(-1, len(p_vals))
        params_fdr = np.array(params_all).reshape(-1, len(params))

        # Check if the p-values pass the significance test
        spoke_can_pass = True
        for spoke_number, spoke in enumerate(spokes):

            for i, obj in enumerate(spoke):
                obj.detected = (
                    p_vals_fdr[spoke_number, i]
                    and params_fdr[spoke_number, i] > 0
                )
            spoke.passed = all(obj.detected for obj in spoke) and spoke_can_pass
            spoke_can_pass = spoke.passed

            if self.report:
                # Figure and axes should be obtained from analyze profile
                profile, (x_coords, y_coords), object_mask = spoke.profile(
                    dcm,
                    size=90,
                    return_coords=True,
                    return_object_mask=True,
                )
                _ = self._analyze_profile(profile, object_mask)

                self.fig.suptitle(
                    f"Slice {slice_no}, Spoke {spoke_number},"
                    f" Passed={spoke.passed}",
                )

                # Low contrast slice (no mask)
                vmin, vmax = self._window(raw)
                self.axes[0, 0].imshow(
                    raw.pixel_array, cmap="gray", vmin=vmin, vmax=vmax,
                )
                self.axes[0, 0].scatter(cx / dx, cy / dy, marker="o", c="y")
                self.axes[0, 0].scatter(
                    spoke.cx / dx, spoke.cy / dy, marker="o", c="r", s=0.05,
                )
                self.axes[0, 0].scatter(
                    x_coords, y_coords, marker="x", c="r", s=0.01,
                )


                vmin, vmax = self._window(dcm)
                self.axes[1, 0].imshow(
                    dcm.pixel_array, cmap="gray", vmin=vmin, vmax=vmax,
                )
                self.axes[1, 0].imshow(
                    template.mask(dcm),
                    alpha=template.mask(dcm) * 0.1,
                )
                self.axes[1, 0].scatter(cx / dx, cy / dy, marker="o", c="y")
                self.axes[1, 0].scatter(
                    spoke.cx / dx, spoke.cy / dy, marker="o", c="r", s=0.05,
                )
                self.axes[1, 0].scatter(
                    x_coords, y_coords, marker="x", c="r", s=0.01,
                )

                data_path = Path(self.dcm_list[0].filename).parent.name
                img_path = (
                    Path(self.report_path) /
                    (
                        f"spokes_{data_path}_slice_{str(slice_no).zfill(2)}"
                        f"_spoke_{str(spoke_number).zfill(2)}"
                        f"_{self.img_desc(dcm)}.png"
                    )
                )
                self.fig.savefig(img_path, dpi=150)
                self.report_files.append(img_path)

                self.fig = None
                self.axes = None
                plt.close()

        # Generate report if requested
        if self.report:
            fig, axes = plt.subplots(1, 1, figsize=(8, 8))

            # Use intensity scaling
            vmin, vmax = self._window(dcm)

            axes.imshow(
                dcm.pixel_array, cmap="gray", alpha=1, vmin=vmin, vmax=vmax,
            )

            template = LCODTemplate(cx, cy, theta)

            # Highlight detected spokes
            mask = template.mask(
                dcm,
                subset="passed",
                warn_if_object_out_of_bounds=True,
            )
            axes.imshow(mask, alpha=0.3 * mask, cmap="Greens")

            # Highlight undetected spokes
            mask = template.mask(
                dcm,
                subset="failed",
                warn_if_object_out_of_bounds=True,
            )
            axes.imshow(mask, alpha=0.3 * mask, cmap="Reds")

            axes.scatter(cx / dx, cy / dy, marker="x", color="red", s=100)
            axes.set_title(
                f"Slice {slice_no}"
                f" Detected Spokes {int(np.sum(s.passed for s in spokes))}/10",
                fontsize=14,
            )
            axes.set_xlabel("Pixel")
            axes.set_ylabel("Pixel")

            data_path = Path(self.dcm_list[0].filename).parent.name
            img_path = (
                Path(self.report_path) /
                f"spokes_{data_path}_{self.img_desc(dcm)}_slice_{slice_no}.png"
            )
            fig.savefig(img_path, dpi=150)
            plt.close()

            self.report_files.append(img_path)

        return [s.passed for s in spokes]


    def find_center(
        self,
        crop_ratio: float = 0.7,
    ) -> tuple[float]:
        """Find the center of the LCOD phantom."""
        if self.lcod_center is not None:
            return self.lcod_center

        dcm = self.ACR_obj.slice_stack[0]
        (main_cx, main_cy), main_radius = self.ACR_obj.find_phantom_center(
            dcm.pixel_array, self.ACR_obj.dx, self.ACR_obj.dy,
        )

        dcm = self.ACR_obj.slice_stack[-1]
        r = main_radius * crop_ratio
        cropped_image = dcm.pixel_array[
            max(0, int(main_cy - r)):int(main_cy + r + 1),
            max(0, int(main_cx - r)):int(main_cx + r + 1),
        ]
        cropped_image = (
            (cropped_image - cropped_image.min())
            * 255.0 / (cropped_image.max() - cropped_image.min())
        ).astype(np.uint8)

        img_blur = cv2.GaussianBlur(cropped_image, (1, 1), 0)
        img_grad = img_blur.max() - img_blur

        detected_circles = cv2.HoughCircles(
            img_grad,
            method=cv2.HOUGH_GRADIENT,
            dp=2,
            minDist=cropped_image.shape[0] // 2,
        ).flatten()

        lcod_center = tuple(
            (dc + max(0, int(main_c - r))) * dv
            for dc, main_c, dv in zip(
                detected_circles[:2],
                (main_cx, main_cy),
                (self.ACR_obj.dx, self.ACR_obj.dy),
            )
        )

        if self.report:
            fig, axes = plt.subplots(2, 2, constrained_layout=True)

            axes[0, 0].imshow(cropped_image)
            axes[0, 0].scatter(
                detected_circles[0],
                detected_circles[1],
                marker="x",
                color="red",
            )
            axes[0, 0].set_title("Cropped Image")

            axes[0, 1].imshow(img_blur)
            axes[0, 1].set_title("Blur")

            axes[1, 0].imshow(img_grad)
            axes[1, 0].set_title("Inverse")

            cx, cy, r = detected_circles[:3]
            circle = Circle(
                (cx, cy), r, fill=False, edgecolor="red", linewidth=2,
            )
            axes[1, 1].imshow(cropped_image, cmap="gray")
            axes[1, 1].add_patch(circle)
            axes[1, 1].set_title("Detected Circle")

            fig.suptitle("LCOD Center Detection")

            data_path = Path(self.dcm_list[0].filename).parent.name
            img_path = (
                Path(self.report_path)
                / f"center_{data_path}_{self.img_desc(dcm)}.png"
            )
            fig.savefig(img_path)
            plt.close()
            self.report_files.append(img_path)

        return lcod_center



    def find_spokes(
        self,
        dcm: pydicom.Dataset,
        center_search_tolerance: float = 0.05,
        *,
        random_state: np.random.RandomState | None = None,
    ) -> LCODTemplate:
        """Find the position of the spokes within the LCOD disk."""
        # Optimisation parameters that are hard-coded
        # to ensure standardisation.
        optimiser: str = "MultiSQPPlus"
        budget: int = 1000
        initial_rotation_offset: float = 25

        def minimiser(cx: float, cy: float, theta: float) -> float:
            template = LCODTemplate(cx, cy, theta)
            return - np.sum(template.mask(dcm) * dcm.pixel_array)

        theta_0 = self.rotation + initial_rotation_offset
        theta_p = ng.p.Scalar(
            init=float(theta_0),
            lower=theta_0 - 18,
            upper=theta_0 + 18,
        )

        if self.lcod_center is None:
            cx_0, cy_0 = self.find_center()

            parametrization = ng.p.Instrumentation(
                cx=ng.p.Scalar(
                init=float(cx_0),
                lower=float(cx_0) * (1 - center_search_tolerance),
                upper=float(cx_0) * (1 + center_search_tolerance),
                ),
                cy=ng.p.Scalar(
                    init=float(cy_0),
                    lower=float(cy_0) * (1 - center_search_tolerance),
                    upper=float(cy_0) * (1 + center_search_tolerance),
                ),
                theta=theta_p,
            )

        else:
            cx, cy = self.lcod_center
            parametrization = ng.p.Instrumentation(
                cx=cx, cy=cy, theta=theta_p,
            )


        if random_state is not None:
            parametrization.random_state = random_state

        opt = ng.optimizers.registry[optimiser](
            parametrization=parametrization,
            budget=budget,
            num_workers=4,
        )

        with futures.ThreadPoolExecutor(max_workers=opt.num_workers) as executor:
            recommendation = opt.minimize(
                minimiser, executor=executor, batch_mode=False,
            )

        _, values = recommendation.value
        if self.lcod_center is not None:
            values["cx"] = self.lcod_center[0]
            values["cy"] = self.lcod_center[1]
        else:
            self.lcod_center = (values["cx"], values["cy"])

        return LCODTemplate(**values)


    def _analyze_profile(
            self,
            profile: np.ndarray,
            object_mask: np.ndarray,
            *,
            std_tol: float = 0.01,
    ) -> tuple:
        """Analyze radial profile for low-contrast object detection.

        Args:
            profile: Radial intensity profile
            object_mask : A 3 x N array containing boolean mask of each object.
            std_tol: Tolerance for the standard deviation for
                detecting polynomial coefficients.

        Returns:
            Tuple of (p-values, parameters).

        """
        # De-trend with robust polynomial fitting
        if np.std(profile) > std_tol:
            x = np.linspace(0, 1, len(profile))
            # Use lower order polynomial for stability
            coeffs = np.polyfit(x, profile, 2)
            trend = np.polyval(coeffs, x)
        else:
            trend = np.zeros_like(profile)

        detrended = profile - trend

        # Simple smoothing
        kernel = np.ones(3) / 3
        smoothed = np.convolve(
            detrended - np.mean(detrended), kernel, mode="same",
        ).reshape((profile.size, 1))

        # Prepare GLM
        data = np.column_stack((object_mask, np.ones_like(profile)))

        # Fit GLM
        try:
            model = sm.GLM(smoothed, data).fit()
        except ValueError:
            logger.exception(
                "Fit could not be obtained from data"
                " - failing object detection",
            )
            # We return ones for the pvalues and params
            # to indicate a profile detection failure.
            model = FailedStatsModel()

        # Reporting
        if self.report:
            plt.clf()
            self.fig, self.axes = plt.subplots(2, 2, figsize=(16, 16))

            x = np.arange(profile.size)

            self.axes[0, 1].plot(x, profile, label="Profile")

            for i in range(3):
                self.axes[0, 1].plot(
                    x[object_mask[:, i]],
                    profile[object_mask[:, i]],
                    label=f"Object {i+1}",
                )
            self.axes[0, 1].plot(x, trend, label="Trend", linestyle="dashed")
            self.axes[0, 1].legend()
            self.axes[0, 1].set_title("Radial Profile")

            self.axes[1, 1].plot(x, smoothed, label="De-trended")
            for i in range(3):
                obj_indexes = object_mask[:, i]
                self.axes[1, 1].plot(
                    x[obj_indexes],
                    smoothed[obj_indexes],
                    label=f"Object {i+1}",
                )

                idx_max = np.argmax(smoothed[obj_indexes])
                y_max = smoothed[obj_indexes][idx_max] * 0.95
                x_max = x[obj_indexes][idx_max]
                x_text = x_max - (np.max(x) - np.min(x)) * 0.05
                y_text = (
                    (np.min(smoothed) + np.min(smoothed[obj_indexes])) / 2
                )
                self.axes[1, 1].annotate(
                    f"p = {model.pvalues[i]:.4f}",
                    (x_max, y_max),    # Annotation
                    (x_text, y_text),   # Text
                    arrowprops={
                        "arrowstyle": "->", "connectionstyle": "arc",
                    },
                )
            self.axes[1, 1].legend()
            self.axes[1, 1].set_title("De-trended profile")

        return model.pvalues[:3], model.params[:3]


    @staticmethod
    def _window(dcm: pydicom.FileDataset) -> tuple[float]:
        """Return vmin, vmax values based on simple window method."""
        mean_val = np.mean(dcm.pixel_array)
        std_val = np.std(dcm.pixel_array)
        vmin = max(0, mean_val - 2 * std_val)
        vmax = mean_val + 2 * std_val
        return (vmin, vmax)


    @staticmethod
    def _preprocess(
        dcm: pydicom.FileDataset,
        threshold_min: float = 0.05,
        threshold_max: float = 0.65,
        threshold_step: float = 0.001,
        lower: float = 0.1,
        upper: float = 0.2,
    ) -> pydicom.FileDataset:
        """Preprocess the DICOM."""
        processed = copy.deepcopy(dcm)
        data = processed.pixel_array

        fdata = data / np.max(data)    # Normalise

        # Threshold
        structure = np.ones((3, 3), dtype=int)
        for thr in np.arange(threshold_min, threshold_max, threshold_step):
            ret, thresh = cv2.threshold(fdata, thr, 1, 0)
            labelled, ncomponents = sp.ndimage.measurements.label(
                thresh, structure,
            )
            thresh_inner = labelled == np.max(labelled)
            if lower < np.sum(thresh_inner != 0) / np.sum(fdata != 0) < upper:
                break
        data *= thresh_inner

        processed.set_pixel_data(
            data,
            dcm[(0x0028,0x0004)].value, # Photometric Interpretation
            dcm[(0x0028,0x0101)].value, # Bits Stored
        )
        return processed<|MERGE_RESOLUTION|>--- conflicted
+++ resolved
@@ -149,15 +149,11 @@
 
     def run(self) -> Result:
         """Run the LCOD analysis."""
-<<<<<<< HEAD
         results = self.init_result_dict(desc=self.ACR_obj.acquisition_type())
-=======
-        results = self.init_result_dict()
 
         # TODO(abdrysdale) : Validate and remove this description
         results.desc = f"{results.desc} - INVALID!"
 
->>>>>>> 7d50c3f0
         results.files = [
             self.img_desc(f)
             for f in self.ACR_obj.slice_stack[self.slice_range]
