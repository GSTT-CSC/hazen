"""
ACR Slice Thickness

Calculates the slice thickness for slice 1 of the ACR phantom.

The ramps located in the middle of the phantom are located and line profiles are drawn through them. The full-width
half-maximum (FWHM) of each ramp is determined to be their length. Using the formula described in the ACR guidance, the
slice thickness is then calculated.

Created by Yassine Azma
yassine.azma@rmh.nhs.uk

31/01/2022
"""

import os
import sys
import traceback
import numpy as np

import scipy
import skimage.morphology
import skimage.measure

from hazenlib.HazenTask import HazenTask
from hazenlib.ACRObject import ACRObject


class ACRSliceThickness(HazenTask):
    """Slice width measurement class for DICOM images of the ACR phantom.
    """

    def __init__(self, **kwargs):
        super().__init__(**kwargs)
        # Initialise ACR object
        self.ACR_obj = ACRObject(self.dcm_list)

    def run(self) -> dict:
        """Main function for performing slice width measurement using slice 1 from the ACR phantom image set.

        Returns:
            dict: results are returned in a standardised dictionary structure specifying the task name, input DICOM
                Series Description + SeriesNumber + InstanceNumber, task measurement key-value pairs, optionally path to the
                generated images for visualisation.
        """
        # Identify relevant slice
        slice_thickness_dcm = self.ACR_obj.slice_stack[0]

        # Initialise results dictionary
        results = self.init_result_dict()
        results["file"] = self.img_desc(slice_thickness_dcm)

        try:
            result = self.get_slice_thickness(slice_thickness_dcm)
            results["measurement"] = {"slice width mm": round(result, 2)}
        except Exception as e:
            print(
                f"Could not calculate the slice thickness for {self.img_desc(slice_thickness_dcm)} because of : {e}"
            )
            traceback.print_exc(file=sys.stdout)

        # only return reports if requested
        if self.report:
            results["report_image"] = self.report_files

        return results

<<<<<<< HEAD
    def find_ramps(self, img, centre):
        """Find ramps in the pixel array

        Args:
            img (np.array): dcm.pixel_array
            centre (list): x,y coordinates of the phantom centre
=======
    def find_ramps(self, img, centre, res):
        """Find ramps in the pixel array and returns co-ordinates of their location.

        Args:
            img (np.array): dcm.pixel_array.
            centre (list): x,y coordinates of the phantom centre.
            res (float): dcm.PixelSpacing.
>>>>>>> 79c167d2

        Returns:
            tuple: x and y coordinates of ramp.
        """
        # X
        investigate_region = int(np.ceil(5.5 / self.ACR_obj.dy).item())

        if np.mod(investigate_region, 2) == 0:
            investigate_region = investigate_region + 1

        # Line profiles around the central row
        invest_x = [
            skimage.measure.profile_line(
                img, (centre[1] + k, 1), (centre[1] + k, img.shape[1]), mode="constant"
            )
            for k in range(investigate_region)
        ]

        invest_x = np.array(invest_x).T
        mean_x_profile = np.mean(invest_x, 1)
        abs_diff_x_profile = np.absolute(np.diff(mean_x_profile))

        # find the points corresponding to the transition between:
        # [0] - background and the hyperintense phantom
        # [1] - hyperintense phantom and hypointense region with ramps
        # [2] - hypointense region with ramps and hyperintense phantom
        # [3] - hyperintense phantom and background

        x_peaks, _ = self.ACR_obj.find_n_highest_peaks(abs_diff_x_profile, 4)
        x_locs = np.sort(x_peaks) - 1

        width_pts = [x_locs[1], x_locs[2]]
        width = np.max(width_pts) - np.min(width_pts)

        # take rough estimate of x points for later line profiles
        x = np.round([np.min(width_pts) + 0.2 * width, np.max(width_pts) - 0.2 * width])

        # Y
        c = skimage.measure.profile_line(
            img,
            (centre[1] - 2 * investigate_region, centre[0]),
            (centre[1] + 2 * investigate_region, centre[0]),
            mode="constant",
        ).flatten()

        abs_diff_y_profile = np.absolute(np.diff(c))

        y_peaks, _ = self.ACR_obj.find_n_highest_peaks(abs_diff_y_profile, 2)
        y_locs = centre[1] - 2 * investigate_region + 1 + y_peaks
        height = np.max(y_locs) - np.min(y_locs)

        y = np.round([np.max(y_locs) - 0.25 * height, np.min(y_locs) + 0.25 * height])

        return x, y

    def FWHM(self, data):
        """Calculate full width at half maximum of the line profile.

        Args:
            data (np.array): slice profile curve.

        Returns:
            tuple: co-ordinates of the half-maximum points on the line profile.
        """
        baseline = np.min(data)
        data -= baseline
        #TODO create separate variable so that data value isn't being rewritten
        half_max = np.max(data) * 0.5

        # Naive attempt
        half_max_crossing_indices = np.argwhere(np.diff(np.sign(data - half_max))).flatten()

        # Interpolation
        def simple_interp(x_start, ydata):
            """Simple interpolation - obtaining more accurate x co-ordinates.

            Args:
                x_start (int or float): x coordinate of the half maximum.
                ydata (np.array): y coordinates.

            Returns:
                float: true x coordinate of the half maximum.
            """
            # TODO: account for if x_start is too close to len(ydata)
            # causes error for sagittal data
            x_init = x_start - 5
            x_pts = np.arange(x_init, x_init + 11)
            y_pts = ydata[x_pts]

            grad = (y_pts[-1] - y_pts[0]) / (x_pts[-1] - x_pts[0])

            x_true = x_start + (half_max - ydata[x_start]) / grad

            return x_true

        FWHM_pts = simple_interp(half_max_crossing_indices[0], data), simple_interp(
            half_max_crossing_indices[-1], data
        )
        return FWHM_pts

    def get_slice_thickness(self, dcm):
        """Identify the ramps, measure the line profile, measure the FWHM, and use this to calculate the slice thickness.

        Args:
            dcm (pydicom.Dataset): DICOM image object.

        Returns:
            float: measured slice thickness.
        """
        img = dcm.pixel_array
<<<<<<< HEAD
        cxy, _ = self.ACR_obj.find_phantom_center(img, self.ACR_obj.dx, self.ACR_obj.dy)
        x_pts, y_pts = self.find_ramps(img, cxy)
=======
        res = dcm.PixelSpacing  # In-plane resolution from metadata
        #TODO define object centre for slice 1 (not slice 7 as the default)
        cxy = self.ACR_obj.centre
        x_pts, y_pts = self.find_ramps(img, cxy, res)
>>>>>>> 79c167d2

        interp_factor = 1 / 5
        interp_factor_dx = interp_factor * self.ACR_obj.dx
        sample = np.arange(1, x_pts[1] - x_pts[0] + 2)
        new_sample = np.arange(1, x_pts[1] - x_pts[0] + interp_factor, interp_factor)
        offsets = np.arange(-3, 4)
        ramp_length = np.zeros((2, 7))

        line_store = []
        fwhm_store = []
        for i, offset in enumerate(offsets):
            lines = [
                skimage.measure.profile_line(
                    img,
                    (offset + y_pts[0], x_pts[0]),
                    (offset + y_pts[0], x_pts[1]),
                    linewidth=2,
                    mode="constant",
                ).flatten(),
                skimage.measure.profile_line(
                    img,
                    (offset + y_pts[1], x_pts[0]),
                    (offset + y_pts[1], x_pts[1]),
                    linewidth=2,
                    mode="constant",
                ).flatten(),
            ]

            interp_lines = [
                scipy.interpolate.interp1d(sample, line)(new_sample) for line in lines
            ]
            fwhm = [self.FWHM(interp_line) for interp_line in interp_lines]
<<<<<<< HEAD
            ramp_length[0, i] = interp_factor_dx * np.diff(fwhm[0])
            ramp_length[1, i] = interp_factor_dx * np.diff(fwhm[1])
=======

            ramp_length[0, i] = (1 / interp_factor) * np.diff(fwhm[0]) * res[0]
            ramp_length[1, i] = (1 / interp_factor) * np.diff(fwhm[1]) * res[0]
>>>>>>> 79c167d2

            line_store.append(interp_lines)
            fwhm_store.append(fwhm)

        with np.errstate(divide="ignore", invalid="ignore"):
            dz = 0.2 * (np.prod(ramp_length, axis=0)) / np.sum(ramp_length, axis=0)

        dz = dz[~np.isnan(dz)]
        #TODO check this - if it's taking the value closest to the DICOM slice thickness this is potentially not accurate?
        z_ind = np.argmin(np.abs(dcm.SliceThickness - dz))

        slice_thickness = dz[z_ind]

        if self.report:
            import matplotlib.pyplot as plt

            fig, axes = plt.subplots(4, 1)
            fig.set_size_inches(8, 24)
            fig.tight_layout(pad=4)

            x_ramp = new_sample * self.ACR_obj.dx
            x_extent = np.max(x_ramp)
            y_ramp = line_store[z_ind][1]
            y_extent = np.max(y_ramp)
            max_loc = np.argmax(y_ramp) * interp_factor_dx

            axes[0].imshow(img)
            axes[0].scatter(cxy[0], cxy[1], c="red")
            axes[0].axis("off")
            axes[0].set_title("Centroid Location")

            axes[1].imshow(img)
            axes[1].plot(
                [x_pts[0], x_pts[1]], offsets[z_ind] + [y_pts[0], y_pts[0]], "b-"
            )
            axes[1].plot(
                [x_pts[0], x_pts[1]], offsets[z_ind] + [y_pts[1], y_pts[1]], "r-"
            )
            axes[1].axis("off")
            axes[1].set_title("Line Profiles")

            xmin = fwhm_store[z_ind][1][0] * interp_factor_dx / x_extent
            xmax = fwhm_store[z_ind][1][1] * interp_factor_dx / x_extent

            axes[2].plot(
                x_ramp,
                y_ramp,
                "r",
                label=f"FWHM={np.round(ramp_length[1][z_ind], 2)}mm",
            )
            axes[2].axhline(
                0.5 * y_extent, linestyle="dashdot", color="k", xmin=xmin, xmax=xmax
            )
            axes[2].axvline(
                max_loc, linestyle="dashdot", color="k", ymin=0, ymax=10 / 11
            )

            axes[2].set_xlabel("Relative Position (mm)")
            axes[2].set_xlim([0, x_extent])
            axes[2].set_ylim([0, y_extent * 1.1])
            axes[2].set_title("Upper Ramp")
            axes[2].grid()
            axes[2].legend(loc="best")

            xmin = fwhm_store[z_ind][0][0] * interp_factor_dx / x_extent
            xmax = fwhm_store[z_ind][0][1] * interp_factor_dx / x_extent
            x_ramp = new_sample * self.ACR_obj.dx
            x_extent = np.max(x_ramp)
            y_ramp = line_store[z_ind][0]
            y_extent = np.max(y_ramp)
            max_loc = np.argmax(y_ramp) * interp_factor_dx

            axes[3].plot(
                x_ramp,
                y_ramp,
                "b",
                label=f"FWHM={np.round(ramp_length[0][z_ind], 2)}mm",
            )
            axes[3].axhline(
                0.5 * y_extent, xmin=xmin, xmax=xmax, linestyle="dashdot", color="k"
            )
            axes[3].axvline(
                max_loc, ymin=0, ymax=10 / 11, linestyle="dashdot", color="k"
            )

            axes[3].set_xlabel("Relative Position (mm)")
            axes[3].set_xlim([0, x_extent])
            axes[3].set_ylim([0, y_extent * 1.1])
            axes[3].set_title("Lower Ramp")
            axes[3].grid()
            axes[3].legend(loc="best")

            img_path = os.path.realpath(
                os.path.join(
                    self.report_path, f"{self.img_desc(dcm)}_slice_thickness.png"
                )
            )
            fig.savefig(img_path)
            self.report_files.append(img_path)

        return slice_thickness<|MERGE_RESOLUTION|>--- conflicted
+++ resolved
@@ -27,8 +27,7 @@
 
 
 class ACRSliceThickness(HazenTask):
-    """Slice width measurement class for DICOM images of the ACR phantom.
-    """
+    """Slice width measurement class for DICOM images of the ACR phantom."""
 
     def __init__(self, **kwargs):
         super().__init__(**kwargs)
@@ -36,12 +35,11 @@
         self.ACR_obj = ACRObject(self.dcm_list)
 
     def run(self) -> dict:
-        """Main function for performing slice width measurement using slice 1 from the ACR phantom image set.
+        """Main function for performing slice width measurement
+        using slice 1 from the ACR phantom image set.
 
         Returns:
-            dict: results are returned in a standardised dictionary structure specifying the task name, input DICOM
-                Series Description + SeriesNumber + InstanceNumber, task measurement key-value pairs, optionally path to the
-                generated images for visualisation.
+            dict: results are returned in a standardised dictionary structure specifying the task name, input DICOM Series Description + SeriesNumber + InstanceNumber, task measurement key-value pairs, optionally path to the generated images for visualisation
         """
         # Identify relevant slice
         slice_thickness_dcm = self.ACR_obj.slice_stack[0]
@@ -65,22 +63,12 @@
 
         return results
 
-<<<<<<< HEAD
     def find_ramps(self, img, centre):
-        """Find ramps in the pixel array
+        """Find ramps in the pixel array and return the co-ordinates of their location.
 
         Args:
-            img (np.array): dcm.pixel_array
+            img (np.ndarray): dcm.pixel_array
             centre (list): x,y coordinates of the phantom centre
-=======
-    def find_ramps(self, img, centre, res):
-        """Find ramps in the pixel array and returns co-ordinates of their location.
-
-        Args:
-            img (np.array): dcm.pixel_array.
-            centre (list): x,y coordinates of the phantom centre.
-            res (float): dcm.PixelSpacing.
->>>>>>> 79c167d2
 
         Returns:
             tuple: x and y coordinates of ramp.
@@ -140,18 +128,20 @@
         """Calculate full width at half maximum of the line profile.
 
         Args:
-            data (np.array): slice profile curve.
+            data (np.ndarray): slice profile curve.
 
         Returns:
             tuple: co-ordinates of the half-maximum points on the line profile.
         """
         baseline = np.min(data)
         data -= baseline
-        #TODO create separate variable so that data value isn't being rewritten
+        # TODO create separate variable so that data value isn't being overwritten
         half_max = np.max(data) * 0.5
 
         # Naive attempt
-        half_max_crossing_indices = np.argwhere(np.diff(np.sign(data - half_max))).flatten()
+        half_max_crossing_indices = np.argwhere(
+            np.diff(np.sign(data - half_max))
+        ).flatten()
 
         # Interpolation
         def simple_interp(x_start, ydata):
@@ -159,7 +149,7 @@
 
             Args:
                 x_start (int or float): x coordinate of the half maximum.
-                ydata (np.array): y coordinates.
+                ydata (np.ndarray): y coordinates.
 
             Returns:
                 float: true x coordinate of the half maximum.
@@ -182,7 +172,8 @@
         return FWHM_pts
 
     def get_slice_thickness(self, dcm):
-        """Identify the ramps, measure the line profile, measure the FWHM, and use this to calculate the slice thickness.
+        """Measure slice thickness. \n
+        Identify the ramps, measure the line profile, measure the FWHM, and use this to calculate the slice thickness.
 
         Args:
             dcm (pydicom.Dataset): DICOM image object.
@@ -191,15 +182,8 @@
             float: measured slice thickness.
         """
         img = dcm.pixel_array
-<<<<<<< HEAD
         cxy, _ = self.ACR_obj.find_phantom_center(img, self.ACR_obj.dx, self.ACR_obj.dy)
         x_pts, y_pts = self.find_ramps(img, cxy)
-=======
-        res = dcm.PixelSpacing  # In-plane resolution from metadata
-        #TODO define object centre for slice 1 (not slice 7 as the default)
-        cxy = self.ACR_obj.centre
-        x_pts, y_pts = self.find_ramps(img, cxy, res)
->>>>>>> 79c167d2
 
         interp_factor = 1 / 5
         interp_factor_dx = interp_factor * self.ACR_obj.dx
@@ -232,14 +216,8 @@
                 scipy.interpolate.interp1d(sample, line)(new_sample) for line in lines
             ]
             fwhm = [self.FWHM(interp_line) for interp_line in interp_lines]
-<<<<<<< HEAD
             ramp_length[0, i] = interp_factor_dx * np.diff(fwhm[0])
             ramp_length[1, i] = interp_factor_dx * np.diff(fwhm[1])
-=======
-
-            ramp_length[0, i] = (1 / interp_factor) * np.diff(fwhm[0]) * res[0]
-            ramp_length[1, i] = (1 / interp_factor) * np.diff(fwhm[1]) * res[0]
->>>>>>> 79c167d2
 
             line_store.append(interp_lines)
             fwhm_store.append(fwhm)
@@ -248,7 +226,7 @@
             dz = 0.2 * (np.prod(ramp_length, axis=0)) / np.sum(ramp_length, axis=0)
 
         dz = dz[~np.isnan(dz)]
-        #TODO check this - if it's taking the value closest to the DICOM slice thickness this is potentially not accurate?
+        # TODO check this - if it's taking the value closest to the DICOM slice thickness this is potentially not accurate?
         z_ind = np.argmin(np.abs(dcm.SliceThickness - dz))
 
         slice_thickness = dz[z_ind]
