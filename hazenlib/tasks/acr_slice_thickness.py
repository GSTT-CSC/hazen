--- conflicted
+++ resolved
@@ -39,11 +39,7 @@
         using slice 1 from the ACR phantom image set.
 
         Returns:
-<<<<<<< HEAD
-            dict: results are returned in a standardised dictionary structure specifying the task name, input DICOM Series Description + SeriesNumber + InstanceNumber, task measurement key-value pairs, optionally path to the generated images for visualisation
-=======
             dict: results are returned in a standardised dictionary structure specifying the task name, input DICOM Series Description + SeriesNumber + InstanceNumber, task measurement key-value pairs, optionally path to the generated images for visualisation.
->>>>>>> 6072a8c9
         """
         # Identify relevant slice
         slice_thickness_dcm = self.ACR_obj.slice_stack[0]
@@ -71,14 +67,8 @@
         """Find ramps in the pixel array and return the co-ordinates of their location.
 
         Args:
-<<<<<<< HEAD
             img (np.ndarray): dcm.pixel_array
             centre (list): x,y coordinates of the phantom centre
-=======
-            img (np.ndarray): dcm.pixel_array.
-            centre (list): x,y coordinates of the phantom centre.
-            res (float): dcm.PixelSpacing.
->>>>>>> 6072a8c9
 
         Returns:
             tuple: x and y coordinates of ramp.
@@ -145,11 +135,7 @@
         """
         baseline = np.min(data)
         data -= baseline
-<<<<<<< HEAD
         # TODO create separate variable so that data value isn't being overwritten
-=======
-        # TODO create separate variable so that data value isn't being rewritten
->>>>>>> 6072a8c9
         half_max = np.max(data) * 0.5
 
         # Naive attempt
@@ -196,15 +182,8 @@
             float: measured slice thickness.
         """
         img = dcm.pixel_array
-<<<<<<< HEAD
         cxy, _ = self.ACR_obj.find_phantom_center(img, self.ACR_obj.dx, self.ACR_obj.dy)
         x_pts, y_pts = self.find_ramps(img, cxy)
-=======
-        res = dcm.PixelSpacing  # In-plane resolution from metadata
-        # TODO define object centre for slice 1 (not slice 7 as the default)
-        cxy = self.ACR_obj.centre
-        x_pts, y_pts = self.find_ramps(img, cxy, res)
->>>>>>> 6072a8c9
 
         interp_factor = 1 / 5
         interp_factor_dx = interp_factor * self.ACR_obj.dx
