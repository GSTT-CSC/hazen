--- conflicted
+++ resolved
@@ -37,30 +37,13 @@
         try:
             result = self.get_slice_thickness(slice_thickness_dcm)
             results[self.key(slice_thickness_dcm)] = result
-
-<<<<<<< HEAD
-            results['reports'] = {'images': self.report_files}
         except Exception as e:
             print(f"Could not calculate the slice thickness for {self.key(slice_thickness_dcm)} because of : {e}")
             traceback.print_exc(file=sys.stdout)
-=======
-        idx_sort = np.argsort(z)
-        for dcm in self.data:
-            curr_z = dcm.ImagePositionPatient[2]
-            if curr_z == z[idx_sort[0]]:
-                try:
-                    result = self.get_slice_thickness(dcm)
-                except Exception as e:
-                    print(f"Could not calculate the slice thickness for {self.key(dcm)} because of : {e}")
-                    traceback.print_exc(file=sys.stdout)
-                    continue
-
-                results[self.key(dcm)] = result
 
         # only return reports if requested
         if self.report:
             results['reports'] = {'images': self.report_files}
->>>>>>> 392de42a
 
         return results
 
