--- conflicted
+++ resolved
@@ -28,39 +28,21 @@
 
     def __init__(self, **kwargs):
         super().__init__(**kwargs)
-<<<<<<< HEAD
-
-    def run(self, measured_slice_width=None, coil=None) -> dict:
-        if measured_slice_width is not None:
-            measured_slice_width = float(measured_slice_width)
-
-        # Determining kernel size based on coil choice. Values of 9 and 25 come from McCann 2013 paper.
-        if coil is None:
-            kernel_size = int(9)
-        elif coil.lower() in ["bc", "body"]:
-            kernel_size = int(25)
-        elif coil.lower() in ["hc", "head"]:
-            kernel_size = int(9)
-
-        snr_results = {}
-
-        if len(self.data) == 2:
-            snr, normalised_snr = self.snr_by_subtraction(self.data[0], self.data[1], measured_slice_width)
-            snr_results[f"snr_subtraction_measured_{self.key(self.data[0])}"] = round(snr, 2)
-            snr_results[f"snr_subtraction_normalised_{self.key(self.data[0])}"] = round(normalised_snr, 2)
-
-        for idx, dcm in enumerate(self.data):
-            snr, normalised_snr = self.snr_by_smoothing(dcm, measured_slice_width, kernel_size)
-            snr_results[f"snr_smoothing_measured_{self.key(dcm)}"] = round(snr, 2)
-            snr_results[f"snr_smoothing_normalised_{self.key(dcm)}"] = round(normalised_snr, 2)
-
-        results = {self.key(self.data[0]): snr_results}
-=======
+
         # measured slice width is expected to be a floating point number
         try:
             self.measured_slice_width = float(kwargs["measured_slice_width"])
         except:
             self.measured_slice_width = None
+        # Determining kernel size based on coil choice. Values of 9 and 25 come from McCann 2013 paper.            
+        try:
+            coil = kwargs["coil"]
+            if coil is None or coil.lower() in ["hc", "head"]:
+                self.kernel_size = 9
+            elif coil.lower() in ["bc", "body"]:
+                self.kernel_size = 25
+        except: 
+            self.kernel_size=9
 
     def run(self) -> dict:
         
@@ -83,7 +65,6 @@
                     "measured": round(snr, 2),
                     "normalised": round(normalised_snr, 2)
                 }
->>>>>>> 2ac4bd05
 
         # only return reports if requested
         if self.report:
@@ -147,7 +128,7 @@
 
         return normalised_snr_factor
 
-    def filtered_image(self, dcm: pydicom.Dataset, kernel_size) -> np.array:
+    def filtered_image(self, dcm: pydicom.Dataset) -> np.array:
         """
         Performs a 2D convolution (for filtering images)
         uses uniform_filter SciPy function
@@ -161,15 +142,15 @@
         filtered numpy array
         """
         a = dcm.pixel_array.astype('int')
-        filter_size=kernel_size
+       
         # filter size = 9, following MATLAB code and McCann 2013 paper for head coil, although note McCann 2013 recommends 25x25 for body coil.
 
         # 9 for head coil, 25 for body coil
         # TODO make kernel size optional
-        filtered_array = ndimage.uniform_filter(a, filter_size, mode='constant')
+        filtered_array = ndimage.uniform_filter(a, self.kernel_size, mode='constant')
         return filtered_array
 
-    def get_noise_image(self, dcm: pydicom.Dataset, kernel_size) -> np.array:
+    def get_noise_image(self, dcm: pydicom.Dataset) -> np.array:
         """
         Separates the image noise by smoothing the image and subtracting the smoothed image
         from the original.
@@ -185,7 +166,7 @@
         a = dcm.pixel_array.astype('int')
 
         # Convolve image with boxcar/uniform kernel
-        imsmoothed = self.filtered_image(dcm,kernel_size)
+        imsmoothed = self.filtered_image(dcm)
 
         # Subtract smoothed array from original
         imnoise = a - imsmoothed
@@ -331,7 +312,7 @@
 
         return int(col), int(row)
 
-    def snr_by_smoothing(self, dcm: pydicom.Dataset, measured_slice_width=None, kernel_size=9) -> float:
+    def snr_by_smoothing(self, dcm: pydicom.Dataset, measured_slice_width=None) -> float:
         """
 
         Parameters
@@ -346,7 +327,7 @@
 
         """
         col, row = self.get_object_centre(dcm=dcm)
-        noise_img = self.get_noise_image(dcm=dcm, kernel_size=kernel_size)
+        noise_img = self.get_noise_image(dcm=dcm)
 
         signal = [np.mean(roi) for roi in self.get_roi_samples(ax=None, dcm=dcm, centre_col=col, centre_row=row)]
 
