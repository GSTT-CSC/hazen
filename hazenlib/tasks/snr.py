"""
SNR(Im)

Calculates the SNR for a single-slice image of a uniform MRI phantom

This script utilises the smoothed subtraction method described in McCann 2013:
A quick and robust method for measurement of signal-to-noise ratio in MRI, Phys. Med. Biol. 58 (2013) 3775:3790

and a standard subtraction SNR.

Created by Neil Heraghty

04/05/2018
"""
import os
import cv2 as cv
import numpy as np
import pydicom
import skimage.filters
from scipy import ndimage

import hazenlib.utils
import hazenlib.exceptions as exc
from hazenlib.HazenTask import HazenTask
from hazenlib.logger import logger


class SNR(HazenTask):

    def __init__(self, **kwargs):
        super().__init__(**kwargs)

    def run(self, measured_slice_width=None) -> dict:
        results = {}
        snr_results = {}
        # SUBTRACTION METHOD (when exactly 2 images are provided)
        if len(self.data) == 2:
            snr, normalised_snr = self.snr_by_subtraction(self.data[0], self.data[1], measured_slice_width)
            snr_results[f"snr_subtraction_measured_{self.key(self.data[0])}"] = round(snr, 2)
            snr_results[f"snr_subtraction_normalised_{self.key(self.data[0])}"] = round(normalised_snr, 2)

        # SMOOTHING METHOD (one image at a time)
        for idx, dcm in enumerate(self.data):
            snr, normalised_snr = self.snr_by_smoothing(dcm, measured_slice_width)
            snr_results[f"snr_smoothing_measured_{self.key(dcm)}"] = round(snr, 2)
            snr_results[f"snr_smoothing_normalised_{self.key(dcm)}"] = round(normalised_snr, 2)

<<<<<<< HEAD
        results[self.key(self.data[0])] = snr_results
=======
        results = {self.key(self.data[0]): snr_results}
>>>>>>> 7d9b5b15

        # only return reports if requested
        if self.report:
            results['reports'] = {'images': self.report_files}

        return results

    def two_inputs_match(self, dcm1: pydicom.Dataset, dcm2: pydicom.Dataset) -> bool: # NOT USED
        """
        Checks if two DICOMs are sufficiently similar

        Parameters
        ----------
        dcm1
        dcm2

        Returns
        -------

        """
        fields_to_match = ['StudyInstanceUID', 'RepetitionTime', 'EchoTime', 'FlipAngle']

        for field in fields_to_match:
            if dcm1.get(field) != dcm2.get(field):
                return False
        return True

    def get_normalised_snr_factor(self, dcm: pydicom.Dataset, measured_slice_width=None) -> float:

        """
        Calculates SNR normalisation factor. Method matches MATLAB script.
        Utilises user provided slice_width if provided. Else finds from dcm.
        Finds dx, dy and bandwidth from dcm.
        Seeks to find TR, image columns and rows from dcm. Else uses default values.

        Parameters
        ----------
        dcm, measured_slice_width

        Returns
        -------
        normalised snr factor: float

        """

        dx, dy = hazenlib.utils.get_pixel_size(dcm)
        bandwidth = hazenlib.utils.get_bandwidth(dcm)
        TR = hazenlib.utils.get_TR(dcm)
        rows = hazenlib.utils.get_rows(dcm)
        columns = hazenlib.utils.get_columns(dcm)

        if measured_slice_width:
            slice_thickness = measured_slice_width
        else:
            slice_thickness = hazenlib.utils.get_slice_thickness(dcm)

        averages = hazenlib.utils.get_average(dcm)
        bandwidth_factor = np.sqrt((bandwidth * columns / 2) / 1000) / np.sqrt(30)
        voxel_factor = (1 / (0.001 * dx * dy * slice_thickness))

        normalised_snr_factor = bandwidth_factor * voxel_factor * (1 / (np.sqrt(averages * rows * (TR / 1000))))

        return normalised_snr_factor

    def filtered_image(self, dcm: pydicom.Dataset) -> np.array:
        """
        Performs a 2D convolution (for filtering images)
        uses uniform_filter SciPy function

        parameters:
        ---------------
        a: array to be filtered

        returns:
        ---------------
        filtered numpy array
        """
        a = dcm.pixel_array.astype('int')

        # filter size = 9, following MATLAB code and McCann 2013 paper for head coil, although note McCann 2013 recommends 25x25 for body coil.
        filtered_array = ndimage.uniform_filter(a, 25, mode='constant')
        return filtered_array

    def get_noise_image(self, dcm: pydicom.Dataset) -> np.array:
        """
        Separates the image noise by smoothing the image and subtracting the smoothed image
        from the original.

        parameters:
        ---------------
        a: image array from dcmread and .pixelarray

        returns:
        ---------------
        Imnoise: image representing the image noise
        """
        a = dcm.pixel_array.astype('int')

        # Convolve image with boxcar/uniform kernel
        imsmoothed = self.filtered_image(dcm)

        # Subtract smoothed array from original
        imnoise = a - imsmoothed

        return imnoise

    def threshold_image(self, dcm: pydicom.Dataset):
        """
        Threshold images

        parameters:
        ---------------
        a: image array from dcmread and .pixelarray

        returns:
        ---------------
        imthresholded: thresholded image
        mask: threshold mask
        """
        a = dcm.pixel_array.astype('int')

        threshold_value = skimage.filters.threshold_li(a)  # threshold_li: Pixels > this value are assumed foreground
        # print('threshold_value =', threshold_value)
        mask = a > threshold_value
        imthresholded = np.zeros_like(a)
        imthresholded[mask] = a[mask]

        # # For debugging: Threshold figures:
        # from matplotlib import pyplot as plt
        # plt.figure()
        # fig, ax = plt.subplots(2, 2)
        # ax[0, 0].imshow(a)
        # ax[0, 1].imshow(mask)
        # ax[1, 0].imshow(imthresholded)
        # ax[1, 1].imshow(a-imthresholded)
        # fig.savefig("../THRESHOLD.png")

        return imthresholded, mask

    def get_binary_mask_centre(self, binary_mask) -> (int, int):
        """
        Return centroid coordinates of binary polygonal shape

        parameters:
        ---------------
        binary_mask: mask of a shape

        returns:
        ---------------
        centroid_coords: (col:int, row:int)
        """

        from skimage import util
        from skimage.measure import label, regionprops
        img = util.img_as_ubyte(binary_mask) > 0
        label_img = label(img, connectivity=img.ndim)
        props = regionprops(label_img)
        col = int(props[0].centroid[0])
        row = int(props[0].centroid[1])
        # print('Centroid coords [x,y] =', col, row)

        return int(col), int(row)

    def get_roi_samples(self, ax, dcm: pydicom.Dataset or np.ndarray, centre_col: int, centre_row: int) -> list:

        if type(dcm) == np.ndarray:
            data = dcm
        else:
            data = dcm.pixel_array

        sample = [None] * 5
        # for array indexing: [row, column] format
        sample[0] = data[(centre_row - 10):(centre_row + 10), (centre_col - 10):(centre_col + 10)]
        sample[1] = data[(centre_row - 50):(centre_row - 30), (centre_col - 50):(centre_col - 30)]
        sample[2] = data[(centre_row + 30):(centre_row + 50), (centre_col - 50):(centre_col - 30)]
        sample[3] = data[(centre_row - 50):(centre_row - 30), (centre_col + 30):(centre_col + 50)]
        sample[4] = data[(centre_row + 30):(centre_row + 50), (centre_col + 30):(centre_col + 50)]

        if ax:
            from matplotlib.patches import Rectangle
            from matplotlib.collections import PatchCollection
            # for patches: [column/x, row/y] format

            rects = [Rectangle((centre_col - 10, centre_row - 10), 20, 20),
                     Rectangle((centre_col - 50, centre_row - 50), 20, 20),
                     Rectangle((centre_col + 30, centre_row - 50), 20, 20),
                     Rectangle((centre_col - 50, centre_row + 30), 20, 20),
                     Rectangle((centre_col + 30, centre_row + 30), 20, 20)]
            pc = PatchCollection(rects, edgecolors='red', facecolors="None", label='ROIs')
            ax.add_collection(pc)

        return sample

    def get_object_centre(self, dcm) -> (int, int):
        """
        Find the phantom object within the image and returns its centre col and row value. Note first element in output = col, second = row.

        Args:
            dcm:

        Returns:
            centre: (col:int, row:int)

        """

        # Shape Detection
        try:
            logger.debug('Performing phantom shape detection.')
            shape_detector = hazenlib.utils.ShapeDetector(arr=dcm.pixel_array)
            orientation = hazenlib.utils.get_image_orientation(dcm.ImageOrientationPatient)

            if orientation in ['Sagittal', 'Coronal']:
                logger.debug('Orientation = sagittal or coronal.')
                # orientation is sagittal to patient
                try:
                    (col, row), size, angle = shape_detector.get_shape('rectangle')
                except exc.ShapeError as e:
                    # shape_detector.find_contours()
                    # shape_detector.detect()
                    # contour = shape_detector.shapes['rectangle'][1]
                    # angle, centre, size = cv.minAreaRect(contour)
                    # print((angle, centre, size))
                    # im = cv.drawContours(dcm.pixel_array.copy(), [shape_detector.contours[0]], -1, (0, 255, 255), 10)
                    # plt.imshow(im)
                    # plt.savefig("rectangles.png")
                    # print(shape_detector.shapes.keys())
                    raise e
            elif orientation == 'Transverse':
                logger.debug('Orientation = transverse.')
                try:
                    col, row, r = shape_detector.get_shape('circle')
                except exc.MultipleShapesError:
                    logger.info('Warning! Found multiple circles in image, will assume largest circle is phantom.')
                    col, row, r = self.get_largest_circle(shape_detector.shapes['circle'])
            else:
                raise exc.ShapeError("Unable to identify phantom shape.")

        # Threshold Detection
        except exc.ShapeError:
            logger.info('Shape detection failed. Performing object centre measurement by thresholding.')
            _, mask = self.threshold_image(dcm)
            row, col = self.get_binary_mask_centre(mask)

        return int(col), int(row)

    def snr_by_smoothing(self, dcm: pydicom.Dataset,
                            measured_slice_width=None) -> float:
        """

        Parameters
        ----------
        dcm
        measured_slice_width

        Returns
        -------
        normalised_snr: float

        """
        col, row = self.get_object_centre(dcm=dcm)
        noise_img = self.get_noise_image(dcm=dcm)

        signal = [np.mean(roi) for roi in self.get_roi_samples(
                    ax=None, dcm=dcm, centre_col=col, centre_row=row)
                ]

        noise = [np.std(roi, ddof=1) for roi in self.get_roi_samples(
                    ax=None, dcm=noise_img, centre_col=col, centre_row=row)
                ]
        # note no root_2 factor in noise for smoothed subtraction (one image) method,
        # replicating Matlab approach and McCann 2013

        snr = np.mean(np.divide(signal, noise))

        normalised_snr = snr * self.get_normalised_snr_factor(
                                        dcm, measured_slice_width)

        if self.report:
            import matplotlib.pyplot as plt
            fig, axes = plt.subplots(1, 1)
            fig.set_size_inches(5, 5)
            fig.tight_layout(pad=1)

            axes.set_title('smoothed noise image')
            axes.imshow(noise_img, cmap='gray', label='smoothed noise image')
            axes.scatter(col, row, 10, marker="+", label='centre')
            self.get_roi_samples(axes, dcm, col, row)
            axes.legend()

            img_path = os.path.realpath(os.path.join(self.report_path,
                            f'{self.key(dcm)}_smoothing.png'))
            fig.savefig(img_path)
            self.report_files.append(img_path)

        return snr, normalised_snr

    def get_largest_circle(self, circles):
        largest_r = 0
        largest_col, largest_row = 0, 0
        for circle in circles:
            (col, row), r = cv.minEnclosingCircle(circle)
            if r > largest_r:
                largest_r = r
                largest_col, largest_row = col, row

        return largest_col, largest_row, largest_r

    def snr_by_subtraction(self, dcm1: pydicom.Dataset, dcm2: pydicom.Dataset,
                            measured_slice_width=None) -> float:
        """

        Parameters
        ----------
        dcm1
        dcm2
        measured_slice_width

        Returns
        -------

        """
        col, row = self.get_object_centre(dcm=dcm1)

        difference = np.subtract(
            dcm1.pixel_array.astype('int'), dcm2.pixel_array.astype('int')
            )

        signal = [np.mean(roi) for roi in self.get_roi_samples(
                    ax=None, dcm=dcm1, centre_col=col, centre_row=row)
                ]
        noise = np.divide(
                    [np.std(roi, ddof=1) for roi in self.get_roi_samples(
                        ax=None, dcm=difference, centre_col=col, centre_row=row
                    )], np.sqrt(2))
        snr = np.mean(np.divide(signal, noise))

        normalised_snr = snr * self.get_normalised_snr_factor(
                                        dcm1, measured_slice_width)

        if self.report:
            import matplotlib.pyplot as plt
            fig, axes = plt.subplots(1, 1)
            fig.set_size_inches(5, 5)
            fig.tight_layout(pad=1)

            axes.set_title('difference image')
            axes.imshow(difference, cmap='gray', label='difference image')
            axes.scatter(col, row, 10, marker="+", label='centre')
            self.get_roi_samples(axes, dcm1, col, row)
            axes.legend()

            img_path = os.path.realpath(os.path.join(self.report_path,
                            f'{self.key(dcm1)}_snr_subtraction.png'))
            fig.savefig(img_path)
            self.report_files.append(img_path)

        return snr, normalised_snr<|MERGE_RESOLUTION|>--- conflicted
+++ resolved
@@ -45,11 +45,7 @@
             snr_results[f"snr_smoothing_measured_{self.key(dcm)}"] = round(snr, 2)
             snr_results[f"snr_smoothing_normalised_{self.key(dcm)}"] = round(normalised_snr, 2)
 
-<<<<<<< HEAD
-        results[self.key(self.data[0])] = snr_results
-=======
         results = {self.key(self.data[0]): snr_results}
->>>>>>> 7d9b5b15
 
         # only return reports if requested
         if self.report:
