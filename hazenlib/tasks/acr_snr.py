--- conflicted
+++ resolved
@@ -33,7 +33,6 @@
 
     def __init__(self, **kwargs):
         super().__init__(**kwargs)
-<<<<<<< HEAD
         # measured slice width is expected to be a floating point number
         try:
             self.measured_slice_width = float(kwargs["measured_slice_width"])
@@ -48,15 +47,6 @@
             self.subtract = None
 
     def run(self) -> dict:
-=======
-        self.ACR_obj = ACRObject(self.dcm_list)
-
-    def run(self, measured_slice_width=None, subtract=None) -> dict:
-        
-        if measured_slice_width is not None:
-            measured_slice_width = float(measured_slice_width)
-        
->>>>>>> f33a4ace
         self.ACR_obj = ACRObject(self.dcm_list)
         snr_dcm = self.ACR_obj.slice7_dcm
         # Initialise results dictionary
@@ -76,26 +66,16 @@
                 traceback.print_exc(file=sys.stdout)
         # SUBTRACTION METHOD
         else:
-<<<<<<< HEAD
             # Get the absolute path to all FILES found in the directory provided
             filepaths = [os.path.join(self.subtract, f) for f in os.listdir(self.subtract) \
                         if os.path.isfile(os.path.join(self.subtract, f))]
-            self.data2 = [pydicom.dcmread(dicom) for dicom in filepaths]
-            snr_dcm2 = ACRObject(self.data2).dcms[6]
+            data2 = [pydicom.dcmread(dicom) for dicom in filepaths]
+            snr_dcm2 = ACRObject(data2).slice7_dcm
             results['file'] = [self.img_desc(snr_dcm), self.img_desc(snr_dcm2)]
             try:
                 snr, normalised_snr = self.snr_by_subtraction(
                                 snr_dcm, snr_dcm2, self.measured_slice_width)
-=======
-            temp = [f for f in os.listdir(subtract) if os.path.isfile(os.path.join(subtract, f))]
-            filenames = [f'{subtract}/{file}' for file in temp]
-            data2 = [pydicom.dcmread(dicom) for dicom in filenames]
-            snr_dcm2 = ACRObject(data2).slice7_dcm
-
-            try:
-                results['file'] = [self.img_desc(snr_dcm), self.img_desc(snr_dcm2)]
-                snr, normalised_snr = self.snr_by_subtraction(snr_dcm, snr_dcm2, measured_slice_width)
->>>>>>> f33a4ace
+
                 results['measurement']['snr by subtraction'] = {
                     "measured": round(snr, 2),
                     "normalised": round(normalised_snr, 2)
