"""
ACR SNR

Calculates the SNR for slice 7 (the uniformity slice) of the ACR phantom.

This script utilises the smoothed subtraction method described in McCann 2013:
A quick and robust method for measurement of signal-to-noise ratio in MRI, Phys. Med. Biol. 58 (2013) 3775:3790

and a standard subtraction SNR.

Created by Neil Heraghty (Adapted by Yassine Azma)

09/01/2023
"""

import sys
import traceback
import os

import hazenlib.utils
from hazenlib.HazenTask import HazenTask
from scipy import ndimage

import numpy as np
import pydicom
from scipy import ndimage

from hazenlib.HazenTask import HazenTask
from hazenlib.ACRObject import ACRObject


class ACRSNR(HazenTask):

    def __init__(self, **kwargs):
        super().__init__(**kwargs)
        self.ACR_obj = ACRObject(self.dcm_list)

    def run(self, measured_slice_width=None, subtract=None) -> dict:
        
        if measured_slice_width is not None:
            measured_slice_width = float(measured_slice_width)
        
<<<<<<< HEAD
        snr_results = {}
        snr_dcm = self.ACR_obj.slice7_dcm
=======
        self.ACR_obj = ACRObject(self.dcm_list)
        snr_dcm = self.ACR_obj.dcms[6]
        # Initialise results dictionary
        results = self.init_result_dict()
>>>>>>> 5eee997c

        # SINGLE METHOD (SMOOTHING)
        if subtract is None:
            try:
                results['file'] = self.img_desc(snr_dcm)
                snr, normalised_snr = self.snr_by_smoothing(snr_dcm, measured_slice_width)
                results['measurement']['snr by smoothing'] = {
                    "measured": round(snr, 2),
                    "normalised": round(normalised_snr, 2)
                }
            except Exception as e:
                print(f"Could not calculate the SNR for {self.img_desc(snr_dcm)} because of : {e}")
                traceback.print_exc(file=sys.stdout)
        # SUBTRACTION METHOD
        else:
            temp = [f for f in os.listdir(subtract) if os.path.isfile(os.path.join(subtract, f))]
            filenames = [f'{subtract}/{file}' for file in temp]

<<<<<<< HEAD
            data2 = [pydicom.dcmread(dicom) for dicom in filenames]
            snr_dcm2 = ACRObject(data2).slice7_dcm
=======
            self.data2 = [pydicom.dcmread(dicom) for dicom in filenames]
            snr_dcm2 = ACRObject(self.data2).dcms[6]
            results['file'] = [self.img_desc(snr_dcm), self.img_desc(snr_dcm2)]
>>>>>>> 5eee997c
            try:
                snr, normalised_snr = self.snr_by_subtraction(snr_dcm, snr_dcm2, measured_slice_width)
                results['measurement']['snr by subtraction'] = {
                    "measured": round(snr, 2),
                    "normalised": round(normalised_snr, 2)
                }
            except Exception as e:
                print(f"Could not calculate the SNR for {self.img_desc(snr_dcm)} and "
                      f"{self.img_desc(snr_dcm2)} because of : {e}")
                traceback.print_exc(file=sys.stdout)

        # only return reports if requested
        if self.report:
            results['report_image'] = self.report_files

        return results

    def get_normalised_snr_factor(self, dcm, measured_slice_width=None) -> float:
        dx, dy = hazenlib.utils.get_pixel_size(dcm)
        bandwidth = hazenlib.utils.get_bandwidth(dcm)
        TR = hazenlib.utils.get_TR(dcm)
        rows = hazenlib.utils.get_rows(dcm)
        columns = hazenlib.utils.get_columns(dcm)

        if measured_slice_width:
            slice_thickness = measured_slice_width
        else:
            slice_thickness = hazenlib.utils.get_slice_thickness(dcm)

        averages = hazenlib.utils.get_average(dcm)
        bandwidth_factor = np.sqrt((bandwidth * columns / 2) / 1000) / np.sqrt(30)
        voxel_factor = (1 / (0.001 * dx * dy * slice_thickness))

        normalised_snr_factor = bandwidth_factor * voxel_factor * (1 / (np.sqrt(averages * rows * (TR / 1000))))
        return normalised_snr_factor

    def filtered_image(self, dcm: pydicom.Dataset) -> np.array:
        """
        Performs a 2D convolution (for filtering images)
        uses uniform_filter SciPy function

        parameters:
        ---------------
        a: array to be filtered

        returns:
        ---------------
        filtered numpy array
        """
        a = dcm.pixel_array.astype('int')

        # filter size = 9, following MATLAB code and McCann 2013 paper for head coil, although note McCann 2013
        # recommends 25x25 for body coil.
        filtered_array = ndimage.uniform_filter(a, 25, mode='constant')
        return filtered_array

    def get_noise_image(self, dcm: pydicom.Dataset) -> np.array:
        """
        Separates the image noise by smoothing the image and subtracting the smoothed image
        from the original.

        parameters:
        ---------------
        a: image array from dcmread and .pixelarray

        returns:
        ---------------
        Imnoise: image representing the image noise
        """
        a = dcm.pixel_array.astype('int')

        # Convolve image with boxcar/uniform kernel
        imsmoothed = self.filtered_image(dcm)

        # Subtract smoothed array from original
        imnoise = a - imsmoothed

        return imnoise

    def get_roi_samples(self, ax, dcm: pydicom.Dataset or np.ndarray, centre_col: int, centre_row: int) -> list:

        if type(dcm) == np.ndarray:
            data = dcm
        else:
            data = dcm.pixel_array

        sample = [None] * 5
        # for array indexing: [row, column] format
        sample[0] = data[(centre_row - 10):(centre_row + 10), (centre_col - 10):(centre_col + 10)]
        sample[1] = data[(centre_row - 50):(centre_row - 30), (centre_col - 50):(centre_col - 30)]
        sample[2] = data[(centre_row + 30):(centre_row + 50), (centre_col - 50):(centre_col - 30)]
        sample[3] = data[(centre_row - 50):(centre_row - 30), (centre_col + 30):(centre_col + 50)]
        sample[4] = data[(centre_row + 30):(centre_row + 50), (centre_col + 30):(centre_col + 50)]

        if ax:
            from matplotlib.patches import Rectangle
            from matplotlib.collections import PatchCollection
            # for patches: [column/x, row/y] format

            rects = [Rectangle((centre_col - 10, centre_row - 10), 20, 20),
                     Rectangle((centre_col - 50, centre_row - 50), 20, 20),
                     Rectangle((centre_col + 30, centre_row - 50), 20, 20),
                     Rectangle((centre_col - 50, centre_row + 30), 20, 20),
                     Rectangle((centre_col + 30, centre_row + 30), 20, 20)]
            pc = PatchCollection(rects, edgecolors='red', facecolors="None", label='ROIs')
            ax.add_collection(pc)

        return sample

    def snr_by_smoothing(self, dcm: pydicom.Dataset, measured_slice_width=None) -> float:
        """

        Parameters
        ----------
        dcm
        measured_slice_width

        Returns
        -------
        normalised_snr: float

        """
        centre = self.ACR_obj.centre
        col, row = centre
        noise_img = self.get_noise_image(dcm)

        signal = [np.mean(roi) for roi in
                  self.get_roi_samples(ax=None, dcm=dcm, centre_col=int(col), centre_row=int(row))]

        noise = [np.std(roi, ddof=1) for roi in
                 self.get_roi_samples(ax=None, dcm=noise_img, centre_col=int(col), centre_row=int(row))]
        # note no root_2 factor in noise for smoothed subtraction (one image) method, replicating Matlab approach and
        # McCann 2013

        snr = np.mean(np.divide(signal, noise))

        normalised_snr = snr * self.get_normalised_snr_factor(dcm, measured_slice_width)

        if self.report:
            import matplotlib.pyplot as plt
            fig, axes = plt.subplots(2, 1)
            fig.set_size_inches(8, 16)
            fig.tight_layout(pad=4)

            axes[0].imshow(dcm.pixel_array)
            axes[0].scatter(centre[0], centre[1], c='red')
            axes[0].set_title('Centroid Location')

            axes[1].set_title('Smoothed Noise Image')
            axes[1].imshow(noise_img, cmap='gray')
            self.get_roi_samples(axes[1], dcm, int(col), int(row))

            img_path = os.path.realpath(os.path.join(self.report_path, f'{self.img_desc(dcm)}_smoothing.png'))
            fig.savefig(img_path)
            self.report_files.append(img_path)

        return snr, normalised_snr

    def snr_by_subtraction(self, dcm1: pydicom.Dataset, dcm2: pydicom.Dataset, measured_slice_width=None) -> float:
        """

        Parameters
        ----------
        dcm1
        dcm2
        measured_slice_width

        Returns
        -------

        """
        centre = self.ACR_obj.centre
        col, row = centre

        difference = np.subtract(dcm1.pixel_array.astype('int'), dcm2.pixel_array.astype('int'))

        signal = [np.mean(roi) for roi in
                  self.get_roi_samples(ax=None, dcm=dcm1, centre_col=int(col), centre_row=int(row))]
        noise = np.divide(
            [np.std(roi, ddof=1) for roi in
             self.get_roi_samples(ax=None, dcm=difference, centre_col=int(col), centre_row=int(row))],
            np.sqrt(2))
        snr = np.mean(np.divide(signal, noise))

        normalised_snr = snr * self.get_normalised_snr_factor(dcm1, measured_slice_width)

        if self.report:
            import matplotlib.pyplot as plt
            fig, axes = plt.subplots(2, 1)
            fig.set_size_inches(8, 16)
            fig.tight_layout(pad=4)

            axes[0].imshow(dcm1.pixel_array)
            axes[0].scatter(centre[0], centre[1], c='red')
            axes[0].axis('off')
            axes[0].set_title('Centroid Location')

            axes[1].set_title('Difference Image')
            axes[1].imshow(difference, cmap='gray',)
            self.get_roi_samples(axes[1], dcm1, int(col), int(row))
            axes[1].axis('off')

            img_path = os.path.realpath(os.path.join(self.report_path, f'{self.img_desc(dcm1)}_snr_subtraction.png'))
            fig.savefig(img_path)
            self.report_files.append(img_path)

        return snr, normalised_snr<|MERGE_RESOLUTION|>--- conflicted
+++ resolved
@@ -40,15 +40,10 @@
         if measured_slice_width is not None:
             measured_slice_width = float(measured_slice_width)
         
-<<<<<<< HEAD
-        snr_results = {}
+        self.ACR_obj = ACRObject(self.dcm_list)
         snr_dcm = self.ACR_obj.slice7_dcm
-=======
-        self.ACR_obj = ACRObject(self.dcm_list)
-        snr_dcm = self.ACR_obj.dcms[6]
         # Initialise results dictionary
         results = self.init_result_dict()
->>>>>>> 5eee997c
 
         # SINGLE METHOD (SMOOTHING)
         if subtract is None:
@@ -66,16 +61,11 @@
         else:
             temp = [f for f in os.listdir(subtract) if os.path.isfile(os.path.join(subtract, f))]
             filenames = [f'{subtract}/{file}' for file in temp]
-
-<<<<<<< HEAD
             data2 = [pydicom.dcmread(dicom) for dicom in filenames]
             snr_dcm2 = ACRObject(data2).slice7_dcm
-=======
-            self.data2 = [pydicom.dcmread(dicom) for dicom in filenames]
-            snr_dcm2 = ACRObject(self.data2).dcms[6]
-            results['file'] = [self.img_desc(snr_dcm), self.img_desc(snr_dcm2)]
->>>>>>> 5eee997c
+
             try:
+                results['file'] = [self.img_desc(snr_dcm), self.img_desc(snr_dcm2)]
                 snr, normalised_snr = self.snr_by_subtraction(snr_dcm, snr_dcm2, measured_slice_width)
                 results['measurement']['snr by subtraction'] = {
                     "measured": round(snr, 2),
