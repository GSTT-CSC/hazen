"""
ACR SNR

Calculates the SNR for slice 7 (the uniformity slice) of the ACR phantom.

This script utilises the smoothed subtraction method described in McCann 2013:
A quick and robust method for measurement of signal-to-noise ratio in MRI, Phys. Med. Biol. 58 (2013) 3775:3790

and a standard subtraction SNR.

Created by Neil Heraghty (Adapted by Yassine Azma)

09/01/2023
"""

import sys
import traceback
import os

import hazenlib.utils
from hazenlib.HazenTask import HazenTask
from scipy import ndimage

import numpy as np
import skimage.morphology
import pydicom
from scipy import ndimage

from hazenlib.HazenTask import HazenTask
from hazenlib.ACRObject import ACRObject


class ACRSNR(HazenTask):

    def __init__(self, **kwargs):
        super().__init__(**kwargs)
        # measured slice width is expected to be a floating point number
        try:
            self.measured_slice_width = float(kwargs["measured_slice_width"])
        except:
            self.measured_slice_width = None

        # subtract is expected to be a path to a folder
        try:
            if os.path.isdir(kwargs["subtract"]):
                self.subtract = kwargs["subtract"]
        except:
            self.subtract = None

    def run(self) -> dict:
        self.ACR_obj = ACRObject(self.dcm_list)
        snr_dcm = self.ACR_obj.dcms[6]
        # Initialise results dictionary
        results = self.init_result_dict()

<<<<<<< HEAD
=======
    def run(self, measured_slice_width=None, subtract=None) -> dict:
        results = {}
        snr_results = {}
>>>>>>> d310e89f
        # SINGLE METHOD (SMOOTHING)
        if self.subtract is None:
            try:
                results['file'] = self.img_desc(snr_dcm)
                snr, normalised_snr = self.snr_by_smoothing(snr_dcm, self.measured_slice_width)
                results['measurement']['snr by smoothing'] = {
                    "measured": round(snr, 2),
                    "normalised": round(normalised_snr, 2)
                }
            except Exception as e:
                print(f"Could not calculate the SNR for {self.img_desc(snr_dcm)} because of : {e}")
                traceback.print_exc(file=sys.stdout)
<<<<<<< HEAD
=======

            results[self.key(self.data[0])] = snr_results

        # SUBTRACTION METHOD
        else:
            temp = [f for f in os.listdir(subtract) if os.path.isfile(os.path.join(subtract, f))]
            filenames = [f'{subtract}/{file}' for file in temp]
>>>>>>> d310e89f

            results[self.key(self.data[0])] = snr_results

        # SUBTRACTION METHOD
        else:
            # Get the absolute path to all FILES found in the directory provided
            filepaths = [os.path.join(self.subtract, f) for f in os.listdir(self.subtract) \
                        if os.path.isfile(os.path.join(self.subtract, f))]
            self.data2 = [pydicom.dcmread(dicom) for dicom in filepaths]
            snr_dcm2 = ACRObject(self.data2).dcms[6]
            results['file'] = [self.img_desc(snr_dcm), self.img_desc(snr_dcm2)]
            try:
                snr, normalised_snr = self.snr_by_subtraction(
                                snr_dcm, snr_dcm2, self.measured_slice_width)
                results['measurement']['snr by subtraction'] = {
                    "measured": round(snr, 2),
                    "normalised": round(normalised_snr, 2)
                }
            except Exception as e:
                print(f"Could not calculate the SNR for {self.img_desc(snr_dcm)} and "
                      f"{self.img_desc(snr_dcm2)} because of : {e}")
                traceback.print_exc(file=sys.stdout)

<<<<<<< HEAD
=======
            results = {self.key(self.data[0]): snr_results}

>>>>>>> d310e89f
        # only return reports if requested
        if self.report:
            results['report_image'] = self.report_files

        return results

    def get_normalised_snr_factor(self, dcm, measured_slice_width=None) -> float:
        dx, dy = hazenlib.utils.get_pixel_size(dcm)
        bandwidth = hazenlib.utils.get_bandwidth(dcm)
        TR = hazenlib.utils.get_TR(dcm)
        rows = hazenlib.utils.get_rows(dcm)
        columns = hazenlib.utils.get_columns(dcm)

        if measured_slice_width:
            slice_thickness = measured_slice_width
        else:
            slice_thickness = hazenlib.utils.get_slice_thickness(dcm)

        averages = hazenlib.utils.get_average(dcm)
        bandwidth_factor = np.sqrt((bandwidth * columns / 2) / 1000) / np.sqrt(30)
        voxel_factor = (1 / (0.001 * dx * dy * slice_thickness))

        normalised_snr_factor = bandwidth_factor * voxel_factor * (1 / (np.sqrt(averages * rows * (TR / 1000))))
        return normalised_snr_factor

    def filtered_image(self, dcm: pydicom.Dataset) -> np.array:
        """
        Performs a 2D convolution (for filtering images)
        uses uniform_filter SciPy function

        parameters:
        ---------------
        a: array to be filtered

        returns:
        ---------------
        filtered numpy array
        """
        a = dcm.pixel_array.astype('int')

        # filter size = 9, following MATLAB code and McCann 2013 paper for head coil,
        # although note McCann 2013 recommends 25x25 for body coil.
        filtered_array = ndimage.uniform_filter(a, 25, mode='constant')
        return filtered_array

    def get_noise_image(self, dcm: pydicom.Dataset) -> np.array:
        """
        Separates the image noise by smoothing the image and subtracting the smoothed image
        from the original.

        parameters:
        ---------------
        a: image array from dcmread and .pixelarray

        returns:
        ---------------
        Imnoise: image representing the image noise
        """
        a = dcm.pixel_array.astype('int')

        # Convolve image with boxcar/uniform kernel
        imsmoothed = self.filtered_image(dcm)

        # Subtract smoothed array from original
        imnoise = a - imsmoothed

        return imnoise

    def get_roi_samples(self, ax, dcm: pydicom.Dataset or np.ndarray, centre_col: int, centre_row: int) -> list:

        if type(dcm) == np.ndarray:
            data = dcm
        else:
            data = dcm.pixel_array

        sample = [None] * 5
        # for array indexing: [row, column] format
        sample[0] = data[(centre_row - 10):(centre_row + 10), (centre_col - 10):(centre_col + 10)]
        sample[1] = data[(centre_row - 50):(centre_row - 30), (centre_col - 50):(centre_col - 30)]
        sample[2] = data[(centre_row + 30):(centre_row + 50), (centre_col - 50):(centre_col - 30)]
        sample[3] = data[(centre_row - 50):(centre_row - 30), (centre_col + 30):(centre_col + 50)]
        sample[4] = data[(centre_row + 30):(centre_row + 50), (centre_col + 30):(centre_col + 50)]

        if ax:
            from matplotlib.patches import Rectangle
            from matplotlib.collections import PatchCollection
            # for patches: [column/x, row/y] format

            rects = [Rectangle((centre_col - 10, centre_row - 10), 20, 20),
                     Rectangle((centre_col - 50, centre_row - 50), 20, 20),
                     Rectangle((centre_col + 30, centre_row - 50), 20, 20),
                     Rectangle((centre_col - 50, centre_row + 30), 20, 20),
                     Rectangle((centre_col + 30, centre_row + 30), 20, 20)]
            pc = PatchCollection(rects, edgecolors='red', facecolors="None", label='ROIs')
            ax.add_collection(pc)

        return sample

    def snr_by_smoothing(self, dcm: pydicom.Dataset, measured_slice_width=None) -> float:
        """

        Parameters
        ----------
        dcm
        measured_slice_width

        Returns
        -------
        normalised_snr: float

        """
<<<<<<< HEAD
        centre = self.ACR_obj.centre
        col, row = centre
=======
        _, (col, row) = self.centroid(dcm)
>>>>>>> d310e89f
        noise_img = self.get_noise_image(dcm)

        signal = [np.mean(roi) for roi in self.get_roi_samples(
                    ax=None, dcm=dcm, centre_col=col, centre_row=row)
                ]

        noise = [np.std(roi, ddof=1) for roi in self.get_roi_samples(
                    ax=None, dcm=noise_img, centre_col=col, centre_row=row)
                ]
<<<<<<< HEAD
        # note no root_2 factor in noise for smoothed subtraction (one image) method,
        # replicating Matlab approach and McCann 2013
=======
        # note no root_2 factor in noise for smoothed subtraction (one image) method, replicating Matlab approach and McCann 2013
>>>>>>> d310e89f

        snr = np.mean(np.divide(signal, noise))

        normalised_snr = snr * self.get_normalised_snr_factor(
                                        dcm, measured_slice_width)

        if self.report:
            import matplotlib.pyplot as plt
            fig, axes = plt.subplots(2, 1)
            fig.set_size_inches(8, 16)
            fig.tight_layout(pad=4)

            axes[0].imshow(dcm.pixel_array)
            axes[0].scatter(centre[0], centre[1], c='red')
            axes[0].set_title('Centroid Location')

            axes[1].set_title('Smoothed Noise Image')
            axes[1].imshow(noise_img, cmap='gray')
            self.get_roi_samples(axes[1], dcm, int(col), int(row))

            img_path = os.path.realpath(os.path.join(self.report_path,
<<<<<<< HEAD
                            f'{self.img_desc(dcm)}_smoothing.png'))
=======
                            f'{self.key(dcm)}_smoothing.png'))
>>>>>>> d310e89f
            fig.savefig(img_path)
            self.report_files.append(img_path)

        return snr, normalised_snr

    def snr_by_subtraction(self, dcm1: pydicom.Dataset, dcm2: pydicom.Dataset,
                            measured_slice_width=None) -> float:
        """

        Parameters
        ----------
        dcm1
        dcm2
        measured_slice_width

        Returns
        -------

        """
<<<<<<< HEAD
        centre = self.ACR_obj.centre
        col, row = centre
=======
        _, (col, row) = self.centroid(dcm1)
>>>>>>> d310e89f

        difference = np.subtract(
            dcm1.pixel_array.astype('int'), dcm2.pixel_array.astype('int')
            )

        signal = [np.mean(roi) for roi in self.get_roi_samples(
                    ax=None, dcm=dcm1, centre_col=col, centre_row=row)
                ]
        noise = np.divide(
                    [np.std(roi, ddof=1) for roi in self.get_roi_samples(
                        ax=None, dcm=difference, centre_col=col, centre_row=row
                    )], np.sqrt(2))
        snr = np.mean(np.divide(signal, noise))

        normalised_snr = snr * self.get_normalised_snr_factor(
            dcm1, measured_slice_width)

        if self.report:
            import matplotlib.pyplot as plt
<<<<<<< HEAD
            fig, axes = plt.subplots(2, 1)
            fig.set_size_inches(8, 16)
            fig.tight_layout(pad=4)

            axes[0].imshow(dcm1.pixel_array)
            axes[0].scatter(centre[0], centre[1], c='red')
            axes[0].axis('off')
            axes[0].set_title('Centroid Location')

            axes[1].set_title('Difference Image')
            axes[1].imshow(difference, cmap='gray',)
            self.get_roi_samples(axes[1], dcm1, int(col), int(row))
            axes[1].axis('off')

            img_path = os.path.realpath(os.path.join(self.report_path,
                            f'{self.img_desc(dcm1)}_snr_subtraction.png'))
=======
            fig, axes = plt.subplots(1, 1)
            fig.set_size_inches(5, 5)
            fig.tight_layout(pad=1)

            axes.set_title('difference image')
            axes.imshow(difference, cmap='gray', label='difference image')
            axes.scatter(col, row, 10, marker="+", label='centre')
            self.get_roi_samples(axes, dcm1, int(col), int(row))
            axes.legend()

            img_path = os.path.realpath(os.path.join(self.report_path,
                            f'{self.key(dcm1)}_snr_subtraction.png'))
>>>>>>> d310e89f
            fig.savefig(img_path)
            self.report_files.append(img_path)

        return snr, normalised_snr<|MERGE_RESOLUTION|>--- conflicted
+++ resolved
@@ -53,65 +53,54 @@
         # Initialise results dictionary
         results = self.init_result_dict()
 
-<<<<<<< HEAD
-=======
-    def run(self, measured_slice_width=None, subtract=None) -> dict:
-        results = {}
-        snr_results = {}
->>>>>>> d310e89f
         # SINGLE METHOD (SMOOTHING)
         if self.subtract is None:
             try:
-                results['file'] = self.img_desc(snr_dcm)
-                snr, normalised_snr = self.snr_by_smoothing(snr_dcm, self.measured_slice_width)
-                results['measurement']['snr by smoothing'] = {
+                results["file"] = self.img_desc(snr_dcm)
+                snr, normalised_snr = self.snr_by_smoothing(
+                    snr_dcm, self.measured_slice_width
+                )
+                results["measurement"]["snr by smoothing"] = {
                     "measured": round(snr, 2),
-                    "normalised": round(normalised_snr, 2)
+                    "normalised": round(normalised_snr, 2),
                 }
             except Exception as e:
-                print(f"Could not calculate the SNR for {self.img_desc(snr_dcm)} because of : {e}")
+                print(
+                    f"Could not calculate the SNR for {self.img_desc(snr_dcm)} because of : {e}"
+                )
                 traceback.print_exc(file=sys.stdout)
-<<<<<<< HEAD
-=======
-
-            results[self.key(self.data[0])] = snr_results
-
-        # SUBTRACTION METHOD
-        else:
-            temp = [f for f in os.listdir(subtract) if os.path.isfile(os.path.join(subtract, f))]
-            filenames = [f'{subtract}/{file}' for file in temp]
->>>>>>> d310e89f
 
             results[self.key(self.data[0])] = snr_results
 
         # SUBTRACTION METHOD
         else:
             # Get the absolute path to all FILES found in the directory provided
-            filepaths = [os.path.join(self.subtract, f) for f in os.listdir(self.subtract) \
-                        if os.path.isfile(os.path.join(self.subtract, f))]
+            filepaths = [
+                os.path.join(self.subtract, f)
+                for f in os.listdir(self.subtract)
+                if os.path.isfile(os.path.join(self.subtract, f))
+            ]
             self.data2 = [pydicom.dcmread(dicom) for dicom in filepaths]
             snr_dcm2 = ACRObject(self.data2).dcms[6]
-            results['file'] = [self.img_desc(snr_dcm), self.img_desc(snr_dcm2)]
+            results["file"] = [self.img_desc(snr_dcm), self.img_desc(snr_dcm2)]
             try:
                 snr, normalised_snr = self.snr_by_subtraction(
-                                snr_dcm, snr_dcm2, self.measured_slice_width)
-                results['measurement']['snr by subtraction'] = {
+                    snr_dcm, snr_dcm2, self.measured_slice_width
+                )
+                results["measurement"]["snr by subtraction"] = {
                     "measured": round(snr, 2),
-                    "normalised": round(normalised_snr, 2)
+                    "normalised": round(normalised_snr, 2),
                 }
             except Exception as e:
-                print(f"Could not calculate the SNR for {self.img_desc(snr_dcm)} and "
-                      f"{self.img_desc(snr_dcm2)} because of : {e}")
+                print(
+                    f"Could not calculate the SNR for {self.img_desc(snr_dcm)} and "
+                    f"{self.img_desc(snr_dcm2)} because of : {e}"
+                )
                 traceback.print_exc(file=sys.stdout)
 
-<<<<<<< HEAD
-=======
-            results = {self.key(self.data[0]): snr_results}
-
->>>>>>> d310e89f
         # only return reports if requested
         if self.report:
-            results['report_image'] = self.report_files
+            results["report_image"] = self.report_files
 
         return results
 
@@ -129,9 +118,13 @@
 
         averages = hazenlib.utils.get_average(dcm)
         bandwidth_factor = np.sqrt((bandwidth * columns / 2) / 1000) / np.sqrt(30)
-        voxel_factor = (1 / (0.001 * dx * dy * slice_thickness))
-
-        normalised_snr_factor = bandwidth_factor * voxel_factor * (1 / (np.sqrt(averages * rows * (TR / 1000))))
+        voxel_factor = 1 / (0.001 * dx * dy * slice_thickness)
+
+        normalised_snr_factor = (
+            bandwidth_factor
+            * voxel_factor
+            * (1 / (np.sqrt(averages * rows * (TR / 1000))))
+        )
         return normalised_snr_factor
 
     def filtered_image(self, dcm: pydicom.Dataset) -> np.array:
@@ -147,11 +140,11 @@
         ---------------
         filtered numpy array
         """
-        a = dcm.pixel_array.astype('int')
+        a = dcm.pixel_array.astype("int")
 
         # filter size = 9, following MATLAB code and McCann 2013 paper for head coil,
         # although note McCann 2013 recommends 25x25 for body coil.
-        filtered_array = ndimage.uniform_filter(a, 25, mode='constant')
+        filtered_array = ndimage.uniform_filter(a, 25, mode="constant")
         return filtered_array
 
     def get_noise_image(self, dcm: pydicom.Dataset) -> np.array:
@@ -167,7 +160,7 @@
         ---------------
         Imnoise: image representing the image noise
         """
-        a = dcm.pixel_array.astype('int')
+        a = dcm.pixel_array.astype("int")
 
         # Convolve image with boxcar/uniform kernel
         imsmoothed = self.filtered_image(dcm)
@@ -177,7 +170,9 @@
 
         return imnoise
 
-    def get_roi_samples(self, ax, dcm: pydicom.Dataset or np.ndarray, centre_col: int, centre_row: int) -> list:
+    def get_roi_samples(
+        self, ax, dcm: pydicom.Dataset or np.ndarray, centre_col: int, centre_row: int
+    ) -> list:
 
         if type(dcm) == np.ndarray:
             data = dcm
@@ -186,28 +181,45 @@
 
         sample = [None] * 5
         # for array indexing: [row, column] format
-        sample[0] = data[(centre_row - 10):(centre_row + 10), (centre_col - 10):(centre_col + 10)]
-        sample[1] = data[(centre_row - 50):(centre_row - 30), (centre_col - 50):(centre_col - 30)]
-        sample[2] = data[(centre_row + 30):(centre_row + 50), (centre_col - 50):(centre_col - 30)]
-        sample[3] = data[(centre_row - 50):(centre_row - 30), (centre_col + 30):(centre_col + 50)]
-        sample[4] = data[(centre_row + 30):(centre_row + 50), (centre_col + 30):(centre_col + 50)]
+        sample[0] = data[
+            (centre_row - 10) : (centre_row + 10), (centre_col - 10) : (centre_col + 10)
+        ]
+        sample[1] = data[
+            (centre_row - 50) : (centre_row - 30), (centre_col - 50) : (centre_col - 30)
+        ]
+        sample[2] = data[
+            (centre_row + 30) : (centre_row + 50), (centre_col - 50) : (centre_col - 30)
+        ]
+        sample[3] = data[
+            (centre_row - 50) : (centre_row - 30), (centre_col + 30) : (centre_col + 50)
+        ]
+        sample[4] = data[
+            (centre_row + 30) : (centre_row + 50), (centre_col + 30) : (centre_col + 50)
+        ]
 
         if ax:
             from matplotlib.patches import Rectangle
             from matplotlib.collections import PatchCollection
+
             # for patches: [column/x, row/y] format
 
-            rects = [Rectangle((centre_col - 10, centre_row - 10), 20, 20),
-                     Rectangle((centre_col - 50, centre_row - 50), 20, 20),
-                     Rectangle((centre_col + 30, centre_row - 50), 20, 20),
-                     Rectangle((centre_col - 50, centre_row + 30), 20, 20),
-                     Rectangle((centre_col + 30, centre_row + 30), 20, 20)]
-            pc = PatchCollection(rects, edgecolors='red', facecolors="None", label='ROIs')
+            rects = [
+                Rectangle((centre_col - 10, centre_row - 10), 20, 20),
+                Rectangle((centre_col - 50, centre_row - 50), 20, 20),
+                Rectangle((centre_col + 30, centre_row - 50), 20, 20),
+                Rectangle((centre_col - 50, centre_row + 30), 20, 20),
+                Rectangle((centre_col + 30, centre_row + 30), 20, 20),
+            ]
+            pc = PatchCollection(
+                rects, edgecolors="red", facecolors="None", label="ROIs"
+            )
             ax.add_collection(pc)
 
         return sample
 
-    def snr_by_smoothing(self, dcm: pydicom.Dataset, measured_slice_width=None) -> float:
+    def snr_by_smoothing(
+        self, dcm: pydicom.Dataset, measured_slice_width=None
+    ) -> float:
         """
 
         Parameters
@@ -220,60 +232,56 @@
         normalised_snr: float
 
         """
-<<<<<<< HEAD
         centre = self.ACR_obj.centre
         col, row = centre
-=======
-        _, (col, row) = self.centroid(dcm)
->>>>>>> d310e89f
         noise_img = self.get_noise_image(dcm)
 
-        signal = [np.mean(roi) for roi in self.get_roi_samples(
-                    ax=None, dcm=dcm, centre_col=col, centre_row=row)
-                ]
-
-        noise = [np.std(roi, ddof=1) for roi in self.get_roi_samples(
-                    ax=None, dcm=noise_img, centre_col=col, centre_row=row)
-                ]
-<<<<<<< HEAD
+        signal = [
+            np.mean(roi)
+            for roi in self.get_roi_samples(
+                ax=None, dcm=dcm, centre_col=col, centre_row=row
+            )
+        ]
+
+        noise = [
+            np.std(roi, ddof=1)
+            for roi in self.get_roi_samples(
+                ax=None, dcm=noise_img, centre_col=col, centre_row=row
+            )
+        ]
         # note no root_2 factor in noise for smoothed subtraction (one image) method,
         # replicating Matlab approach and McCann 2013
-=======
-        # note no root_2 factor in noise for smoothed subtraction (one image) method, replicating Matlab approach and McCann 2013
->>>>>>> d310e89f
 
         snr = np.mean(np.divide(signal, noise))
 
-        normalised_snr = snr * self.get_normalised_snr_factor(
-                                        dcm, measured_slice_width)
+        normalised_snr = snr * self.get_normalised_snr_factor(dcm, measured_slice_width)
 
         if self.report:
             import matplotlib.pyplot as plt
+
             fig, axes = plt.subplots(2, 1)
             fig.set_size_inches(8, 16)
             fig.tight_layout(pad=4)
 
             axes[0].imshow(dcm.pixel_array)
-            axes[0].scatter(centre[0], centre[1], c='red')
-            axes[0].set_title('Centroid Location')
-
-            axes[1].set_title('Smoothed Noise Image')
-            axes[1].imshow(noise_img, cmap='gray')
+            axes[0].scatter(centre[0], centre[1], c="red")
+            axes[0].set_title("Centroid Location")
+
+            axes[1].set_title("Smoothed Noise Image")
+            axes[1].imshow(noise_img, cmap="gray")
             self.get_roi_samples(axes[1], dcm, int(col), int(row))
 
-            img_path = os.path.realpath(os.path.join(self.report_path,
-<<<<<<< HEAD
-                            f'{self.img_desc(dcm)}_smoothing.png'))
-=======
-                            f'{self.key(dcm)}_smoothing.png'))
->>>>>>> d310e89f
+            img_path = os.path.realpath(
+                os.path.join(self.report_path, f"{self.img_desc(dcm)}_smoothing.png")
+            )
             fig.savefig(img_path)
             self.report_files.append(img_path)
 
         return snr, normalised_snr
 
-    def snr_by_subtraction(self, dcm1: pydicom.Dataset, dcm2: pydicom.Dataset,
-                            measured_slice_width=None) -> float:
+    def snr_by_subtraction(
+        self, dcm1: pydicom.Dataset, dcm2: pydicom.Dataset, measured_slice_width=None
+    ) -> float:
         """
 
         Parameters
@@ -286,62 +294,59 @@
         -------
 
         """
-<<<<<<< HEAD
         centre = self.ACR_obj.centre
         col, row = centre
-=======
-        _, (col, row) = self.centroid(dcm1)
->>>>>>> d310e89f
 
         difference = np.subtract(
-            dcm1.pixel_array.astype('int'), dcm2.pixel_array.astype('int')
-            )
-
-        signal = [np.mean(roi) for roi in self.get_roi_samples(
-                    ax=None, dcm=dcm1, centre_col=col, centre_row=row)
-                ]
+            dcm1.pixel_array.astype("int"), dcm2.pixel_array.astype("int")
+        )
+
+        signal = [
+            np.mean(roi)
+            for roi in self.get_roi_samples(
+                ax=None, dcm=dcm1, centre_col=col, centre_row=row
+            )
+        ]
         noise = np.divide(
-                    [np.std(roi, ddof=1) for roi in self.get_roi_samples(
-                        ax=None, dcm=difference, centre_col=col, centre_row=row
-                    )], np.sqrt(2))
+            [
+                np.std(roi, ddof=1)
+                for roi in self.get_roi_samples(
+                    ax=None, dcm=difference, centre_col=col, centre_row=row
+                )
+            ],
+            np.sqrt(2),
+        )
         snr = np.mean(np.divide(signal, noise))
 
         normalised_snr = snr * self.get_normalised_snr_factor(
-            dcm1, measured_slice_width)
+            dcm1, measured_slice_width
+        )
 
         if self.report:
             import matplotlib.pyplot as plt
-<<<<<<< HEAD
+
             fig, axes = plt.subplots(2, 1)
             fig.set_size_inches(8, 16)
             fig.tight_layout(pad=4)
 
             axes[0].imshow(dcm1.pixel_array)
-            axes[0].scatter(centre[0], centre[1], c='red')
-            axes[0].axis('off')
-            axes[0].set_title('Centroid Location')
-
-            axes[1].set_title('Difference Image')
-            axes[1].imshow(difference, cmap='gray',)
+            axes[0].scatter(centre[0], centre[1], c="red")
+            axes[0].axis("off")
+            axes[0].set_title("Centroid Location")
+
+            axes[1].set_title("Difference Image")
+            axes[1].imshow(
+                difference,
+                cmap="gray",
+            )
             self.get_roi_samples(axes[1], dcm1, int(col), int(row))
-            axes[1].axis('off')
-
-            img_path = os.path.realpath(os.path.join(self.report_path,
-                            f'{self.img_desc(dcm1)}_snr_subtraction.png'))
-=======
-            fig, axes = plt.subplots(1, 1)
-            fig.set_size_inches(5, 5)
-            fig.tight_layout(pad=1)
-
-            axes.set_title('difference image')
-            axes.imshow(difference, cmap='gray', label='difference image')
-            axes.scatter(col, row, 10, marker="+", label='centre')
-            self.get_roi_samples(axes, dcm1, int(col), int(row))
-            axes.legend()
-
-            img_path = os.path.realpath(os.path.join(self.report_path,
-                            f'{self.key(dcm1)}_snr_subtraction.png'))
->>>>>>> d310e89f
+            axes[1].axis("off")
+
+            img_path = os.path.realpath(
+                os.path.join(
+                    self.report_path, f"{self.img_desc(dcm1)}_snr_subtraction.png"
+                )
+            )
             fig.savefig(img_path)
             self.report_files.append(img_path)
 
