"""
ACR Uniformity

https://www.acraccreditation.org/-/media/acraccreditation/documents/mri/largephantomguidance.pdf

Calculates the percentage integral uniformity for slice 7 of the ACR phantom.

This script calculates the percentage integral uniformity in accordance with the ACR Guidance.
This is done by first defining a large 200cm2 ROI before placing 1cm2 ROIs at every pixel within
the large ROI. At each point, the mean of the 1cm2 ROI is calculated. The ROIs with the maximum and
minimum mean value are used to calculate the integral uniformity. The results are also visualised.

Created by Yassine Azma
yassine.azma@rmh.nhs.uk

13/01/2022
"""

import os
import sys
import traceback
import numpy as np

from hazenlib.HazenTask import HazenTask
from hazenlib.ACRObject import ACRObject


class ACRUniformity(HazenTask):
    """Uniformity measurement class for DICOM images of the ACR phantom."""

    def __init__(self, **kwargs):
        super().__init__(**kwargs)
        # Initialise ACR object
        self.ACR_obj = ACRObject(self.dcm_list)

    def run(self) -> dict:
        """Main function for performing uniformity measurement using slice 7 from the ACR phantom image set.

        Returns:
            dict: results are returned in a standardised dictionary structure specifying the task name, input DICOM Series Description + SeriesNumber + InstanceNumber, task measurement key-value pairs, optionally path to the generated images for visualisation
        """
        # Initialise results dictionary
        results = self.init_result_dict()
        results["file"] = self.img_desc(self.ACR_obj.slice_stack[6])

        try:
            result = self.get_integral_uniformity(self.ACR_obj.slice_stack[6])
            results["measurement"] = {"integral uniformity %": round(result, 2)}
        except Exception as e:
            print(
                f"Could not calculate the percent integral uniformity for"
                f"{self.img_desc(self.ACR_obj.slice_stack[6])} because of : {e}"
            )
            traceback.print_exc(file=sys.stdout)

        # only return reports if requested
        if self.report:
            results["report_image"] = self.report_files

        return results

    def get_integral_uniformity(self, dcm):
        """Calculates the percent integral uniformity (PIU) of a DICOM pixel array. \n
        Iterates with a ~1 cm^2 ROI through a ~200 cm^2 ROI inside the phantom region,
        and calculates the mean non-zero pixel value inside each ~1 cm^2 ROI. \n
        The PIU is defined as: `PIU = 100 * (1 - (max - min) / (max + min))`, where \n
        'max' and 'min' represent the maximum and minimum of the mean non-zero pixel values of each ~1 cm^2 ROI.

        Args:
            dcm (pydicom.Dataset): DICOM image object to calculate uniformity from.

        Returns:
            float: value of integral uniformity.
        """
        img = dcm.pixel_array
<<<<<<< HEAD
        # Required pixel radius to produce ~200cm2 ROI
        r_large = np.ceil(80 / self.ACR_obj.dx).astype(int)
        # Required pixel radius to produce ~1cm2 ROI
        r_small = np.ceil(np.sqrt(100 / np.pi) / self.ACR_obj.dx).astype(int)
        # Offset distance for rectangular void at top of phantom
        d_void = np.ceil(5 / self.ACR_obj.dx).astype(int)
        dims = img.shape  # Dimensions of image

        (centre_x, centre_y), _ = self.ACR_obj.find_phantom_center(
            img, self.ACR_obj.dx, self.ACR_obj.dy
        )
        # Dummy circular mask at centroid
        base_mask = ACRObject.circular_mask(
            (centre_x, centre_y + d_void), r_small, dims
        )
        coords = np.nonzero(base_mask)  # Coordinates of mask
=======
        # In-plane resolution from metadata
        res = dcm.PixelSpacing
        # Required pixel radius to produce ~200cm2 ROI
        r_large = np.ceil(80 / res[0]).astype(int)
        # Required pixel radius to produce ~1cm2 ROI
        r_small = np.ceil(np.sqrt(100 / np.pi) / res[0]).astype(int)
        # Offset distance for rectangular void at top of phantom
        d_void = np.ceil(5 / res[0]).astype(int)
        dims = img.shape  # Dimensions of image

        cxy = self.ACR_obj.centre
        # Dummy circular mask at
        base_mask = ACRObject.circular_mask((cxy[0], cxy[1] + d_void), r_small, dims)
>>>>>>> 6072a8c9

        # TODO: ensure that shifting the sampling circle centre
        # is in the correct direction by a correct factor
        lroi = self.ACR_obj.circular_mask([centre_x, centre_y + d_void], r_large, dims)
        img_masked = lroi * img
        half_max = np.percentile(img_masked[np.nonzero(img_masked)], 50)

        min_image = img_masked * (img_masked < half_max)
        max_image = img_masked * (img_masked > half_max)

        min_rows, min_cols = np.nonzero(min_image)[0], np.nonzero(min_image)[1]
        max_rows, max_cols = np.nonzero(max_image)[0], np.nonzero(max_image)[1]

        mean_array = np.zeros(img_masked.shape)

        def uniformity_iterator(masked_image, sample_mask, rows, cols):
            """Iterates spatially through the pixel array with a circular ROI and calculates the mean non-zero pixel
            value within the circular ROI at each iteration.

            Args:
                masked_image (np.array): subset of pixel array.
                sample_mask (np.array): _description_.
                rows (np.array): 1D array.
                cols (np.array): 1D array.

            Returns:
                np.array: array of mean values.
            """
            # Coordinates of mask
            coords = np.nonzero(sample_mask)
            for idx, (row, col) in enumerate(zip(rows, cols)):
                centre = [row, col]
                translate_mask = [
                    coords[0] + centre[0] - centre_x - d_void,
                    coords[1] + centre[1] - centre_y,
                ]
                values = masked_image[translate_mask[0], translate_mask[1]]
                if np.count_nonzero(values) < np.count_nonzero(sample_mask):
                    mean_val = 0
                else:
                    mean_val = np.mean(values[np.nonzero(values)])

                mean_array[row, col] = mean_val

            return mean_array

        min_data = uniformity_iterator(min_image, base_mask, min_rows, min_cols)
        max_data = uniformity_iterator(max_image, base_mask, max_rows, max_cols)

        sig_max = np.max(max_data)
        sig_min = np.min(min_data[np.nonzero(min_data)])

        max_loc = np.where(max_data == sig_max)
        min_loc = np.where(min_data == sig_min)

        piu = 100 * (1 - (sig_max - sig_min) / (sig_max + sig_min))

        if self.report:
            import matplotlib.pyplot as plt

            fig, axes = plt.subplots(2, 1)
            fig.set_size_inches(8, 16)
            fig.tight_layout(pad=4)

            theta = np.linspace(0, 2 * np.pi, 360)

            axes[0].imshow(img)
            axes[0].scatter(centre_x, centre_y, c="red")
            axes[0].axis("off")
            axes[0].set_title("Centroid Location")

            axes[1].imshow(img)
            axes[1].scatter(
                [max_loc[1], min_loc[1]], [max_loc[0], min_loc[0]], c="red", marker="x"
            )
            axes[1].plot(
                r_small * np.cos(theta) + max_loc[1],
                r_small * np.sin(theta) + max_loc[0],
                c="yellow",
            )
            axes[1].annotate(
                "Min = " + str(np.round(sig_min, 1)),
                [min_loc[1], min_loc[0] + 10 / self.ACR_obj.dx],
                c="white",
            )

            axes[1].plot(
                r_small * np.cos(theta) + min_loc[1],
                r_small * np.sin(theta) + min_loc[0],
                c="yellow",
            )
            axes[1].annotate(
                "Max = " + str(np.round(sig_max, 1)),
                [max_loc[1], max_loc[0] + 10 / self.ACR_obj.dx],
                c="white",
            )
            axes[1].plot(
                r_large * np.cos(theta) + centre_y,
                r_large * np.sin(theta) + centre_x + 5 / self.ACR_obj.dy,
                c="black",
            )
            axes[1].axis("off")
            axes[1].set_title(
                "Percent Integral Uniformity = " + str(np.round(piu, 2)) + "%"
            )

            img_path = os.path.realpath(
                os.path.join(self.report_path, f"{self.img_desc(dcm)}.png")
            )
            fig.savefig(img_path)
            self.report_files.append(img_path)

        return piu<|MERGE_RESOLUTION|>--- conflicted
+++ resolved
@@ -73,7 +73,6 @@
             float: value of integral uniformity.
         """
         img = dcm.pixel_array
-<<<<<<< HEAD
         # Required pixel radius to produce ~200cm2 ROI
         r_large = np.ceil(80 / self.ACR_obj.dx).astype(int)
         # Required pixel radius to produce ~1cm2 ROI
@@ -90,21 +89,6 @@
             (centre_x, centre_y + d_void), r_small, dims
         )
         coords = np.nonzero(base_mask)  # Coordinates of mask
-=======
-        # In-plane resolution from metadata
-        res = dcm.PixelSpacing
-        # Required pixel radius to produce ~200cm2 ROI
-        r_large = np.ceil(80 / res[0]).astype(int)
-        # Required pixel radius to produce ~1cm2 ROI
-        r_small = np.ceil(np.sqrt(100 / np.pi) / res[0]).astype(int)
-        # Offset distance for rectangular void at top of phantom
-        d_void = np.ceil(5 / res[0]).astype(int)
-        dims = img.shape  # Dimensions of image
-
-        cxy = self.ACR_obj.centre
-        # Dummy circular mask at
-        base_mask = ACRObject.circular_mask((cxy[0], cxy[1] + d_void), r_small, dims)
->>>>>>> 6072a8c9
 
         # TODO: ensure that shifting the sampling circle centre
         # is in the correct direction by a correct factor
