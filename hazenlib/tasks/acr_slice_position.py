"""
ACR Slice Position

https://www.acraccreditation.org/-/media/acraccreditation/documents/mri/largephantomguidance.pdf

Calculates the bar length difference for slices 1 and 11 of the ACR phantom.

This script calculates the bar length difference in accordance with the ACR Guidance. Line profiles are drawn
vertically through the left and right wedges. The right wedge's line profile is shifted and wrapped round before being
subtracted from the left wedge's line profile, e.g.:

Right line profile: [1, 2, 3, 4, 5]
Right line profile wrapped round by 1: [2, 3, 4, 5, 1]

This wrapping process, from hereon referred to as circular shifting, is then used for subtractions.

The shift used to produce the minimum difference between the circularly shifted right line profile and the static left
one is used to determine the bar length difference, which is twice the slice position displacement.
The results are also visualised.

Created by Yassine Azma
yassine.azma@rmh.nhs.uk

28/12/2022
"""

import sys
import traceback
import scipy
import os
import numpy as np
import skimage.morphology
import skimage.measure

from hazenlib.HazenTask import HazenTask
from hazenlib.acr_object import ACRObject


class ACRSlicePosition(HazenTask):

    def __init__(self, **kwargs):
        super().__init__(**kwargs)
        self.ACR_obj = None

    def run(self) -> dict:
        results = {}
        self.ACR_obj = ACRObject(self.data)
        dcms = [self.ACR_obj.dcm[0], self.ACR_obj.dcm[-1]]
        for dcm in dcms:
            try:
                result = self.get_slice_position(dcm)
                results[self.key(dcm)] = result

<<<<<<< HEAD
                results['reports'] = {'images': self.report_files}
            except Exception as e:
                print(f"Could not calculate the bar length difference for {self.key(dcm)} because of : {e}")
                traceback.print_exc(file=sys.stdout)
                continue
=======
        # only return reports if requested
        if self.report:
            results['reports'] = {'images': self.report_files}
>>>>>>> 392de42a

        return results

    def find_wedges(self, img, mask, res):
        # X COORDINATES
        x_investigate_region = np.ceil(35 / res[0]).astype(int)  # define width of region to test (comparable to wedges)

        if np.mod(x_investigate_region, 2) == 0:
            # we want an odd number to see -N to N points in the x direction
            x_investigate_region = x_investigate_region + 1

        w_point = np.argwhere(np.sum(mask, 0) > 0)[0].item()  # westmost point of object
        e_point = np.argwhere(np.sum(mask, 0) > 0)[-1].item()  # eastmost point of object
        n_point = np.argwhere(np.sum(mask, 1) > 0)[0].item()  # northmost point of object

        invest_x = []
        for k in range(x_investigate_region):
            y_loc = n_point + k  # add n_point to ensure in image's coordinate system
            t = mask[y_loc, np.arange(w_point, e_point + 1, 1)]  # mask for resultant line profile
            # line profile at varying y positions from west to east
            line_prof_x = skimage.measure.profile_line(img, (y_loc, w_point),
                                                       (y_loc, e_point), mode='constant').flatten()

            invest_x.append(t * line_prof_x)  # mask unwanted values out and append

        invest_x = np.array(invest_x).T  # transpose array
        mean_x_profile = np.mean(invest_x, 1)  # mean of horizontal projections of phantom
        abs_diff_x_profile = np.abs(np.diff(mean_x_profile))  # absolute first derivative of mean

        x_peaks, _ = self.ACR_obj.find_n_highest_peaks(abs_diff_x_profile, 2)  # find two highest peaks
        x_locs = w_point + x_peaks  # x coordinates of these peaks in image coordinate system(before diff operation)

        width_pts = [x_locs[0], x_locs[1]]  # width of wedges
        width = np.max(width_pts) - np.min(width_pts)  # width

        # rough midpoints of wedges
        x_pts = np.round([np.min(width_pts) + 0.25 * width, np.max(width_pts) - 0.25 * width]).astype(int)

        # Y COORDINATES
        # define height of region to test (comparable to wedges)
        y_investigate_region = int(np.ceil(20 / res[1]).item())

        # supposed distance from top of phantom to end of wedges
        end_point = n_point + np.round(50 / res[1]).astype(int)

        if np.mod(y_investigate_region, 2) == 0:
            # we want an odd number to see -N to N points in the y direction
            y_investigate_region = (y_investigate_region + 1)

        invest_y = []
        for m in range(y_investigate_region):
            x_loc = (m - np.floor(y_investigate_region / 2) + np.floor(np.mean(x_pts))).astype(int)
            c = mask[np.arange(n_point, end_point + 1, 1), x_loc]  # mask for resultant line profile
            line_prof_y = skimage.measure.profile_line(img, (n_point, x_loc), (end_point, x_loc),
                                                       mode='constant').flatten()
            invest_y.append(c * line_prof_y)

        invest_y = np.array(invest_y).T  # transpose array
        mean_y_profile = np.mean(invest_y, 1)  # mean of vertical projections of phantom
        abs_diff_y_profile = np.abs(np.diff(mean_y_profile))  # absolute first derivative of mean

        y_peaks, _ = self.ACR_obj.find_n_highest_peaks(abs_diff_y_profile, 2)  # find two highest peaks
        y_locs = w_point + y_peaks - 1  # y coordinates of these peaks in image coordinate system(before diff operation)

        if y_locs[1] - y_locs[0] < 5 / res[1]:
            y = [n_point + round(10 / res[1])]  # if peaks too close together, use phantom geometry
        else:
            y = np.round(np.min(y_locs) + 0.25 * np.abs(np.diff(y_locs)))  # define y coordinate

        dist_to_y = np.abs(n_point - y[0]) * res[1]  # distance to y from top of phantom
        y_pts = np.append(y, np.round(y[0] + (47 - dist_to_y) / res[1])).astype(
            int)  # place 2nd y point 47mm from top of phantom

        return x_pts, y_pts

    def get_slice_position(self, dcm):
        img = dcm.pixel_array
        res = dcm.PixelSpacing  # In-plane resolution from metadata
        mask = self.ACR_obj.mask_image(self.ACR_obj.images[6])
        x_pts, y_pts = self.find_wedges(img, mask, res)

        line_prof_L = skimage.measure.profile_line(img, (y_pts[0], x_pts[0]), (y_pts[1], x_pts[0]),
                                                   mode='constant').flatten()  # line profile through left wedge
        line_prof_R = skimage.measure.profile_line(img, (y_pts[0], x_pts[1]), (y_pts[1], x_pts[1]),
                                                   mode='constant').flatten()  # line profile through right wedge

        interp_factor = 5
        x = np.arange(1, len(line_prof_L) + 1)
        new_x = np.arange(1, len(line_prof_L) + (1 / interp_factor), (1 / interp_factor))

        interp_line_prof_L = scipy.interpolate.interp1d(x, line_prof_L)(new_x)  # interpolate left line profile
        interp_line_prof_R = scipy.interpolate.interp1d(x, line_prof_R)(new_x)  # interpolate right line profile

        delta = interp_line_prof_L - interp_line_prof_R  # difference of line profiles
        peaks, _ = ACRObject.find_n_highest_peaks(abs(delta), 2, 0.5 * np.max(abs(delta)))  # find two highest peaks

        if len(peaks) == 1:
            peaks = [peaks[0] - 50, peaks[0] + 50]  # if only one peak, set dummy range

        # set multiplier for right or left shift based on sign of peak
        pos = 1 if np.max(-delta[peaks[0]:peaks[1]]) < np.max(delta[peaks[0]:peaks[1]]) else -1

        # take line profiles in range of interest
        static_line_L = interp_line_prof_L[peaks[0]:peaks[1]]
        static_line_R = interp_line_prof_R[peaks[0]:peaks[1]]

        lag = np.linspace(-50, 50, 101, dtype=int)  # create array of lag values
        err = np.zeros(len(lag))  # initialise array of errors

        for k, lag_val in enumerate(lag):
            difference = static_line_R - np.roll(static_line_L, lag_val)  # difference of L and circularly shifted R
            # set wrapped values to nan
            if lag_val > 0:
                difference[:lag_val] = np.nan
            else:
                difference[lag_val:] = np.nan

            # filler value to suppress warning when trying to calculate mean of array filled with NaN otherwise
            # calculate difference
            err[k] = 1e10 if np.isnan(difference).all() else np.nanmean(difference)

        temp = np.argwhere(err == np.min(err[err > 0]))[0]  # find minimum non-zero error
        shift = -lag[temp][0] if pos == 1 else lag[temp][0]  # find shift corresponding to above error

        dL = np.round(pos * np.abs(shift) * (1 / interp_factor) * res[1], 2)  # calculate bar length difference

        if self.report:
            import matplotlib.pyplot as plt
            fig, axes = plt.subplots(4, 1)
            fig.set_size_inches(8, 32)
            fig.tight_layout(pad=4)

            axes[0].imshow(mask)
            axes[0].axis('off')
            axes[0].set_title('Thresholding Result')

            axes[1].imshow(img)
            axes[1].plot([x_pts[0], x_pts[0]], [y_pts[0], y_pts[1]], 'b')
            axes[1].plot([x_pts[1], x_pts[1]], [y_pts[0], y_pts[1]], 'r')
            axes[1].axis('off')
            axes[1].set_title('Line Profiles')

            axes[2].grid()
            axes[2].plot(
                (1 / interp_factor) * np.linspace(1, len(interp_line_prof_L), len(interp_line_prof_L)) * res[1],
                interp_line_prof_L, 'b')
            axes[2].plot(
                (1 / interp_factor) * np.linspace(1, len(interp_line_prof_R), len(interp_line_prof_R)) * res[1],
                interp_line_prof_R, 'r')
            axes[2].set_title('Original Line Profiles')
            axes[2].set_xlabel('Relative Pixel Position (mm)')

            axes[3].plot((1 / interp_factor) * np.linspace(1, len(interp_line_prof_L), len(interp_line_prof_L)) * res[1],
                     interp_line_prof_L, 'b')

            shift_line = np.roll(interp_line_prof_R, pos * shift)
            if shift < 0 and pos == -1:
                shift_line[0:np.abs(shift)] = np.nan
            elif shift < 0 and pos == 1:
                shift_line[pos * shift:] = np.nan
            elif shift > 0 and pos == -1:
                shift_line[pos * shift:] = np.nan
            else:
                shift_line[0:np.abs(pos) * shift] = np.nan

            axes[3].grid()
            axes[3].plot((1 / interp_factor) * np.linspace(1, len(interp_line_prof_L), len(interp_line_prof_L)) * res[1],
                     shift_line, 'r')
            axes[3].set_title('Shifted Line Profiles')
            axes[3].set_xlabel('Relative Pixel Position (mm)')

            img_path = os.path.realpath(os.path.join(self.report_path, f'{self.key(dcm)}.png'))
            fig.savefig(img_path)
            self.report_files.append(img_path)

        return dL<|MERGE_RESOLUTION|>--- conflicted
+++ resolved
@@ -50,18 +50,13 @@
             try:
                 result = self.get_slice_position(dcm)
                 results[self.key(dcm)] = result
-
-<<<<<<< HEAD
-                results['reports'] = {'images': self.report_files}
             except Exception as e:
                 print(f"Could not calculate the bar length difference for {self.key(dcm)} because of : {e}")
                 traceback.print_exc(file=sys.stdout)
                 continue
-=======
         # only return reports if requested
         if self.report:
             results['reports'] = {'images': self.report_files}
->>>>>>> 392de42a
 
         return results
 
