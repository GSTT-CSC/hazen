"""
ACR Spatial Resolution (MTF)

https://www.acraccreditation.org/-/media/acraccreditation/documents/mri/largephantomguidance.pdf

Calculates the effective resolution (MTF50) for slice 1 for the ACR phantom. This is done in accordance with the
methodology described in Section 3 of the following paper:

https://opg.optica.org/oe/fulltext.cfm?uri=oe-22-5-6040&id=281325

WARNING: The phantom must be slanted for valid results to be produced. This test is not within the scope of ACR
guidance.

This script first identifies the rotation angle of the ACR phantom using slice 1. It provides a warning if the
slanted angle is less than 3 degrees.

The location of the ramps within the slice thickness are identified and a square ROI is selected around the anterior
edge of the slice thickness insert.

A rudimentary edge response function is generated based on the edge within the ROI to provide initialisation values for
the 2D normal cumulative distribution fit of the ROI.

The edge is then super-sampled in the direction of the bright-dark transition of the edge and binned at right angles
based on the edge slope determined from the 2D Normal CDF fit of the ROI to obtain the edge response function.

This super-sampled ERF is then fitted using a weighted sigmoid function. The raw data and this fit are then used to
determine the LSF and the subsequent MTF. The MTF50 for both raw and fitted data are reported.

The results are also visualised.

Created by Yassine Azma
yassine.azma@rmh.nhs.uk

22/02/2023
"""

import sys
import traceback
import scipy
import cv2
import os
import numpy as np
import skimage.morphology
import skimage.measure

from hazenlib.HazenTask import HazenTask
from hazenlib.acr_object import ACRObject
from hazenlib.logger import logger


class ACRSpatialResolution(HazenTask):

    def __init__(self, **kwargs):
        super().__init__(**kwargs)
        self.ACR_obj = None

    def run(self) -> dict:
        mtf_results = {}
<<<<<<< HEAD
        self.ACR_obj = ACRObject(self.data)
        rot_ang = self.ACR_obj.rot_angle
=======
        z = []
        for dcm in self.data:
            z.append(dcm.ImagePositionPatient[2])

        idx_sort = np.argsort(z)

        for dcm in self.data:
            if dcm.ImagePositionPatient[2] == z[idx_sort[0]]:
                try:
                    raw_res, fitted_res = self.get_mtf50(dcm)
                    mtf_results[f"raw_mtf50_{self.key(self.data[0])}"] = raw_res
                    mtf_results[f"fitted_mtf50_{self.key(self.data[0])}"] = fitted_res
                except Exception as e:
                    print(f"Could not calculate the spatial resolution for {self.key(dcm)} because of : {e}")
                    traceback.print_exc(file=sys.stdout)
                    continue

        results = {self.key(self.data[0]): mtf_results}

        # only return reports if requested
        if self.report:
            results['reports'] = {'images': self.report_files}

        return results

    def centroid_com(self, dcm):
        # Calculate centroid of object using a centre-of-mass calculation
        thresh_img = dcm > 0.25 * np.max(dcm)
        open_img = skimage.morphology.area_opening(thresh_img, area_threshold=500)
        bhull = skimage.morphology.convex_hull_image(open_img)
        coords = np.nonzero(bhull)  # row major - first array is columns

        sum_x = np.sum(coords[1])
        sum_y = np.sum(coords[0])
        cx, cy = sum_x / coords[0].shape[0], sum_y / coords[1].shape[0]
        cxy = (round(cx), round(cy))

        return bhull, cxy
>>>>>>> 392de42a

        if np.round(np.abs(rot_ang), 2) < 3:
            logger.warning(f'The estimated rotation angle of the ACR phantom is {np.round(rot_ang, 3)} degrees, which '
                           f'is less than the recommended 3 degrees. Results will be unreliable!')

        mtf_dcm = self.ACR_obj.dcm[0]

        try:
            raw_res, fitted_res = self.get_mtf50(mtf_dcm)
            mtf_results[f"estimated_rotation_angle_{self.key(mtf_dcm)}"] = rot_ang
            mtf_results[f"raw_mtf50_{self.key(mtf_dcm)}"] = raw_res
            mtf_results[f"fitted_mtf50_{self.key(mtf_dcm)}"] = fitted_res
        except Exception as e:
            print(f"Could not calculate the spatial resolution for {self.key(mtf_dcm)} because of : {e}")
            traceback.print_exc(file=sys.stdout)

        results = {self.key(self.data[0]): mtf_results, 'reports': {'images': self.report_files}}

        return results

    def y_position_for_ramp(self, res, img, cxy):
        investigate_region = int(np.ceil(5.5 / res[1]).item())

        if np.mod(investigate_region, 2) == 0:
            investigate_region = (investigate_region + 1)

        line_profile_y = skimage.measure.profile_line(img, (cxy[1] - 2 * investigate_region, cxy[0]),
                                                      (cxy[1] + 2 * investigate_region, cxy[1]),
                                                      mode='constant').flatten()

        abs_diff_y_profile = np.absolute(np.diff(line_profile_y))
        y_peaks = scipy.signal.find_peaks(abs_diff_y_profile, height=1)
        pk_heights = y_peaks[1]['peak_heights']
        pk_ind = y_peaks[0]
        highest_y_peaks = pk_ind[(-pk_heights).argsort()[:2]]
        y_locs = highest_y_peaks - 1

        height_pts = cxy[1] - 2 * investigate_region - 1 + y_locs

        y = np.min(height_pts) + 2

        return y

    def crop_image(self, img, x, y, width):
        crop_x, crop_y = (x - width // 2, x + width // 2), (y - width // 2, y + width // 2)
        crop_img = img[crop_y[0]:crop_y[1], crop_x[0]:crop_x[1]]

        return crop_img

    def get_edge_type(self, crop_img):
        edge_sum_rows = np.sum(crop_img, axis=1).astype(np.int_)
        edge_sum_cols = np.sum(crop_img, axis=0).astype(np.int_)

        _, pk_rows_height = self.ACR_obj.find_n_highest_peaks(np.abs(np.diff(edge_sum_rows)), 1)
        _, pk_cols_height = self.ACR_obj.find_n_highest_peaks(np.abs(np.diff(edge_sum_cols)), 1)

        edge_type = 'vertical' if pk_rows_height > pk_cols_height else 'horizontal'

        thresh_roi_crop = crop_img > 0.6 * np.max(crop_img)
        edge_dir = np.sum(thresh_roi_crop, axis=0) if edge_type == 'vertical' else np.sum(thresh_roi_crop, axis=1)
        if edge_type == 'vertical':
            direction = 'downward' if edge_dir[-1] > edge_dir[0] else 'upward'
        else:
            direction = 'leftward' if edge_dir[-1] > edge_dir[0] else 'rightward'

        return edge_type, direction

    def edge_location_for_plot(self, crop_img, edge_type):
        thresh_roi_crop = crop_img > 0.6 * np.max(crop_img)

        naive_lsf = np.abs(np.diff(np.sum(thresh_roi_crop, 1))) > 1 if edge_type == 'vertical' else np.abs(
            np.diff(np.sum(thresh_roi_crop, 0)))
        edge_test = np.diff(np.where(naive_lsf == 0))[0]
        edge_begin = np.where(edge_test > 1)
        edge_loc = np.array([edge_begin, edge_begin + edge_test[edge_begin] - 1]).flatten()

        return edge_loc

    def fit_normcdf_surface(self, crop_img, edge_type, direction):
        thresh_roi_crop = crop_img > 0.6 * np.max(crop_img)
        temp_x = np.linspace(1, thresh_roi_crop.shape[1], thresh_roi_crop.shape[1])
        temp_y = np.linspace(1, thresh_roi_crop.shape[0], thresh_roi_crop.shape[0])
        x, y = np.meshgrid(temp_x, temp_y)

        bright = max(crop_img[thresh_roi_crop])
        dark = 20 + np.min(crop_img[~thresh_roi_crop])

        def func(x, slope, mu, bright, dark):
            norm_cdf = (bright - dark) * scipy.stats.norm.cdf(x[0], mu + slope * x[1], 0.5) + dark

            return norm_cdf

        sign = 1 if direction in ('downward', 'leftward') else -1
        x_data = np.vstack((sign * x.ravel(), y.ravel())) if edge_type == 'vertical' else np.vstack(
            (sign * y.ravel(), x.ravel()))

        popt, pcov = scipy.optimize.curve_fit(func, x_data, crop_img.ravel(), p0=[0, 0, bright, dark], maxfev=1000)
        surface = func(x_data, popt[0], popt[1], popt[2], popt[3]).reshape(crop_img.shape)

        slope = 1 / popt[0] if direction in ('leftward', 'upward') else -1 / popt[0]

        return slope, surface

    def sample_erf(self, crop_img, slope, edge_type):
        resamp_factor = 8
        if edge_type == 'horizontal':
            resample_crop_img = cv2.resize(crop_img, (crop_img.shape[0] * resamp_factor, crop_img.shape[1]))
        else:
            resample_crop_img = cv2.resize(crop_img, (crop_img.shape[0], crop_img.shape[1] * resamp_factor))

        mid_loc = [i / 2 for i in resample_crop_img.shape]

        temp_x = np.linspace(1, resample_crop_img.shape[1], resample_crop_img.shape[1])
        temp_y = np.linspace(1, resample_crop_img.shape[0], resample_crop_img.shape[0])
        x_resample, y_resample = np.meshgrid(temp_x, temp_y)

        erf = []
        n_inside_roi = []
        if edge_type == 'horizontal':
            diffY = (y_resample - 1) - mid_loc[0]
            x_prime = x_resample + resamp_factor * diffY * slope

            x_min, x_max = np.min(x_prime).astype(int), np.max(x_prime).astype(int)

            for k in range(x_min, x_max):
                erf_val = np.mean(resample_crop_img[(x_prime >= k) & (x_prime < k + 1)])
                erf.append(erf_val)
                number_nonzero = np.count_nonzero(resample_crop_img[(x_prime >= k) & (x_prime < k + 1)])
                n_inside_roi.append(number_nonzero)
        else:
            diffX = (x_resample.shape[0] - 1) - x_resample - mid_loc[1]
            y_prime = np.flipud(y_resample) + resamp_factor * diffX * slope

            y_min, y_max = np.min(y_prime).astype(int), np.max(y_prime).astype(int)

            for k in range(y_min, y_max):
                erf_val = np.mean(resample_crop_img[(y_prime >= k) & (y_prime < k + 1)])
                erf.append(erf_val)
                number_nonzero = np.count_nonzero(resample_crop_img[(y_prime >= k) & (y_prime < k + 1)])
                n_inside_roi.append(number_nonzero)

        erf = np.array(erf)
        n_inside_roi = np.array(n_inside_roi)

        erf = erf[n_inside_roi == np.max(n_inside_roi)]

        return erf

    def fit_erf(self, erf):
        true_erf = np.diff(erf) > 0.2 * np.max(np.diff(erf))
        turning_points = np.where(true_erf)[0][0], np.where(true_erf)[0][-1]
        weights = 0.5 * np.ones((len(true_erf) + 1))
        weights[turning_points[0]:turning_points[1]] = 1

        def func(x, a, b, c, d, e):
            sigmoid = a + b / (1 + np.exp(c * (x - d))) ** e

            return sigmoid

        popt, pcov = scipy.optimize.curve_fit(func, np.arange(1, len(erf) + 1), erf, sigma=(1 / weights),
                                              p0=[np.min(erf), np.max(erf), 0, sum(turning_points) / 2, 1], maxfev=5000)
        erf_fit = func(np.arange(1, len(erf) + 1), popt[0], popt[1], popt[2], popt[3], popt[4])

        return erf_fit

    def calculate_MTF(self, erf, res):
        lsf = np.diff(erf)
        N = len(lsf)
        n = np.arange(-N / 2, N / 2) if N % 2 == 0 else np.arange(-(N - 1) / 2, (N + 1) / 2)

        resamp_factor = 8
        Fs = 1 / (np.sqrt(np.mean(np.square(res))) * (1 / resamp_factor))
        freq = n * Fs / N
        MTF = np.abs(np.fft.fftshift(np.fft.fft(lsf)))
        MTF = MTF / np.max(MTF)

        zero_freq = np.where(freq == 0)[0][0]
        freq = freq[zero_freq:]
        MTF = MTF[zero_freq:]

        return freq, lsf, MTF

    def identify_MTF50(self, freq, MTF):
        freq_interp = np.arange(0, 1.005, 0.005)
        MTF_interp = np.interp(freq_interp, freq, MTF, left=None, right=None, period=None)
        equivalent_linepairs = freq_interp[np.argmin(np.abs(MTF_interp - 0.5))]
        eff_res = 1 / (equivalent_linepairs * 2)

        return eff_res

    def get_mtf50(self, dcm):
        img = dcm.pixel_array
        res = dcm.PixelSpacing
        cxy = self.ACR_obj.centre

        ramp_x, ramp_y = int(cxy[0]), self.y_position_for_ramp(res, img, cxy)
        width = int(13 * img.shape[0] / 256)
        crop_img = self.crop_image(img, ramp_x, ramp_y, width)
        edge_type, direction = self.get_edge_type(crop_img)
        slope, surface = self.fit_normcdf_surface(crop_img, edge_type, direction)
        erf = self.sample_erf(crop_img, slope, edge_type)
        erf_fit = self.fit_erf(erf)

        freq, lsf_raw, MTF_raw = self.calculate_MTF(erf, res)
        _, lsf_fit, MTF_fit = self.calculate_MTF(erf_fit, res)

        eff_raw_res = round(self.identify_MTF50(freq, MTF_raw), 2)
        eff_fit_res = round(self.identify_MTF50(freq, MTF_fit), 2)

        if self.report:
            edge_loc = self.edge_location_for_plot(crop_img, edge_type)
            import matplotlib.pyplot as plt
            import matplotlib.patches as patches

            fig, axes = plt.subplots(5, 1)
            fig.set_size_inches(8, 40)
            fig.tight_layout(pad=4)

            axes[0].imshow(img, interpolation='none')
            rect = patches.Rectangle((ramp_x - width // 2 - 1, ramp_y - width // 2 - 1), width, width, linewidth=1,
                                     edgecolor='w', facecolor='none')
            axes[0].add_patch(rect)
            axes[0].axis('off')
            axes[0].set_title('Segmented Edge')

            axes[1].imshow(crop_img)
            if edge_type == 'vertical':
                axes[1].plot(np.arange(0, width - 1), np.mean(edge_loc) - slope * np.arange(0, width - 1), color='r')
            else:
                axes[1].plot(np.mean(edge_loc) + slope * np.arange(0, width - 1), np.arange(0, width - 1), color='r')
            axes[1].axis('off')
            axes[1].set_title('Cropped Edge', fontsize=14)

            axes[2].plot(erf, 'rx', ms=5, label='Raw Data')
            axes[2].plot(erf_fit, 'k', lw=3, label='Fitted Data')
            axes[2].set_ylabel('Signal Intensity')
            axes[2].set_xlabel('Pixel')
            axes[2].grid()
            axes[2].legend(fancybox='true')
            axes[2].set_title('ERF', fontsize=14)

            axes[3].plot(lsf_raw, 'rx', ms=5, label='Raw Data')
            axes[3].plot(lsf_fit, 'k', lw=3, label='Fitted Data')
            axes[3].set_ylabel(r'$\Delta$' + ' Signal Intensity')
            axes[3].set_xlabel('Pixel')
            axes[3].grid()
            axes[3].legend(fancybox='true')
            axes[3].set_title('LSF', fontsize=14)

            axes[4].plot(freq, MTF_raw, 'rx', ms=8, label=f'Raw Data - {round(eff_raw_res, 2)}mm @ 50%')
            axes[4].plot(freq, MTF_fit, 'k', lw=3, label=f'Weighted Sigmoid Fit of ERF - {round(eff_fit_res, 2)}mm @ 50%')
            axes[4].set_xlabel('Spatial Frequency (lp/mm)')
            axes[4].set_ylabel('Modulation Transfer Ratio')
            axes[4].set_xlim([-0.05, 1])
            axes[4].set_ylim([0, 1.05])
            axes[4].grid()
            axes[4].legend(fancybox='true')
            axes[4].set_title('MTF', fontsize=14)

            img_path = os.path.realpath(os.path.join(self.report_path, f'{self.key(dcm)}.png'))
            fig.savefig(img_path)
            self.report_files.append(img_path)

        return eff_raw_res, eff_fit_res<|MERGE_RESOLUTION|>--- conflicted
+++ resolved
@@ -56,49 +56,8 @@
 
     def run(self) -> dict:
         mtf_results = {}
-<<<<<<< HEAD
         self.ACR_obj = ACRObject(self.data)
         rot_ang = self.ACR_obj.rot_angle
-=======
-        z = []
-        for dcm in self.data:
-            z.append(dcm.ImagePositionPatient[2])
-
-        idx_sort = np.argsort(z)
-
-        for dcm in self.data:
-            if dcm.ImagePositionPatient[2] == z[idx_sort[0]]:
-                try:
-                    raw_res, fitted_res = self.get_mtf50(dcm)
-                    mtf_results[f"raw_mtf50_{self.key(self.data[0])}"] = raw_res
-                    mtf_results[f"fitted_mtf50_{self.key(self.data[0])}"] = fitted_res
-                except Exception as e:
-                    print(f"Could not calculate the spatial resolution for {self.key(dcm)} because of : {e}")
-                    traceback.print_exc(file=sys.stdout)
-                    continue
-
-        results = {self.key(self.data[0]): mtf_results}
-
-        # only return reports if requested
-        if self.report:
-            results['reports'] = {'images': self.report_files}
-
-        return results
-
-    def centroid_com(self, dcm):
-        # Calculate centroid of object using a centre-of-mass calculation
-        thresh_img = dcm > 0.25 * np.max(dcm)
-        open_img = skimage.morphology.area_opening(thresh_img, area_threshold=500)
-        bhull = skimage.morphology.convex_hull_image(open_img)
-        coords = np.nonzero(bhull)  # row major - first array is columns
-
-        sum_x = np.sum(coords[1])
-        sum_y = np.sum(coords[0])
-        cx, cy = sum_x / coords[0].shape[0], sum_y / coords[1].shape[0]
-        cxy = (round(cx), round(cy))
-
-        return bhull, cxy
->>>>>>> 392de42a
 
         if np.round(np.abs(rot_ang), 2) < 3:
             logger.warning(f'The estimated rotation angle of the ACR phantom is {np.round(rot_ang, 3)} degrees, which '
@@ -115,7 +74,11 @@
             print(f"Could not calculate the spatial resolution for {self.key(mtf_dcm)} because of : {e}")
             traceback.print_exc(file=sys.stdout)
 
-        results = {self.key(self.data[0]): mtf_results, 'reports': {'images': self.report_files}}
+        results = {self.key(self.data[0]): mtf_results}
+
+        # only return reports if requested
+        if self.report:
+            results['reports'] = {'images': self.report_files}
 
         return results
 
