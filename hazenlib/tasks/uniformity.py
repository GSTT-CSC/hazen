"""
Uniformity + Ghosting & Distortion

Calculates uniformity for a single-slice image of a uniform MRI phantom

This script implements the IPEM/MAGNET method of measuring fractional uniformity.
It also calculates integral uniformity using a 75% area FOV ROI and CoV for the same ROI.

This script also measures Ghosting within a single image of a uniform phantom.
This follows the guidance from ACR for testing their large phantom.

A simple measurement of distortion is also made by comparing the height and width of the circular phantom.

Created by Neil Heraghty
neil.heraghty@nhs.net

14/05/2018

"""

import sys
import traceback
import os
import numpy as np

import hazenlib.utils
import hazenlib.exceptions as exc
from hazenlib.HazenTask import HazenTask
from hazenlib.logger import logger


class Uniformity(HazenTask):
    """Task to measure uniformity using a MagNET phantom
    No additional arguments.

    Args:
        HazenTask: inherits from the HazenTask class
    """

    def __init__(self, **kwargs):
        super().__init__(**kwargs)
        self.single_dcm = self.dcm_list[0]

    def run(self) -> dict:
<<<<<<< HEAD
        results = self.init_result_dict()
        results['file'] = self.img_desc(self.single_dcm)

        try:
            horizontal_uniformity, vertical_uniformity = self.get_fractional_uniformity(self.single_dcm)
            results['measurement'] = {
                "horizontal %": round(horizontal_uniformity, 2),
                "vertical %": round(vertical_uniformity, 2),
                }
        except Exception as e:
            print(f"Could test not calculate the uniformity for {self.img_desc(self.single_dcm)} because of : {e}")
            traceback.print_exc(file=sys.stdout)
=======
        """Main function to run task with specified args

        Returns:
            results (dict): dictionary of task - value pair and optionally
                        an images key with value listing image paths
        """
        results = {}

        for dcm in self.data:
            try:
                result = self.get_fractional_uniformity(dcm)
                logger.info("Calculating uniformity for image {}".format(
                    self.key(dcm)
                ))
            except Exception as e:
                print(f"Could not calculate the uniformity for {self.key(dcm)} because of : {e}")
                traceback.print_exc(file=sys.stdout)
                continue

            results[self.key(dcm)] = result
>>>>>>> d310e89f

        # only return reports if requested
        if self.report:
            results['report_image'] = self.report_files

        return results

    def mode(self, a, axis=0):
        """Find the modal value of an array. From scipy.stats.mode
        TODO: lookup whether np has a built-in mode function

        Args:
            a (array): _description_
            axis (int, optional): Defaults to 0.

        Returns:
            most_frequent: the modal value
            old_counts: the number of times this value was counted (check this)
        """
        scores = np.unique(np.ravel(a))  # get ALL unique values
        test_shape = list(a.shape)
        test_shape[axis] = 1
        old_most_frequent = np.zeros(test_shape)
        old_counts = np.zeros(test_shape)
        most_frequent = None

        for score in scores:
            template = (a == score)
            counts = np.expand_dims(np.sum(template, axis), axis)
            most_frequent = np.where(counts > old_counts, score, old_most_frequent)
            old_counts = np.maximum(counts, old_counts)
            old_most_frequent = most_frequent

        return most_frequent, old_counts

    def get_object_centre(self, dcm):
        """Find the centre coordinates of an object
        Based on orientation of the phantom in the input image, this function
        identifies the centre coords of a rectangle or circle.

        Args:
            dcm (pydicom.Dataset): DICOM image object

        Raises:
            Exception: checks for the orientation of the object

        Returns:
            x,y: a tuple of integer values corresponding to the indices
        """
        arr = dcm.pixel_array
        shape_detector = hazenlib.utils.ShapeDetector(arr=arr)
        orientation = hazenlib.utils.get_image_orientation(dcm.ImageOrientationPatient)

        if orientation in ['Sagittal', 'Coronal']:
            # orientation is sagittal to patient
            try:
                (x, y), size, angle = shape_detector.get_shape('rectangle')
            except exc.ShapeError:
                raise

        elif orientation == 'Transverse':
            # orientation is axial
            x, y, r = shape_detector.get_shape('circle')

        else:
            raise Exception("Direction must be Transverse, Sagittal or Coronal.")

        return int(x), int(y)

    def get_fractional_uniformity(self, dcm):
        """Identify a central ROI 160x160 and count the number of pixels within
            +/-0.1 of the mode of a 10x10 ROI horizontally and vertically

        Args:
            dcm (DICOM): DICOM image object

        Returns:
            result (dict): dictionary of the horizontal and vertical
                            uniformity values
        """

        arr = dcm.pixel_array
        x, y = self.get_object_centre(dcm)

        central_roi = arr[(y - 5):(y + 5), (x - 5):(x + 5)].flatten()
        # Create central 10x10 ROI and measure modal value

        central_roi_mode, mode_popularity = self.mode(central_roi)

        # Create 160-pixel profiles (horizontal and vertical, centred at x,y)
        horizontal_roi = arr[(y - 5):(y + 5), (x - 80):(x + 80)]
        horizontal_profile = np.mean(horizontal_roi, axis=0)
        vertical_roi = arr[(y - 80):(y + 80), (x - 5):(x + 5)]
        vertical_profile = np.mean(vertical_roi, axis=1)

        # Count how many elements are within 0.9-1.1 times the modal value
        horizontal_count = np.where(np.logical_and(
                            (horizontal_profile > (0.9 * central_roi_mode)),
                            (horizontal_profile < (1.1 * central_roi_mode))
                            ))
        horizontal_count = len(horizontal_count[0])
        vertical_count = np.where(np.logical_and(
                            (vertical_profile > (0.9 * central_roi_mode)),
                            (vertical_profile < (1.1 * central_roi_mode))
                            ))
        vertical_count = len(vertical_count[0])

        # Calculate fractional uniformity
        fractional_uniformity_horizontal = horizontal_count / 160
        fractional_uniformity_vertical = vertical_count / 160

        if self.report:
            import matplotlib.pyplot as plt
            from matplotlib.patches import Rectangle
            from matplotlib.collections import PatchCollection
            fig, ax = plt.subplots()
            rects = [Rectangle((x - 5, y - 5), 10, 10, facecolor="None", edgecolor='red', linewidth=3),
                     Rectangle((x - 80, y - 5), 160, 10, facecolor="None", edgecolor='green'),
                     Rectangle((x - 5, y - 80), 10, 160, facecolor="None", edgecolor='yellow')]
            pc = PatchCollection(rects, match_original=True)
            ax.imshow(arr, cmap='gray')
            ax.add_collection(pc)
            ax.scatter(x, y, 5)

            img_path = os.path.realpath(os.path.join(self.report_path,
                                            f'{self.img_desc(dcm)}.png'))
            fig.savefig(img_path)
            self.report_files.append(img_path)

<<<<<<< HEAD
        return fractional_uniformity_horizontal, fractional_uniformity_vertical
=======
        return {'horizontal': fractional_uniformity_horizontal,
                'vertical': fractional_uniformity_vertical}
>>>>>>> d310e89f
<|MERGE_RESOLUTION|>--- conflicted
+++ resolved
@@ -42,45 +42,32 @@
         self.single_dcm = self.dcm_list[0]
 
     def run(self) -> dict:
-<<<<<<< HEAD
+        """Main function to run task with specified args
+
+        Returns:
+            results (dict): dictionary of task - value pair and optionally
+                        an images key with value listing image paths
+        """
         results = self.init_result_dict()
-        results['file'] = self.img_desc(self.single_dcm)
+        results["file"] = self.img_desc(self.single_dcm)
 
         try:
-            horizontal_uniformity, vertical_uniformity = self.get_fractional_uniformity(self.single_dcm)
-            results['measurement'] = {
+            horizontal_uniformity, vertical_uniformity = self.get_fractional_uniformity(
+                self.single_dcm
+            )
+            results["measurement"] = {
                 "horizontal %": round(horizontal_uniformity, 2),
                 "vertical %": round(vertical_uniformity, 2),
-                }
+            }
         except Exception as e:
-            print(f"Could test not calculate the uniformity for {self.img_desc(self.single_dcm)} because of : {e}")
+            print(
+                f"Could test not calculate the uniformity for {self.img_desc(self.single_dcm)} because of : {e}"
+            )
             traceback.print_exc(file=sys.stdout)
-=======
-        """Main function to run task with specified args
-
-        Returns:
-            results (dict): dictionary of task - value pair and optionally
-                        an images key with value listing image paths
-        """
-        results = {}
-
-        for dcm in self.data:
-            try:
-                result = self.get_fractional_uniformity(dcm)
-                logger.info("Calculating uniformity for image {}".format(
-                    self.key(dcm)
-                ))
-            except Exception as e:
-                print(f"Could not calculate the uniformity for {self.key(dcm)} because of : {e}")
-                traceback.print_exc(file=sys.stdout)
-                continue
-
-            results[self.key(dcm)] = result
->>>>>>> d310e89f
 
         # only return reports if requested
         if self.report:
-            results['report_image'] = self.report_files
+            results["report_image"] = self.report_files
 
         return results
 
@@ -104,7 +91,7 @@
         most_frequent = None
 
         for score in scores:
-            template = (a == score)
+            template = a == score
             counts = np.expand_dims(np.sum(template, axis), axis)
             most_frequent = np.where(counts > old_counts, score, old_most_frequent)
             old_counts = np.maximum(counts, old_counts)
@@ -130,16 +117,16 @@
         shape_detector = hazenlib.utils.ShapeDetector(arr=arr)
         orientation = hazenlib.utils.get_image_orientation(dcm.ImageOrientationPatient)
 
-        if orientation in ['Sagittal', 'Coronal']:
+        if orientation in ["Sagittal", "Coronal"]:
             # orientation is sagittal to patient
             try:
-                (x, y), size, angle = shape_detector.get_shape('rectangle')
+                (x, y), size, angle = shape_detector.get_shape("rectangle")
             except exc.ShapeError:
                 raise
 
-        elif orientation == 'Transverse':
+        elif orientation == "Transverse":
             # orientation is axial
-            x, y, r = shape_detector.get_shape('circle')
+            x, y, r = shape_detector.get_shape("circle")
 
         else:
             raise Exception("Direction must be Transverse, Sagittal or Coronal.")
@@ -161,27 +148,31 @@
         arr = dcm.pixel_array
         x, y = self.get_object_centre(dcm)
 
-        central_roi = arr[(y - 5):(y + 5), (x - 5):(x + 5)].flatten()
+        central_roi = arr[(y - 5) : (y + 5), (x - 5) : (x + 5)].flatten()
         # Create central 10x10 ROI and measure modal value
 
         central_roi_mode, mode_popularity = self.mode(central_roi)
 
         # Create 160-pixel profiles (horizontal and vertical, centred at x,y)
-        horizontal_roi = arr[(y - 5):(y + 5), (x - 80):(x + 80)]
+        horizontal_roi = arr[(y - 5) : (y + 5), (x - 80) : (x + 80)]
         horizontal_profile = np.mean(horizontal_roi, axis=0)
-        vertical_roi = arr[(y - 80):(y + 80), (x - 5):(x + 5)]
+        vertical_roi = arr[(y - 80) : (y + 80), (x - 5) : (x + 5)]
         vertical_profile = np.mean(vertical_roi, axis=1)
 
         # Count how many elements are within 0.9-1.1 times the modal value
-        horizontal_count = np.where(np.logical_and(
-                            (horizontal_profile > (0.9 * central_roi_mode)),
-                            (horizontal_profile < (1.1 * central_roi_mode))
-                            ))
+        horizontal_count = np.where(
+            np.logical_and(
+                (horizontal_profile > (0.9 * central_roi_mode)),
+                (horizontal_profile < (1.1 * central_roi_mode)),
+            )
+        )
         horizontal_count = len(horizontal_count[0])
-        vertical_count = np.where(np.logical_and(
-                            (vertical_profile > (0.9 * central_roi_mode)),
-                            (vertical_profile < (1.1 * central_roi_mode))
-                            ))
+        vertical_count = np.where(
+            np.logical_and(
+                (vertical_profile > (0.9 * central_roi_mode)),
+                (vertical_profile < (1.1 * central_roi_mode)),
+            )
+        )
         vertical_count = len(vertical_count[0])
 
         # Calculate fractional uniformity
@@ -192,23 +183,33 @@
             import matplotlib.pyplot as plt
             from matplotlib.patches import Rectangle
             from matplotlib.collections import PatchCollection
+
             fig, ax = plt.subplots()
-            rects = [Rectangle((x - 5, y - 5), 10, 10, facecolor="None", edgecolor='red', linewidth=3),
-                     Rectangle((x - 80, y - 5), 160, 10, facecolor="None", edgecolor='green'),
-                     Rectangle((x - 5, y - 80), 10, 160, facecolor="None", edgecolor='yellow')]
+            rects = [
+                Rectangle(
+                    (x - 5, y - 5),
+                    10,
+                    10,
+                    facecolor="None",
+                    edgecolor="red",
+                    linewidth=3,
+                ),
+                Rectangle(
+                    (x - 80, y - 5), 160, 10, facecolor="None", edgecolor="green"
+                ),
+                Rectangle(
+                    (x - 5, y - 80), 10, 160, facecolor="None", edgecolor="yellow"
+                ),
+            ]
             pc = PatchCollection(rects, match_original=True)
-            ax.imshow(arr, cmap='gray')
+            ax.imshow(arr, cmap="gray")
             ax.add_collection(pc)
             ax.scatter(x, y, 5)
 
-            img_path = os.path.realpath(os.path.join(self.report_path,
-                                            f'{self.img_desc(dcm)}.png'))
+            img_path = os.path.realpath(
+                os.path.join(self.report_path, f"{self.img_desc(dcm)}.png")
+            )
             fig.savefig(img_path)
             self.report_files.append(img_path)
 
-<<<<<<< HEAD
-        return fractional_uniformity_horizontal, fractional_uniformity_vertical
-=======
-        return {'horizontal': fractional_uniformity_horizontal,
-                'vertical': fractional_uniformity_vertical}
->>>>>>> d310e89f
+        return fractional_uniformity_horizontal, fractional_uniformity_vertical