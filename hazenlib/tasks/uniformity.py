"""
Uniformity + Ghosting & Distortion

Calculates uniformity for a single-slice image of a uniform MRI phantom

This script implements the IPEM/MAGNET method of measuring fractional uniformity.
It also calculates integral uniformity using a 75% area FOV ROI and CoV for the same ROI.

This script also measures Ghosting within a single image of a uniform phantom.
This follows the guidance from ACR for testing their large phantom.

A simple measurement of distortion is also made by comparing the height and width of the circular phantom.

Created by Neil Heraghty
neil.heraghty@nhs.net

14/05/2018

"""

import os
import sys
import traceback
import numpy as np

import hazenlib.utils
import hazenlib.exceptions as exc
from hazenlib.HazenTask import HazenTask


class Uniformity(HazenTask):
<<<<<<< HEAD
    """Uniformity measurement class for DICOM images of the MagNet phantom

    Inherits from HazenTask class
    """

=======
>>>>>>> c9983fda
    def __init__(self, **kwargs):
        super().__init__(**kwargs)
        # Set the single DICOM input to be the first in the list
        self.single_dcm = self.dcm_list[0]

    def run(self) -> dict:
        """Main function for performing uniformity measurement

        Returns:
            dict: results are returned in a standardised dictionary structure specifying the task name, input DICOM Series Description + SeriesNumber + InstanceNumber, task measurement key-value pairs, optionally path to the generated images for visualisation
        """
        results = self.init_result_dict()
        results["file"] = self.img_desc(self.single_dcm)

        try:
            horizontal_uniformity, vertical_uniformity = self.get_fractional_uniformity(
                self.single_dcm
            )
            results["measurement"] = {
                "horizontal %": round(horizontal_uniformity, 2),
                "vertical %": round(vertical_uniformity, 2),
            }
        except Exception as e:
            print(
<<<<<<< HEAD
                f"Could not calculate the uniformity for {self.img_desc(self.single_dcm)} because of : {e}"
=======
                f"Could test not calculate the uniformity for {self.img_desc(self.single_dcm)} because of : {e}"
>>>>>>> c9983fda
            )
            traceback.print_exc(file=sys.stdout)

        # only return reports if requested
        if self.report:
            results["report_image"] = self.report_files

        return results

    def mode(self, a, axis=0):
        """Finds the modal value of an array. From scipy.stats.mode

        Args:
            a (np.array): _description_
            axis (int, optional): Axis to calculate mode along. Defaults to 0.

        Returns:
            most_frequent: the modal value
            old_counts: the number of times this value was counted (check this)
        """
        scores = np.unique(np.ravel(a))  # get ALL unique values
        test_shape = list(a.shape)
        test_shape[axis] = 1
        old_most_frequent = np.zeros(test_shape)
        old_counts = np.zeros(test_shape)
        most_frequent = None

        for score in scores:
            template = a == score
            counts = np.expand_dims(np.sum(template, axis), axis)
            most_frequent = np.where(counts > old_counts, score, old_most_frequent)
            old_counts = np.maximum(counts, old_counts)
            old_most_frequent = most_frequent

        return most_frequent, old_counts

    def get_object_centre(self, dcm):
        """Locate centre coordinates

        Args:
            dcm (pydicom.FileDataset): DICOM image object

        Raises:
            Exception: _description_

        Returns:
            tuple: x and y coordinates
        """
        arr = dcm.pixel_array
        shape_detector = hazenlib.utils.ShapeDetector(arr=arr)
        orientation = hazenlib.utils.get_image_orientation(dcm.ImageOrientationPatient)

        if orientation in ["Sagittal", "Coronal"]:
            # orientation is sagittal to patient
            try:
                (x, y), size, angle = shape_detector.get_shape("rectangle")
            except exc.ShapeError:
                raise

        elif orientation == "Transverse":
            # orientation is axial
            x, y, r = shape_detector.get_shape("circle")

        else:
            raise Exception("Direction must be Transverse, Sagittal or Coronal.")

        return int(x), int(y)

    def get_fractional_uniformity(self, dcm):
<<<<<<< HEAD
        """Get fractional uniformity

        Args:
            dcm (pydicom.FileDataset): DICOM image object

        Returns:
            tuple: values of horizontal and vertical fractional uniformity
        """
=======
>>>>>>> c9983fda
        arr = dcm.pixel_array
        print(type(dcm))
        x, y = self.get_object_centre(dcm)

        central_roi = arr[(y - 5) : (y + 5), (x - 5) : (x + 5)].flatten()
        # Create central 10x10 ROI and measure modal value

        central_roi_mode, mode_popularity = self.mode(central_roi)

        # Create 160-pixel profiles (horizontal and vertical, centred at x,y)
        horizontal_roi = arr[(y - 5) : (y + 5), (x - 80) : (x + 80)]
        horizontal_profile = np.mean(horizontal_roi, axis=0)
        vertical_roi = arr[(y - 80) : (y + 80), (x - 5) : (x + 5)]
        vertical_profile = np.mean(vertical_roi, axis=1)

        # Count how many elements are within 0.9-1.1 times the modal value
        horizontal_count = np.where(
            np.logical_and(
                (horizontal_profile > (0.9 * central_roi_mode)),
                (horizontal_profile < (1.1 * central_roi_mode)),
            )
        )
        horizontal_count = len(horizontal_count[0])
        vertical_count = np.where(
            np.logical_and(
                (vertical_profile > (0.9 * central_roi_mode)),
                (vertical_profile < (1.1 * central_roi_mode)),
            )
        )
        vertical_count = len(vertical_count[0])

        # Calculate fractional uniformity
        fractional_uniformity_horizontal = horizontal_count / 160
        fractional_uniformity_vertical = vertical_count / 160

        if self.report:
            import matplotlib.pyplot as plt
            from matplotlib.patches import Rectangle
            from matplotlib.collections import PatchCollection

            fig, ax = plt.subplots()
            rects = [
                Rectangle(
                    (x - 5, y - 5),
                    10,
                    10,
                    facecolor="None",
                    edgecolor="red",
                    linewidth=3,
                ),
                Rectangle(
                    (x - 80, y - 5), 160, 10, facecolor="None", edgecolor="green"
                ),
                Rectangle(
                    (x - 5, y - 80), 10, 160, facecolor="None", edgecolor="yellow"
                ),
            ]
            pc = PatchCollection(rects, match_original=True)
            ax.imshow(arr, cmap="gray")
            ax.add_collection(pc)
            ax.scatter(x, y, 5)

            img_path = os.path.realpath(
                os.path.join(self.report_path, f"{self.img_desc(dcm)}.png")
            )
            fig.savefig(img_path)
            self.report_files.append(img_path)

        return fractional_uniformity_horizontal, fractional_uniformity_vertical<|MERGE_RESOLUTION|>--- conflicted
+++ resolved
@@ -29,14 +29,11 @@
 
 
 class Uniformity(HazenTask):
-<<<<<<< HEAD
     """Uniformity measurement class for DICOM images of the MagNet phantom
 
     Inherits from HazenTask class
     """
 
-=======
->>>>>>> c9983fda
     def __init__(self, **kwargs):
         super().__init__(**kwargs)
         # Set the single DICOM input to be the first in the list
@@ -61,11 +58,7 @@
             }
         except Exception as e:
             print(
-<<<<<<< HEAD
                 f"Could not calculate the uniformity for {self.img_desc(self.single_dcm)} because of : {e}"
-=======
-                f"Could test not calculate the uniformity for {self.img_desc(self.single_dcm)} because of : {e}"
->>>>>>> c9983fda
             )
             traceback.print_exc(file=sys.stdout)
 
@@ -135,7 +128,6 @@
         return int(x), int(y)
 
     def get_fractional_uniformity(self, dcm):
-<<<<<<< HEAD
         """Get fractional uniformity
 
         Args:
@@ -144,8 +136,6 @@
         Returns:
             tuple: values of horizontal and vertical fractional uniformity
         """
-=======
->>>>>>> c9983fda
         arr = dcm.pixel_array
         print(type(dcm))
         x, y = self.get_object_centre(dcm)
