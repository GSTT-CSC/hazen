"""
Assumptions:
Square voxels, no multi-frame support
"""

import os
import sys
import traceback
from copy import copy, deepcopy
from math import pi

import numpy as np
import scipy.optimize as opt
from matplotlib import pyplot as plt
from scipy import ndimage
from scipy.interpolate import interp1d
from skimage.measure import regionprops

from hazenlib.HazenTask import HazenTask
from hazenlib.utils import Rod


class SliceWidth(HazenTask):
<<<<<<< HEAD
    """Uniformity measurement class for DICOM images of the MagNet phantom

    Inherits from HazenTask class
    """

=======
>>>>>>> c9983fda
    def __init__(self, **kwargs):
        super().__init__(**kwargs)
        self.single_dcm = self.dcm_list[0]
        self.pixel_size = self.single_dcm.PixelSpacing[0]

    def run(self):
        """Main function for performing slice width measurement

        Returns:
            dict: results are returned in a standardised dictionary structure specifying the task name, input DICOM Series Description + SeriesNumber + InstanceNumber, task measurement key-value pairs, optionally path to the generated images for visualisation
        """
        results = self.init_result_dict()
        results["file"] = self.img_desc(self.single_dcm)
        try:
            results["measurement"] = self.get_slice_width(self.single_dcm)
        except Exception as e:
            print(
                f"Could not calculate the slice_width for {self.img_desc(self.single_dcm)} because of : {e}"
            )
            traceback.print_exc(file=sys.stdout)

        # only return reports if requested
        if self.report:
            results["report_image"] = self.report_files

        return results

    def sort_rods(self, rods):
<<<<<<< HEAD
        """Separate matrix of rods into sorted per row

        Args:
            rods (_type_): _description_

        Returns:
            _type_: _description_
        """
=======
>>>>>>> c9983fda
        lower_row = sorted(rods, key=lambda rod: rod.y)[-3:]
        lower_row = sorted(lower_row, key=lambda rod: rod.x)
        middle_row = sorted(rods, key=lambda rod: rod.y)[3:6]
        middle_row = sorted(middle_row, key=lambda rod: rod.x)
        upper_row = sorted(rods, key=lambda rod: rod.y)[0:3]
        upper_row = sorted(upper_row, key=lambda rod: rod.x)
        return lower_row + middle_row + upper_row

    def get_rods(self, arr):
        """Locate rods in the pixel array

        Args:
            arr (np.array): DICOM pixel array

        Returns:
            rods : array_like – centroid coordinates of rods
            rods_initial : array_like  – initial guess at rods (center-of mass)

        Notes:
            The rod indices are ordered as:
                789
                456
                123
        """

        # inverted image for fitting (maximisation)
        arr_inv = np.invert(arr)
        if np.min(arr_inv) < 0:
            arr_inv = arr_inv + abs(
                np.min(arr_inv)
            )  # ensure voxel values positive for maximisation

        """ Initial Center-of-mass Rod Locator """

        # threshold and binaries the image in order to locate the rods.
        img_max = np.max(arr)  # maximum number of img intensity
        no_region = [None] * img_max

        img_tmp = arr
        # step over a range of threshold levels from 0 to the max in the image
        # using the ndimage.label function to count the features for each threshold
        for x in range(0, img_max):
            tmp = img_tmp <= x
            labeled_array, num_features = ndimage.label(tmp.astype(int))
            no_region[x] = num_features

        # find the indices that correspond to 10 regions and pick the median
        index = [i for i, val in enumerate(no_region) if val == 10]

        thres_ind = np.median(index).astype(int)

        # Generate the labelled array with the threshold chosen
        img_threshold = img_tmp <= thres_ind

        labeled_array, num_features = ndimage.label(img_threshold.astype(int))

        # check that we have got the 10 rods!
        if num_features != 10:
            sys.exit("Did not find the 9 rods")

        # list of tuples of x,y coordinates for the centres
        rod_centres = ndimage.center_of_mass(arr, labeled_array, range(2, 11))

        rods = [Rod(x=x[1], y=x[0]) for x in rod_centres]
        rods = self.sort_rods(rods)
        rods_initial = deepcopy(rods)  # save for later

        """ Gaussian 2D Rod Locator """

        # setup bounding box dict
<<<<<<< HEAD
        # TODO: make these into Rod class properties and functions
        # rather than loop over 9 each time
=======
>>>>>>> c9983fda
        bbox = {
            "x_start": [],
            "x_end": [],
            "y_start": [],
            "y_end": [],
<<<<<<< HEAD
        }
=======
            "intensity_max": [],
            "rod_dia": [],
            "radius": [],
        }

        # get relevant label properties
        rod_radius = []
        rod_inv_intensity = []
>>>>>>> c9983fda

        # Get average radius and inverse intensity of rods
        rprops = regionprops(labeled_array, arr_inv)[1:]  # ignore first label

        # get relevant label properties: radius and intensity
        bbox["rod_dia"] = [prop.feret_diameter_max for prop in rprops]
        bbox["intensity_max"] = [prop.intensity_max for prop in rprops]

        # Calculate mean
        radius_of_rods_mean = int(np.mean(bbox["rod_dia"]))
        # inv_intensity_of_rods_mean = int(np.mean(inv_intensity_of_rods))
        bbox["radius"] = int(np.ceil((radius_of_rods_mean * 2) / 2))

        # array extend bounding box regions around rods by radius no. pixels
        for rprop in rprops:
            bbox["x_start"].append(rprop.bbox[0] - bbox["radius"])
            bbox["x_end"].append(rprop.bbox[2] + bbox["radius"])
            bbox["y_start"].append(rprop.bbox[1] - bbox["radius"])
            bbox["y_end"].append(rprop.bbox[3] + bbox["radius"])

            # print(f'Rod {idx} – Bounding Box, x: ({bbox["x_start"][-1]}, {bbox["x_end"][-1]}), y: ({bbox["y_start"][-1]}, {bbox["y_end"][-1]})')

        x0, y0, x0_im, y0_im = ([None] * 9 for i in range(4))

<<<<<<< HEAD
        for idx in range(9):
=======
        for idx in range(len(rods)):
            cropped_data = []
>>>>>>> c9983fda
            cropped_data = arr_inv[
                bbox["x_start"][idx] : bbox["x_end"][idx],
                bbox["y_start"][idx] : bbox["y_end"][idx],
            ]
            x0_im[idx], y0_im[idx], x0[idx], y0[idx] = self.fit_gauss_2d_to_rods(
                cropped_data,
                bbox["intensity_max"][idx],
                bbox["rod_dia"][idx],
                bbox["radius"],
                bbox["x_start"][idx],
                bbox["y_start"][idx],
            )

            # note: flipped x/y
            rods[idx].x = y0_im[idx]
            rods[idx].y = x0_im[idx]

        rods = self.sort_rods(rods)

        # save figure
        if self.report:
            fig, axes = plt.subplots(1, 3, figsize=(45, 15))
            fig.tight_layout(pad=1)
            # center-of-mass (original method)
            axes[0].set_title("Initial Estimate")
            axes[0].imshow(arr, cmap="gray")
<<<<<<< HEAD
            for idx in range(9):
=======
            for idx in range(len(rods)):
>>>>>>> c9983fda
                axes[0].plot(rods_initial[idx].x, rods_initial[idx].y, "y.")
            # gauss 2D
            axes[1].set_title("2D Gaussian Fit")
            axes[1].imshow(arr, cmap="gray")
<<<<<<< HEAD
            for idx in range(9):
=======
            for idx in range(len(rods)):
>>>>>>> c9983fda
                axes[1].plot(rods[idx].x, rods[idx].y, "r.")
            # combined
            axes[2].set_title("Initial Estimate vs. 2D Gaussian Fit")
            axes[2].imshow(arr, cmap="gray")
<<<<<<< HEAD
            for idx in range(9):
=======
            for idx in range(len(rods)):
>>>>>>> c9983fda
                axes[2].plot(rods_initial[idx].x, rods_initial[idx].y, "y.")
                axes[2].plot(rods[idx].x, rods[idx].y, "r.")
            img_path = os.path.realpath(
                os.path.join(
                    self.report_path,
                    f"{self.img_desc(self.single_dcm)}_rod_centroids.png",
                )
            )
            fig.savefig(img_path)
            self.report_files.append(img_path)

        return rods, rods_initial

    def plot_rods(self, ax, arr, rods, rods_initial):  # pragma: no cover
<<<<<<< HEAD
        """Plot rods and curve fit graphs

        Args:
            ax (matplotlib.pyplot.axis): image axis
            arr (dcm.pixelarray): pixel array (image of phantom)
            rods (_type_): _description_
            rods_initial (_type_): _description_

        Returns:
            matplotlib.pyplot.axis: _description_
        """
        ax.imshow(arr, cmap="gray")
        for idx, rod in enumerate(rods):
            # ax.plot(rods_initial[idx].x, rods_initial[idx].y, 'y.', markersize=2)  # center-of-mass method
            ax.plot(rod.x, rod.y, "r.", markersize=2)  # gauss 2D
            ax.scatter(
                x=rod.x + 5,
                y=rod.y - 5,
                marker=f"${idx+1}$",
=======
        ax.imshow(arr, cmap="gray")
        mark = ["1", "2", "3", "4", "5", "6", "7", "8", "9"]
        for idx, i in enumerate(rods):
            # ax.plot(rods_initial[idx].x, rods_initial[idx].y, 'y.', markersize=2)  # center-of-mass method
            ax.plot(rods[idx].x, rods[idx].y, "r.", markersize=2)  # gauss 2D
            ax.scatter(
                x=i.x + 5,
                y=i.y - 5,
                marker=f"${mark[idx]}$",
>>>>>>> c9983fda
                s=30,
                linewidths=0.4,
                c="w",
            )

        ax.set_title("Rod Centroids")
        return ax

    def get_rod_distances(self, rods):
        """
        Calculates horizontal and vertical distances between adjacent rods in pixels

        Parameters
        ----------
        rods : array_like
            rod positions in pixels

        Returns
        -------
        horz_dist, vert_dist : array_like
            horizontal and vertical distances between rods in pixels

        """
        # TODO: move to be a function of the Rod class
        horz_dist = [
            np.sqrt(
                np.square((rods[2].y - rods[0].y)) + np.square(rods[2].x - rods[0].x)
            ),
            np.sqrt(
                np.square((rods[5].y - rods[3].y)) + np.square(rods[5].x - rods[3].x)
            ),
            np.sqrt(
                np.square((rods[8].y - rods[6].y)) + np.square(rods[8].x - rods[6].x)
            ),
        ]

        vert_dist = [
            np.sqrt(
                np.square((rods[0].y - rods[6].y)) + np.square(rods[0].x - rods[6].x)
            ),
            np.sqrt(
                np.square((rods[1].y - rods[7].y)) + np.square(rods[1].x - rods[7].x)
            ),
            np.sqrt(
                np.square((rods[2].y - rods[8].y)) + np.square(rods[2].x - rods[8].x)
            ),
        ]

        return horz_dist, vert_dist

    def get_rod_distortion_correction_coefficients(self, horizontal_distances) -> dict:
        """
        Removes the effect of geometric distortion from the slice width measurement. Assumes that rod separation is
        120 mm.

        Args:
            horizontal_distances (list): horizontal distances between rods, in pixels

        Returns:
            dict: dictionary containing top and bottom distortion coefficients, in mm
        """
        # TODO: move to be a function of the Rod class

        coefficients = {
            "top": np.mean(horizontal_distances[1:3]) * self.pixel_size / 120,
            "bottom": np.mean(horizontal_distances[0:2]) * self.pixel_size / 120,
        }

        return coefficients

    def get_rod_distortions(self, horz_dist, vert_dist):
        """

        Args:
            horz_dist (list): horizontal distances
            vert_dist (list): vertical distances

        Returns:
            tuple of float: horizontal and vertical distortion values, in mm
        """
        # TODO: move to be a function of the Rod class

        # calculate the horizontal and vertical distances
        horz_dist_mm = np.multiply(self.pixel_size, horz_dist)
        vert_dist_mm = np.multiply(self.pixel_size, vert_dist)

        horz_distortion = (
            100 * np.std(horz_dist_mm, ddof=1) / np.mean(horz_dist_mm)
        )  # ddof to match MATLAB std
        vert_distortion = 100 * np.std(vert_dist_mm, ddof=1) / np.mean(vert_dist_mm)
        return horz_distortion, vert_distortion

    def baseline_correction(self, profile, sample_spacing):
        """Calculates quadratic fit of the baseline and subtracts from profile

        Args:
            profile (list)
            sample_spacing (int)

        Returns:
            dict: of polynomial_coefficients, x_interpolated,
                baseline/polynomial_fit, baseline, baseline_interpolated,
                profile_interpolated, profile_corrected_interpolated

        """
        profile_width = len(profile)
        padding = 30
        outer_profile = np.concatenate([profile[0:padding], profile[-padding:]])
        # create the x axis for the outer profile
        x_left = np.arange(padding)
        x_right = np.arange(profile_width - padding, profile_width)
        x_outer = np.concatenate([x_left, x_right])

        # seconds order poly fit of the outer profile
        polynomial_coefficients = np.polyfit(x_outer, outer_profile, 2)
        polynomial_fit = np.poly1d(polynomial_coefficients)

        # use the poly fit to generate a quadratic curve with 0.25 space (high res)
        x_interp = np.arange(0, profile_width, sample_spacing)
        x = np.arange(0, profile_width)

        baseline_interp = polynomial_fit(x_interp)
        baseline = polynomial_fit(x)

        # Remove the baseline effects from the profiles
        profile_corrected = profile - baseline
        f = interp1d(x, profile_corrected, fill_value="extrapolate")
        profile_corrected_interp = f(x_interp)
        profile_interp = profile_corrected_interp + baseline_interp

        return {
            "f": polynomial_coefficients,
            "x_interpolated": x_interp,
            "baseline_fit": polynomial_fit,
            "baseline": baseline,
            "baseline_interpolated": baseline_interp,
            "profile_interpolated": profile_interp,
            "profile_corrected_interpolated": profile_corrected_interp,
        }

    def gauss_2d(self, xy_tuple, A, x_0, y_0, sigma_x, sigma_y, theta, C):
        """
        Create 2D Gaussian
        Based on code by Siân Culley, UCL/KCL
        See also: https://en.wikipedia.org/wiki/Gaussian_function#Two-dimensional_Gaussian_function

        Parameters
        ----------
        xy_tuple : grid of x-y coordinates
        A : amplitude of 2D Gaussian
        x_0 / y_0 : centre of 2D Gaussian
        sigma_x / sigma_y : widths of 2D Gaussian
        theta : rotation of Gaussian
        C : background/intercept of 2D Gaussian

        Returns
        -------
        gauss : 1-D list of Gaussian intensities

        """
        (x, y) = xy_tuple
        x_0 = float(x_0)
        y_0 = float(y_0)

        cos_theta_2 = np.cos(theta) ** 2
        sin_theta_2 = np.sin(theta) ** 2
        cos_2_theta = np.cos(2 * theta)
        sin_2_theta = np.sin(2 * theta)

        sigma_x_2 = sigma_x**2
        sigma_y_2 = sigma_y**2

        a = cos_theta_2 / (2 * sigma_x_2) + sin_theta_2 / (2 * sigma_y_2)
        b = -sin_2_theta / (4 * sigma_x_2) + sin_2_theta / (4 * sigma_y_2)
        c = sin_theta_2 / (2 * sigma_x_2) + cos_theta_2 / (2 * sigma_y_2)

        gauss = (
            A
            * np.exp(
                -(
                    a * (x - x_0) ** 2
                    + 2 * b * (x - x_0) * (y - y_0)
                    + c * (y - y_0) ** 2
                )
            )
            + C
        )

        return gauss.ravel()

    def fit_gauss_2d_to_rods(
        self, cropped_data, gauss_amp, gauss_radius, box_radius, x_start, y_start
    ):
        """
        Fit 2D Gaussian to Rods
        - Important:
        --- This uses a cropped region around a rod. If the cropped region is too large,
        such that it includes signal with intensity similar to the rods, the fitting may fail.
        --- This is a maximisation function, hence the rods should have higher signal than the surrounding region
        Based on code by Siân Culley, UCL/KCL

        Args:
            cropped_data (np.array): 2D array of magnitude voxels (nb: should be inverted if rods hypointense)
            gauss_amp (float/int): initial estimate of amplitude of 2D Gaussian
            gauss_radius (int): initial estimate of centre of 2D Gaussian
            box_radius (int): 'radius' of box around rod
            x_start / y_start (int, int): coordinates of bounding box in original non-cropped data

        Returns:
            tuple of 4 values corresponding to:
                x0_im / y0_im : rod centroid coordinates in dimensions of original image
                x0 / y0 : rod centroid coordinates in dimensions of cropped image
        """

        # get (x,y) coordinates for fitting
        indices = np.indices(cropped_data.shape)

        # estimate initial conditions for 2d gaussian fit
        dims_crop = cropped_data.shape
        h_crop = dims_crop[0]
        w_crop = dims_crop[1]

        A = gauss_amp  # np.max() # amp of Gaussian
        sigma = gauss_radius / 2  # radius of 2D Gaussian
        C = np.mean(
            [
                cropped_data[0, 0],
                cropped_data[h_crop - 1, 0],
                cropped_data[0, w_crop - 1],
                cropped_data[h_crop - 1, w_crop - 1],
            ]
        )  # background – np.min(outside of rod within cropped_data)

        # print("A:", A)
        # print("box_radius:", box_radius)
        # print("sigma:", sigma)
        # print("C:", C, "\n")

        p0 = [A, box_radius, box_radius, sigma, sigma, 0, C]
        # print(f'initial conditions for 2d gaussian fitting: {p0}\n')

        # do 2d gaussian fit to data
        popt_single, pcov_single = opt.curve_fit(
            self.gauss_2d, indices, cropped_data.ravel(), p0=p0
        )

        A = popt_single[0]
        x0 = popt_single[1]
        y0 = popt_single[2]
        sigma_x = popt_single[3]
        sigma_y = popt_single[4]
        theta = popt_single[5]
        C = popt_single[6]

        # print(f'results of 2d gaussian fitting: \n\tamplitude = {A_} \n\tx0 = {x0} \n\ty0 = {y0} \n\tsigma_x = {sigma_x} \n\tsigma_y = {sigma_y} \n\ttheta = {theta} \n\tC = {C} \n')

        # to get image coordinates need to add back on x_start and y_start
        x0_im = x0 + x_start
        y0_im = y0 + y_start

        # print(f'Initial centre was ({rods[idx].x}, {rods[idx].y}). Refined centre is ({x0_im}, {y0_im})\n')

        return x0_im, y0_im, x0, y0

    def trapezoid(
        self, n_ramp, n_plateau, n_left_baseline, n_right_baseline, plateau_amplitude
    ):
        """

        Args:
            n_ramp
            n_plateau
            n_left_baseline
            n_right_baseline
            plateau_amplitude

        Returns:
            tuple: trapezoid and fwmh
        """

        if n_left_baseline < 1:
            left_baseline = []
        else:
            left_baseline = np.zeros(n_left_baseline)

        if n_ramp < 1:
            left_ramp = []
            right_ramp = []
        else:
            left_ramp = np.linspace(0, plateau_amplitude, n_ramp)
            right_ramp = np.linspace(plateau_amplitude, 0, n_ramp)

        if n_plateau < 1:
            plateau = []
        else:
            plateau = plateau_amplitude * np.ones(n_plateau)

        if n_right_baseline < 1:
            right_baseline = []
        else:
            right_baseline = np.zeros(n_right_baseline)

            trap = np.concatenate(
                [left_baseline, left_ramp, plateau, right_ramp, right_baseline]
            )
            fwhm = n_plateau + n_ramp

        return trap, fwhm

    def get_ramp_profiles(self, image_array, rods) -> dict:
        """Find the central y-axis point for the top and bottom profiles
        done by finding the distance between the mid-distances of the central rods

        Args:
            image_array (dcm.pixelarray): pixel array from a DICOM image
            rods (list of Rods): list of rods with x,y coordinates

        Returns:
            dict: top and bottom ramp profiles
        """

        top_profile_vertical_centre = np.round(
            ((rods[3].y - rods[6].y) / 2) + rods[6].y
        ).astype(int)
        bottom_profile_vertical_centre = np.round(
            ((rods[0].y - rods[3].y) / 2) + rods[3].y
        ).astype(int)

        # Selected 20mm around the mid-distances and take the average to find the line profiles
        top_profile = image_array[
            (top_profile_vertical_centre - round(10 / self.pixel_size)) : (
                top_profile_vertical_centre + round(10 / self.pixel_size)
            ),
            int(rods[3].x) : int(rods[5].x),
        ]

        bottom_profile = image_array[
            (bottom_profile_vertical_centre - round(10 / self.pixel_size)) : (
                bottom_profile_vertical_centre + round(10 / self.pixel_size)
            ),
            int(rods[3].x) : int(rods[5].x),
        ]

        return {
            "top": top_profile,
            "bottom": bottom_profile,
            "top-centre": top_profile_vertical_centre,
            "bottom-centre": bottom_profile_vertical_centre,
        }

    def get_initial_trapezoid_fit_and_coefficients(self, profile, slice_thickness):
        """

        Args:
            profile
            slice_thickness (int)

        Returns:
            tuple: of trapezoid_fit_initial and  trapezoid_fit_coefficients
        """

        n_plateau, n_ramp = None, None

        if slice_thickness == 3:
            # not sure where these magic numbers are from, I subtracted 1 from MATLAB numbers
            n_ramp = 7
            n_plateau = 32

        elif slice_thickness == 5:
            # not sure where these magic numbers are from, I subtracted 1 from MATLAB numbers
            n_ramp = 47
            n_plateau = 55

        trapezoid_centre = int(
            round(np.median(np.argwhere(profile < np.mean(profile))))
        )

        n_total = len(profile)
        n_left_baseline = int(trapezoid_centre - round(n_plateau / 2) - n_ramp - 1)
        n_right_baseline = n_total - n_left_baseline - 2 * n_ramp - n_plateau
        plateau_amplitude = np.percentile(profile, 5) - np.percentile(profile, 95)
        trapezoid_fit_coefficients = [
            n_ramp,
            n_plateau,
            n_left_baseline,
            n_right_baseline,
            plateau_amplitude,
        ]

        trapezoid_fit_initial, _ = self.trapezoid(
            n_ramp, n_plateau, n_left_baseline, n_right_baseline, plateau_amplitude
        )

        return trapezoid_fit_initial, trapezoid_fit_coefficients

    def fit_trapezoid(self, profiles, slice_thickness):
        """

        Args:
            profile
            slice_thickness (int)

        Returns:
            tuple: of trapezoid_fit_initial and  trapezoid_fit_coefficients

        """
        (
            trapezoid_fit,
            trapezoid_fit_coefficients,
        ) = self.get_initial_trapezoid_fit_and_coefficients(
            profiles["profile_corrected_interpolated"], slice_thickness
        )

        x_interp = profiles["x_interpolated"]
        profile_interp = profiles["profile_interpolated"]
        baseline_interpolated = profiles["baseline_fit"](x_interp)
        baseline_fit_coefficients = profiles["baseline_fit"]
        baseline_fit_coefficients = [
            baseline_fit_coefficients.c[0],
            baseline_fit_coefficients.c[1],
            baseline_fit_coefficients.c[2],
        ]
        # sum squared differences
        current_error = sum(
            (
                profiles["profile_corrected_interpolated"]
                - (baseline_interpolated + trapezoid_fit)
            )
            ** 2
        )

        def get_error(base, trap):
            """Check if fit is improving"""
            trapezoid_fit_temp, _ = self.trapezoid(*trap)

            baseline_fit_temp = np.poly1d(base)(x_interp)

            sum_squared_difference = sum(
                (profile_interp - (baseline_fit_temp + trapezoid_fit_temp)) ** 2
            )

            return sum_squared_difference

        cont = 1
        j = 0
        # Go through a series of changes to reduce error,
        # if error doesn't reduced in one entire loop then exit
        while cont == 1:
            j += 1
            cont = 0

            for i in range(14):
                baseline_fit_coefficients_temp = copy(baseline_fit_coefficients)
                trapezoid_fit_coefficients_temp = copy(trapezoid_fit_coefficients)

                if i == 0:
                    baseline_fit_coefficients_temp[0] = (
                        baseline_fit_coefficients_temp[0] - 0.0001
                    )

                elif i == 1:
                    baseline_fit_coefficients_temp[0] = (
                        baseline_fit_coefficients_temp[0] + 0.0001
                    )
                elif i == 2:
                    baseline_fit_coefficients_temp[1] = (
                        baseline_fit_coefficients_temp[1] - 0.001
                    )
                elif i == 3:
                    baseline_fit_coefficients_temp[1] = (
                        baseline_fit_coefficients_temp[1] + 0.001
                    )
                elif i == 4:
                    baseline_fit_coefficients_temp[2] = (
                        baseline_fit_coefficients_temp[2] - 0.1
                    )
                elif i == 5:
                    baseline_fit_coefficients_temp[2] = (
                        baseline_fit_coefficients_temp[2] + 0.1
                    )
                elif i == 6:  # Decrease the ramp width
                    trapezoid_fit_coefficients_temp[0] = (
                        trapezoid_fit_coefficients_temp[0] - 1
                    )
                    trapezoid_fit_coefficients_temp[2] = (
                        trapezoid_fit_coefficients_temp[2] + 1
                    )
                    trapezoid_fit_coefficients_temp[3] = (
                        trapezoid_fit_coefficients_temp[3] + 1
                    )
                elif i == 7:  # Increase the ramp width
                    trapezoid_fit_coefficients_temp[0] = (
                        trapezoid_fit_coefficients_temp[0] + 1
                    )
                    trapezoid_fit_coefficients_temp[2] = (
                        trapezoid_fit_coefficients_temp[2] - 1
                    )
                    trapezoid_fit_coefficients_temp[3] = (
                        trapezoid_fit_coefficients_temp[3] - 1
                    )
                elif i == 8:  # Decrease plateau width
                    trapezoid_fit_coefficients_temp[1] = (
                        trapezoid_fit_coefficients_temp[1] - 2
                    )
                    trapezoid_fit_coefficients_temp[2] = (
                        trapezoid_fit_coefficients_temp[2] + 1
                    )
                    trapezoid_fit_coefficients_temp[3] = (
                        trapezoid_fit_coefficients_temp[3] + 1
                    )

                elif i == 9:  # Increase plateau width
                    trapezoid_fit_coefficients_temp[1] = (
                        trapezoid_fit_coefficients_temp[1] + 2
                    )
                    trapezoid_fit_coefficients_temp[2] = (
                        trapezoid_fit_coefficients_temp[2] - 1
                    )
                    trapezoid_fit_coefficients_temp[3] = (
                        trapezoid_fit_coefficients_temp[3] - 1
                    )

                elif i == 10:  # Shift centre to the left
                    trapezoid_fit_coefficients_temp[2] = (
                        trapezoid_fit_coefficients_temp[2] - 1
                    )
                    trapezoid_fit_coefficients_temp[3] = (
                        trapezoid_fit_coefficients_temp[3] + 1
                    )

                elif i == 11:  # Shift centre to the right
                    trapezoid_fit_coefficients_temp[2] = (
                        trapezoid_fit_coefficients_temp[2] + 1
                    )
                    trapezoid_fit_coefficients_temp[3] = (
                        trapezoid_fit_coefficients_temp[3] - 1
                    )

                elif i == 12:  # Reduce amplitude
                    trapezoid_fit_coefficients_temp[4] = (
                        trapezoid_fit_coefficients_temp[4] - 0.1
                    )

                elif i == 13:  # Increase amplitude
                    trapezoid_fit_coefficients_temp[4] = (
                        trapezoid_fit_coefficients_temp[4] + 0.1
                    )

                new_error = get_error(
                    base=baseline_fit_coefficients_temp,
                    trap=trapezoid_fit_coefficients_temp,
                )

                if new_error < current_error:
                    cont = 1
                    if i > 6:
                        trapezoid_fit_coefficients = trapezoid_fit_coefficients_temp
                    else:
                        baseline_fit_coefficients = baseline_fit_coefficients_temp
                    current_error = new_error

        return trapezoid_fit_coefficients, baseline_fit_coefficients

    def get_slice_width(self, dcm):
        """Calculates slice width using double wedge image

        Args:
            dcm (pydicom.FileDataset): DICOM image object

        Returns:
            dict: including
            - slice_width_mm: float
                calculated slice width (top, bottom, combined; various methods) in mm
            - horizontal_linearity_mm, vertical_linearity_mm : float
                calculated average rod distance in mm
            - horz_distortion_mm, vert_distortion_mm : float
                calculated rod distance distortion in mm

        """
        slice_width_mm = {"top": {}, "bottom": {}, "combined": {}}
        arr = dcm.pixel_array
        sample_spacing = 0.25

        rods, rods_initial = self.get_rods(arr)
        horz_distances, vert_distances = self.get_rod_distances(rods)
        horz_distortion_mm, vert_distortion_mm = self.get_rod_distortions(
            horz_distances, vert_distances
        )
        correction_coefficients_mm = self.get_rod_distortion_correction_coefficients(
            horizontal_distances=horz_distances
        )

        ramp_profiles = self.get_ramp_profiles(arr, rods)
        ramp_profiles_baseline_corrected = {
            "top": self.baseline_correction(
                np.mean(ramp_profiles["top"], axis=0), sample_spacing
            ),
            "bottom": self.baseline_correction(
                np.mean(ramp_profiles["bottom"], axis=0), sample_spacing
            ),
        }

        trapezoid_coefficients, baseline_coefficients = self.fit_trapezoid(
            ramp_profiles_baseline_corrected["top"], dcm.SliceThickness
        )
        top_trap, fwhm = self.trapezoid(*trapezoid_coefficients)

        slice_width_mm["top"]["default"] = (
            fwhm * sample_spacing * self.pixel_size * np.tan((11.3 * pi) / 180)
        )
        # Factor of 4 because interpolated by factor of four

        slice_width_mm["top"]["geometry_corrected"] = (
            slice_width_mm["top"]["default"] / correction_coefficients_mm["top"]
        )

        # AAPM method directly incorporating phantom tilt
        slice_width_mm["top"]["aapm"] = fwhm * sample_spacing * self.pixel_size

        # AAPM method directly incorporating phantom tilt and independent of geometric linearity
        slice_width_mm["top"]["aapm_corrected"] = (
            fwhm * sample_spacing * self.pixel_size
        ) / correction_coefficients_mm["top"]

        trapezoid_coefficients, baseline_coefficients = self.fit_trapezoid(
            ramp_profiles_baseline_corrected["bottom"], dcm.SliceThickness
        )
        bottom_trap, fwhm = self.trapezoid(*trapezoid_coefficients)

        slice_width_mm["bottom"]["default"] = (
            fwhm * sample_spacing * self.pixel_size * np.tan((11.3 * pi) / 180)
        )
        # Factor of 4 because interpolated by factor of four

        slice_width_mm["bottom"]["geometry_corrected"] = (
            slice_width_mm["bottom"]["default"] / correction_coefficients_mm["bottom"]
        )

        # AAPM method directly incorporating phantom tilt
        slice_width_mm["bottom"]["aapm"] = fwhm * sample_spacing * self.pixel_size

        # AAPM method directly incorporating phantom tilt and independent of geometric linearity
        slice_width_mm["bottom"]["aapm_corrected"] = (
            fwhm * sample_spacing * self.pixel_size
        ) / correction_coefficients_mm["bottom"]

        # Geometric mean of slice widths (pg 34 of IPEM Report 80)
        slice_width_mm["combined"]["default"] = (
            slice_width_mm["top"]["default"] * slice_width_mm["bottom"]["default"]
        ) ** 0.5
        slice_width_mm["combined"]["geometry_corrected"] = (
            slice_width_mm["top"]["geometry_corrected"]
            * slice_width_mm["bottom"]["geometry_corrected"]
        ) ** 0.5

        # AAPM method directly incorporating phantom tilt
        theta = (180.0 - 2.0 * 11.3) * pi / 180.0
        term1 = (np.cos(theta)) ** 2.0 * (
            slice_width_mm["bottom"]["aapm"] - slice_width_mm["top"]["aapm"]
        ) ** 2.0 + (
            4.0 * slice_width_mm["bottom"]["aapm"] * slice_width_mm["top"]["aapm"]
        )
        term2 = (
            slice_width_mm["bottom"]["aapm"] + slice_width_mm["top"]["aapm"]
        ) * np.cos(theta)
        term3 = 2.0 * np.sin(theta)

        slice_width_mm["combined"]["aapm_tilt"] = (term1**0.5 + term2) / term3
        phantom_tilt = (
            np.arctan(
                slice_width_mm["combined"]["aapm_tilt"]
                / slice_width_mm["bottom"]["aapm"]
            )
            + (theta / 2.0)
            - pi / 2.0
        )
        phantom_tilt_deg = phantom_tilt * (180.0 / pi)

        phantom_tilt_check = (
            -np.arctan(
                slice_width_mm["combined"]["aapm_tilt"] / slice_width_mm["top"]["aapm"]
            )
            - (theta / 2.0)
            + pi / 2.0
        )
        phantom_tilt_check_deg = phantom_tilt_check * (180.0 / pi)

        # AAPM method directly incorporating phantom tilt and independent of geometric linearity
        theta = (180.0 - 2.0 * 11.3) * pi / 180.0
        term1 = (np.cos(theta)) ** 2.0 * (
            slice_width_mm["bottom"]["aapm_corrected"]
            - slice_width_mm["top"]["aapm_corrected"]
        ) ** 2.0 + (
            4.0
            * slice_width_mm["bottom"]["aapm_corrected"]
            * slice_width_mm["top"]["aapm_corrected"]
        )
        term2 = (
            slice_width_mm["bottom"]["aapm_corrected"]
            + slice_width_mm["top"]["aapm_corrected"]
        ) * np.cos(theta)
        term3 = 2.0 * np.sin(theta)

        slice_width_mm["combined"]["aapm_tilt_corrected"] = (
            term1**0.5 + term2
        ) / term3
        phantom_tilt = (
            np.arctan(
                slice_width_mm["combined"]["aapm_tilt_corrected"]
                / slice_width_mm["bottom"]["aapm_corrected"]
            )
            + (theta / 2.0)
            - pi / 2.0
        )
        phantom_tilt_deg = phantom_tilt * (180.0 / pi)

        phantom_tilt_check = (
            -np.arctan(
                slice_width_mm["combined"]["aapm_tilt_corrected"]
                / slice_width_mm["top"]["aapm_corrected"]
            )
            - (theta / 2.0)
            + pi / 2.0
        )
        phantom_tilt_check_deg = phantom_tilt_check * (180.0 / pi)

        # calculate linearity in mm from distances in pixels

        horizontal_linearity_mm = np.mean(horz_distances) * self.pixel_size
        vertical_linearity_mm = np.mean(vert_distances) * self.pixel_size

        # calculate horizontal and vertical distances in mm from distances in pixels, for output

        horz_distances_mm = [round(x * self.pixel_size, 3) for x in horz_distances]

        vert_distances_mm = [round(x * self.pixel_size, 3) for x in vert_distances]

        if self.report:
            import matplotlib.pyplot as plt

            fig, axes = plt.subplots(
                6, 1, gridspec_kw={"height_ratios": [3, 1, 1, 1, 1, 1]}
            )
            fig.set_size_inches(6, 16)
            fig.tight_layout(pad=1)

            self.plot_rods(axes[0], arr, rods, rods_initial)

            axes[1].plot(
                np.mean(ramp_profiles["top"], axis=0), label="mean top profile"
            )
            axes[1].plot(
                ramp_profiles_baseline_corrected["top"]["baseline"],
                label="top profile baseline (interpolated)",
            )
            axes[1].legend()

            axes[2].plot(
                ramp_profiles_baseline_corrected["top"][
                    "profile_corrected_interpolated"
                ],
                label="corrected top profile",
            )
            axes[2].plot(top_trap, label="trapezoid fit")
            axes[2].legend()

            axes[3].plot(
                np.mean(ramp_profiles["bottom"], axis=0), label="mean bottom profile"
            )
            axes[3].plot(
                ramp_profiles_baseline_corrected["bottom"]["baseline"],
                label="bottom profile baseline (interpolated",
            )
            axes[3].legend()

            axes[4].plot(
                ramp_profiles_baseline_corrected["bottom"][
                    "profile_corrected_interpolated"
                ],
                label="corrected bottom profile",
            )
            axes[4].plot(bottom_trap, label="trapezoid fit")
            axes[4].legend()
            axes[5].axis("off")
            axes[5].table(
                cellText=[
                    [str(x) for x in horz_distances_mm]
                    + [str(np.around(horizontal_linearity_mm, 3))],
                    [str(x) for x in vert_distances_mm]
                    + [str(np.around(vertical_linearity_mm, 3))],
                ],
                rowLabels=["H-distances (S->I)", "V-distances (R->L)"],
                colLabels=["1", "2", "3", "mean/linearity"],
                colWidths=[0.15] * (len(horz_distances) + 1),  # plus one for linearity,
                rowLoc="center",
                loc="center",
            )

            img_path = os.path.realpath(
                os.path.join(self.report_path, f"{self.img_desc(dcm)}.png")
            )
            fig.savefig(img_path)
            self.report_files.append(img_path)

        # print(f"Series Description: {dcm.SeriesDescription}\nWidth: {dcm.Rows}\nHeight: {dcm.Columns}\nSlice Thickness(
        # mm):" f"{dcm.SliceThickness}\nField of View (mm): {hazenlib.get_field_of_view(dcm)}\nbandwidth (Hz/Px) : {
        # dcm.PixelBandwidth}\n" f"TR  (ms) : {dcm.RepetitionTime}\nTE  (ms) : {dcm.EchoTime}\nFlip Angle  (deg) : {
        # dcm.FlipAngle}\n" f"Horizontal line bottom (mm): {horz_distances[0]}\nHorizontal line middle (mm): {
        # horz_distances[2]}\n" f"Horizontal line top (mm): {horz_distances[2]}\nHorizontal Linearity (mm): {np.mean(
        # horz_distances)}\n" f"Horizontal Distortion: {horz_distortion}\nVertical line left (mm): {vert_distances[0]}\n"
        # f"Vertical line middle (mm): {vert_distances[1]}\nVertical line right (mm): {vert_distances[2]}\n" f"Vertical
        # Linearity (mm): {np.mean(vert_distances)}\nVertical Distortion: {vert_distortion}\n" f"Slice width top (mm): {
        # slice_width['top']['default']}\n" f"Slice width bottom (mm): {slice_width['bottom']['default']}\nPhantom tilt (
        # deg): {phantom_tilt_deg}\n" f"Slice width AAPM geometry corrected (mm): {slice_width['combined'][
        # 'aapm_tilt_corrected']}")

        distortion_values = {
            "vertical mm": round(vert_distortion_mm, 2),
            "horizontal mm": round(horz_distortion_mm, 2),
        }

        linearity_values = {
            "vertical mm": round(vertical_linearity_mm, 2),
            "horizontal mm": round(horizontal_linearity_mm, 2),
        }

        return {
            "slice width mm": round(
                slice_width_mm["combined"]["aapm_tilt_corrected"], 2
            ),
            "distortion values": distortion_values,
            "linearity values": linearity_values,
            "horizontal distances mm": horz_distances_mm,
            "vertical distances mm": vert_distances_mm,
        }<|MERGE_RESOLUTION|>--- conflicted
+++ resolved
@@ -21,14 +21,11 @@
 
 
 class SliceWidth(HazenTask):
-<<<<<<< HEAD
     """Uniformity measurement class for DICOM images of the MagNet phantom
 
     Inherits from HazenTask class
     """
 
-=======
->>>>>>> c9983fda
     def __init__(self, **kwargs):
         super().__init__(**kwargs)
         self.single_dcm = self.dcm_list[0]
@@ -57,7 +54,6 @@
         return results
 
     def sort_rods(self, rods):
-<<<<<<< HEAD
         """Separate matrix of rods into sorted per row
 
         Args:
@@ -66,8 +62,6 @@
         Returns:
             _type_: _description_
         """
-=======
->>>>>>> c9983fda
         lower_row = sorted(rods, key=lambda rod: rod.y)[-3:]
         lower_row = sorted(lower_row, key=lambda rod: rod.x)
         middle_row = sorted(rods, key=lambda rod: rod.y)[3:6]
@@ -138,28 +132,14 @@
         """ Gaussian 2D Rod Locator """
 
         # setup bounding box dict
-<<<<<<< HEAD
         # TODO: make these into Rod class properties and functions
         # rather than loop over 9 each time
-=======
->>>>>>> c9983fda
         bbox = {
             "x_start": [],
             "x_end": [],
             "y_start": [],
             "y_end": [],
-<<<<<<< HEAD
         }
-=======
-            "intensity_max": [],
-            "rod_dia": [],
-            "radius": [],
-        }
-
-        # get relevant label properties
-        rod_radius = []
-        rod_inv_intensity = []
->>>>>>> c9983fda
 
         # Get average radius and inverse intensity of rods
         rprops = regionprops(labeled_array, arr_inv)[1:]  # ignore first label
@@ -184,12 +164,7 @@
 
         x0, y0, x0_im, y0_im = ([None] * 9 for i in range(4))
 
-<<<<<<< HEAD
         for idx in range(9):
-=======
-        for idx in range(len(rods)):
-            cropped_data = []
->>>>>>> c9983fda
             cropped_data = arr_inv[
                 bbox["x_start"][idx] : bbox["x_end"][idx],
                 bbox["y_start"][idx] : bbox["y_end"][idx],
@@ -202,6 +177,13 @@
                 bbox["x_start"][idx],
                 bbox["y_start"][idx],
             )
+                cropped_data,
+                bbox["intensity_max"][idx],
+                bbox["rod_dia"][idx],
+                bbox["radius"],
+                bbox["x_start"][idx],
+                bbox["y_start"][idx],
+            )
 
             # note: flipped x/y
             rods[idx].x = y0_im[idx]
@@ -216,29 +198,17 @@
             # center-of-mass (original method)
             axes[0].set_title("Initial Estimate")
             axes[0].imshow(arr, cmap="gray")
-<<<<<<< HEAD
             for idx in range(9):
-=======
-            for idx in range(len(rods)):
->>>>>>> c9983fda
                 axes[0].plot(rods_initial[idx].x, rods_initial[idx].y, "y.")
             # gauss 2D
             axes[1].set_title("2D Gaussian Fit")
             axes[1].imshow(arr, cmap="gray")
-<<<<<<< HEAD
             for idx in range(9):
-=======
-            for idx in range(len(rods)):
->>>>>>> c9983fda
                 axes[1].plot(rods[idx].x, rods[idx].y, "r.")
             # combined
             axes[2].set_title("Initial Estimate vs. 2D Gaussian Fit")
             axes[2].imshow(arr, cmap="gray")
-<<<<<<< HEAD
             for idx in range(9):
-=======
-            for idx in range(len(rods)):
->>>>>>> c9983fda
                 axes[2].plot(rods_initial[idx].x, rods_initial[idx].y, "y.")
                 axes[2].plot(rods[idx].x, rods[idx].y, "r.")
             img_path = os.path.realpath(
@@ -253,7 +223,6 @@
         return rods, rods_initial
 
     def plot_rods(self, ax, arr, rods, rods_initial):  # pragma: no cover
-<<<<<<< HEAD
         """Plot rods and curve fit graphs
 
         Args:
@@ -273,17 +242,6 @@
                 x=rod.x + 5,
                 y=rod.y - 5,
                 marker=f"${idx+1}$",
-=======
-        ax.imshow(arr, cmap="gray")
-        mark = ["1", "2", "3", "4", "5", "6", "7", "8", "9"]
-        for idx, i in enumerate(rods):
-            # ax.plot(rods_initial[idx].x, rods_initial[idx].y, 'y.', markersize=2)  # center-of-mass method
-            ax.plot(rods[idx].x, rods[idx].y, "r.", markersize=2)  # gauss 2D
-            ax.scatter(
-                x=i.x + 5,
-                y=i.y - 5,
-                marker=f"${mark[idx]}$",
->>>>>>> c9983fda
                 s=30,
                 linewidths=0.4,
                 c="w",
@@ -319,8 +277,27 @@
                 np.square((rods[8].y - rods[6].y)) + np.square(rods[8].x - rods[6].x)
             ),
         ]
+            np.sqrt(
+                np.square((rods[2].y - rods[0].y)) + np.square(rods[2].x - rods[0].x)
+            ),
+            np.sqrt(
+                np.square((rods[5].y - rods[3].y)) + np.square(rods[5].x - rods[3].x)
+            ),
+            np.sqrt(
+                np.square((rods[8].y - rods[6].y)) + np.square(rods[8].x - rods[6].x)
+            ),
+        ]
 
         vert_dist = [
+            np.sqrt(
+                np.square((rods[0].y - rods[6].y)) + np.square(rods[0].x - rods[6].x)
+            ),
+            np.sqrt(
+                np.square((rods[1].y - rods[7].y)) + np.square(rods[1].x - rods[7].x)
+            ),
+            np.sqrt(
+                np.square((rods[2].y - rods[8].y)) + np.square(rods[2].x - rods[8].x)
+            ),
             np.sqrt(
                 np.square((rods[0].y - rods[6].y)) + np.square(rods[0].x - rods[6].x)
             ),
@@ -351,6 +328,10 @@
             "top": np.mean(horizontal_distances[1:3]) * self.pixel_size / 120,
             "bottom": np.mean(horizontal_distances[0:2]) * self.pixel_size / 120,
         }
+        coefficients = {
+            "top": np.mean(horizontal_distances[1:3]) * self.pixel_size / 120,
+            "bottom": np.mean(horizontal_distances[0:2]) * self.pixel_size / 120,
+        }
 
         return coefficients
 
@@ -370,6 +351,9 @@
         horz_dist_mm = np.multiply(self.pixel_size, horz_dist)
         vert_dist_mm = np.multiply(self.pixel_size, vert_dist)
 
+        horz_distortion = (
+            100 * np.std(horz_dist_mm, ddof=1) / np.mean(horz_dist_mm)
+        )  # ddof to match MATLAB std
         horz_distortion = (
             100 * np.std(horz_dist_mm, ddof=1) / np.mean(horz_dist_mm)
         )  # ddof to match MATLAB std
@@ -423,6 +407,15 @@
             "profile_interpolated": profile_interp,
             "profile_corrected_interpolated": profile_corrected_interp,
         }
+        return {
+            "f": polynomial_coefficients,
+            "x_interpolated": x_interp,
+            "baseline_fit": polynomial_fit,
+            "baseline": baseline,
+            "baseline_interpolated": baseline_interp,
+            "profile_interpolated": profile_interp,
+            "profile_corrected_interpolated": profile_corrected_interp,
+        }
 
     def gauss_2d(self, xy_tuple, A, x_0, y_0, sigma_x, sigma_y, theta, C):
         """
@@ -455,6 +448,8 @@
 
         sigma_x_2 = sigma_x**2
         sigma_y_2 = sigma_y**2
+        sigma_x_2 = sigma_x**2
+        sigma_y_2 = sigma_y**2
 
         a = cos_theta_2 / (2 * sigma_x_2) + sin_theta_2 / (2 * sigma_y_2)
         b = -sin_2_theta / (4 * sigma_x_2) + sin_2_theta / (4 * sigma_y_2)
@@ -471,9 +466,23 @@
             )
             + C
         )
+        gauss = (
+            A
+            * np.exp(
+                -(
+                    a * (x - x_0) ** 2
+                    + 2 * b * (x - x_0) * (y - y_0)
+                    + c * (y - y_0) ** 2
+                )
+            )
+            + C
+        )
 
         return gauss.ravel()
 
+    def fit_gauss_2d_to_rods(
+        self, cropped_data, gauss_amp, gauss_radius, box_radius, x_start, y_start
+    ):
     def fit_gauss_2d_to_rods(
         self, cropped_data, gauss_amp, gauss_radius, box_radius, x_start, y_start
     ):
@@ -516,6 +525,14 @@
                 cropped_data[h_crop - 1, w_crop - 1],
             ]
         )  # background – np.min(outside of rod within cropped_data)
+        C = np.mean(
+            [
+                cropped_data[0, 0],
+                cropped_data[h_crop - 1, 0],
+                cropped_data[0, w_crop - 1],
+                cropped_data[h_crop - 1, w_crop - 1],
+            ]
+        )  # background – np.min(outside of rod within cropped_data)
 
         # print("A:", A)
         # print("box_radius:", box_radius)
@@ -551,6 +568,9 @@
     def trapezoid(
         self, n_ramp, n_plateau, n_left_baseline, n_right_baseline, plateau_amplitude
     ):
+    def trapezoid(
+        self, n_ramp, n_plateau, n_left_baseline, n_right_baseline, plateau_amplitude
+    ):
         """
 
         Args:
@@ -589,6 +609,9 @@
             trap = np.concatenate(
                 [left_baseline, left_ramp, plateau, right_ramp, right_baseline]
             )
+            trap = np.concatenate(
+                [left_baseline, left_ramp, plateau, right_ramp, right_baseline]
+            )
             fwhm = n_plateau + n_ramp
 
         return trap, fwhm
@@ -611,9 +634,20 @@
         bottom_profile_vertical_centre = np.round(
             ((rods[0].y - rods[3].y) / 2) + rods[3].y
         ).astype(int)
+        top_profile_vertical_centre = np.round(
+            ((rods[3].y - rods[6].y) / 2) + rods[6].y
+        ).astype(int)
+        bottom_profile_vertical_centre = np.round(
+            ((rods[0].y - rods[3].y) / 2) + rods[3].y
+        ).astype(int)
 
         # Selected 20mm around the mid-distances and take the average to find the line profiles
         top_profile = image_array[
+            (top_profile_vertical_centre - round(10 / self.pixel_size)) : (
+                top_profile_vertical_centre + round(10 / self.pixel_size)
+            ),
+            int(rods[3].x) : int(rods[5].x),
+        ]
             (top_profile_vertical_centre - round(10 / self.pixel_size)) : (
                 top_profile_vertical_centre + round(10 / self.pixel_size)
             ),
