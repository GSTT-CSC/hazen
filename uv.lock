version = 1
revision = 2
requires-python = ">=3.9, <3.14"
resolution-markers = [
    "python_full_version >= '3.12' and sys_platform == 'darwin'",
    "python_full_version == '3.11.*' and sys_platform == 'darwin'",
    "python_full_version >= '3.12' and platform_machine == 'aarch64' and sys_platform == 'linux'",
    "python_full_version == '3.11.*' and platform_machine == 'aarch64' and sys_platform == 'linux'",
    "(python_full_version >= '3.12' and platform_machine != 'aarch64' and sys_platform == 'linux') or (python_full_version >= '3.12' and sys_platform != 'darwin' and sys_platform != 'linux')",
    "(python_full_version == '3.11.*' and platform_machine != 'aarch64' and sys_platform == 'linux') or (python_full_version == '3.11.*' and sys_platform != 'darwin' and sys_platform != 'linux')",
    "python_full_version == '3.10.*' and sys_platform == 'darwin'",
    "python_full_version == '3.10.*' and platform_machine == 'aarch64' and sys_platform == 'linux'",
    "(python_full_version == '3.10.*' and platform_machine != 'aarch64' and sys_platform == 'linux') or (python_full_version == '3.10.*' and sys_platform != 'darwin' and sys_platform != 'linux')",
    "python_full_version < '3.10' and platform_machine == 'arm64' and sys_platform == 'darwin'",
    "python_full_version < '3.10' and platform_machine == 'aarch64' and sys_platform == 'linux'",
    "(python_full_version < '3.10' and platform_machine != 'arm64' and sys_platform == 'darwin') or (python_full_version < '3.10' and platform_machine != 'aarch64' and sys_platform == 'linux') or (python_full_version < '3.10' and sys_platform != 'darwin' and sys_platform != 'linux')",
]

[[package]]
name = "alabaster"
version = "0.7.16"
source = { registry = "https://pypi.org/simple" }
resolution-markers = [
    "python_full_version < '3.10' and platform_machine == 'arm64' and sys_platform == 'darwin'",
    "python_full_version < '3.10' and platform_machine == 'aarch64' and sys_platform == 'linux'",
    "(python_full_version < '3.10' and platform_machine != 'arm64' and sys_platform == 'darwin') or (python_full_version < '3.10' and platform_machine != 'aarch64' and sys_platform == 'linux') or (python_full_version < '3.10' and sys_platform != 'darwin' and sys_platform != 'linux')",
]
sdist = { url = "https://files.pythonhosted.org/packages/c9/3e/13dd8e5ed9094e734ac430b5d0eb4f2bb001708a8b7856cbf8e084e001ba/alabaster-0.7.16.tar.gz", hash = "sha256:75a8b99c28a5dad50dd7f8ccdd447a121ddb3892da9e53d1ca5cca3106d58d65", size = 23776, upload-time = "2024-01-10T00:56:10.189Z" }
wheels = [
    { url = "https://files.pythonhosted.org/packages/32/34/d4e1c02d3bee589efb5dfa17f88ea08bdb3e3eac12bc475462aec52ed223/alabaster-0.7.16-py3-none-any.whl", hash = "sha256:b46733c07dce03ae4e150330b975c75737fa60f0a7c591b6c8bf4928a28e2c92", size = 13511, upload-time = "2024-01-10T00:56:08.388Z" },
]

[[package]]
name = "alabaster"
version = "1.0.0"
source = { registry = "https://pypi.org/simple" }
resolution-markers = [
    "python_full_version >= '3.12' and sys_platform == 'darwin'",
    "python_full_version == '3.11.*' and sys_platform == 'darwin'",
    "python_full_version >= '3.12' and platform_machine == 'aarch64' and sys_platform == 'linux'",
    "python_full_version == '3.11.*' and platform_machine == 'aarch64' and sys_platform == 'linux'",
    "(python_full_version >= '3.12' and platform_machine != 'aarch64' and sys_platform == 'linux') or (python_full_version >= '3.12' and sys_platform != 'darwin' and sys_platform != 'linux')",
    "(python_full_version == '3.11.*' and platform_machine != 'aarch64' and sys_platform == 'linux') or (python_full_version == '3.11.*' and sys_platform != 'darwin' and sys_platform != 'linux')",
    "python_full_version == '3.10.*' and sys_platform == 'darwin'",
    "python_full_version == '3.10.*' and platform_machine == 'aarch64' and sys_platform == 'linux'",
    "(python_full_version == '3.10.*' and platform_machine != 'aarch64' and sys_platform == 'linux') or (python_full_version == '3.10.*' and sys_platform != 'darwin' and sys_platform != 'linux')",
]
sdist = { url = "https://files.pythonhosted.org/packages/a6/f8/d9c74d0daf3f742840fd818d69cfae176fa332022fd44e3469487d5a9420/alabaster-1.0.0.tar.gz", hash = "sha256:c00dca57bca26fa62a6d7d0a9fcce65f3e026e9bfe33e9c538fd3fbb2144fd9e", size = 24210, upload-time = "2024-07-26T18:15:03.762Z" }
wheels = [
    { url = "https://files.pythonhosted.org/packages/7e/b3/6b4067be973ae96ba0d615946e314c5ae35f9f993eca561b356540bb0c2b/alabaster-1.0.0-py3-none-any.whl", hash = "sha256:fc6786402dc3fcb2de3cabd5fe455a2db534b371124f1f21de8731783dec828b", size = 13929, upload-time = "2024-07-26T18:15:02.05Z" },
]

[[package]]
name = "babel"
version = "2.17.0"
source = { registry = "https://pypi.org/simple" }
sdist = { url = "https://files.pythonhosted.org/packages/7d/6b/d52e42361e1aa00709585ecc30b3f9684b3ab62530771402248b1b1d6240/babel-2.17.0.tar.gz", hash = "sha256:0c54cffb19f690cdcc52a3b50bcbf71e07a808d1c80d549f2459b9d2cf0afb9d", size = 9951852, upload-time = "2025-02-01T15:17:41.026Z" }
wheels = [
    { url = "https://files.pythonhosted.org/packages/b7/b8/3fe70c75fe32afc4bb507f75563d39bc5642255d1d94f1f23604725780bf/babel-2.17.0-py3-none-any.whl", hash = "sha256:4d0b53093fdfb4b21c92b5213dba5a1b23885afa8383709427046b21c366e5f2", size = 10182537, upload-time = "2025-02-01T15:17:37.39Z" },
]

[[package]]
name = "certifi"
version = "2025.7.14"
source = { registry = "https://pypi.org/simple" }
sdist = { url = "https://files.pythonhosted.org/packages/b3/76/52c535bcebe74590f296d6c77c86dabf761c41980e1347a2422e4aa2ae41/certifi-2025.7.14.tar.gz", hash = "sha256:8ea99dbdfaaf2ba2f9bac77b9249ef62ec5218e7c2b2e903378ed5fccf765995", size = 163981, upload-time = "2025-07-14T03:29:28.449Z" }
wheels = [
    { url = "https://files.pythonhosted.org/packages/4f/52/34c6cf5bb9285074dc3531c437b3919e825d976fde097a7a73f79e726d03/certifi-2025.7.14-py3-none-any.whl", hash = "sha256:6b31f564a415d79ee77df69d757bb49a5bb53bd9f756cbbe24394ffd6fc1f4b2", size = 162722, upload-time = "2025-07-14T03:29:26.863Z" },
]

[[package]]
name = "charset-normalizer"
version = "3.4.2"
source = { registry = "https://pypi.org/simple" }
sdist = { url = "https://files.pythonhosted.org/packages/e4/33/89c2ced2b67d1c2a61c19c6751aa8902d46ce3dacb23600a283619f5a12d/charset_normalizer-3.4.2.tar.gz", hash = "sha256:5baececa9ecba31eff645232d59845c07aa030f0c81ee70184a90d35099a0e63", size = 126367, upload-time = "2025-05-02T08:34:42.01Z" }
wheels = [
    { url = "https://files.pythonhosted.org/packages/95/28/9901804da60055b406e1a1c5ba7aac1276fb77f1dde635aabfc7fd84b8ab/charset_normalizer-3.4.2-cp310-cp310-macosx_10_9_universal2.whl", hash = "sha256:7c48ed483eb946e6c04ccbe02c6b4d1d48e51944b6db70f697e089c193404941", size = 201818, upload-time = "2025-05-02T08:31:46.725Z" },
    { url = "https://files.pythonhosted.org/packages/d9/9b/892a8c8af9110935e5adcbb06d9c6fe741b6bb02608c6513983048ba1a18/charset_normalizer-3.4.2-cp310-cp310-manylinux_2_17_aarch64.manylinux2014_aarch64.whl", hash = "sha256:b2d318c11350e10662026ad0eb71bb51c7812fc8590825304ae0bdd4ac283acd", size = 144649, upload-time = "2025-05-02T08:31:48.889Z" },
    { url = "https://files.pythonhosted.org/packages/7b/a5/4179abd063ff6414223575e008593861d62abfc22455b5d1a44995b7c101/charset_normalizer-3.4.2-cp310-cp310-manylinux_2_17_ppc64le.manylinux2014_ppc64le.whl", hash = "sha256:9cbfacf36cb0ec2897ce0ebc5d08ca44213af24265bd56eca54bee7923c48fd6", size = 155045, upload-time = "2025-05-02T08:31:50.757Z" },
    { url = "https://files.pythonhosted.org/packages/3b/95/bc08c7dfeddd26b4be8c8287b9bb055716f31077c8b0ea1cd09553794665/charset_normalizer-3.4.2-cp310-cp310-manylinux_2_17_s390x.manylinux2014_s390x.whl", hash = "sha256:18dd2e350387c87dabe711b86f83c9c78af772c748904d372ade190b5c7c9d4d", size = 147356, upload-time = "2025-05-02T08:31:52.634Z" },
    { url = "https://files.pythonhosted.org/packages/a8/2d/7a5b635aa65284bf3eab7653e8b4151ab420ecbae918d3e359d1947b4d61/charset_normalizer-3.4.2-cp310-cp310-manylinux_2_17_x86_64.manylinux2014_x86_64.whl", hash = "sha256:8075c35cd58273fee266c58c0c9b670947c19df5fb98e7b66710e04ad4e9ff86", size = 149471, upload-time = "2025-05-02T08:31:56.207Z" },
    { url = "https://files.pythonhosted.org/packages/ae/38/51fc6ac74251fd331a8cfdb7ec57beba8c23fd5493f1050f71c87ef77ed0/charset_normalizer-3.4.2-cp310-cp310-manylinux_2_5_i686.manylinux1_i686.manylinux_2_17_i686.manylinux2014_i686.whl", hash = "sha256:5bf4545e3b962767e5c06fe1738f951f77d27967cb2caa64c28be7c4563e162c", size = 151317, upload-time = "2025-05-02T08:31:57.613Z" },
    { url = "https://files.pythonhosted.org/packages/b7/17/edee1e32215ee6e9e46c3e482645b46575a44a2d72c7dfd49e49f60ce6bf/charset_normalizer-3.4.2-cp310-cp310-musllinux_1_2_aarch64.whl", hash = "sha256:7a6ab32f7210554a96cd9e33abe3ddd86732beeafc7a28e9955cdf22ffadbab0", size = 146368, upload-time = "2025-05-02T08:31:59.468Z" },
    { url = "https://files.pythonhosted.org/packages/26/2c/ea3e66f2b5f21fd00b2825c94cafb8c326ea6240cd80a91eb09e4a285830/charset_normalizer-3.4.2-cp310-cp310-musllinux_1_2_i686.whl", hash = "sha256:b33de11b92e9f75a2b545d6e9b6f37e398d86c3e9e9653c4864eb7e89c5773ef", size = 154491, upload-time = "2025-05-02T08:32:01.219Z" },
    { url = "https://files.pythonhosted.org/packages/52/47/7be7fa972422ad062e909fd62460d45c3ef4c141805b7078dbab15904ff7/charset_normalizer-3.4.2-cp310-cp310-musllinux_1_2_ppc64le.whl", hash = "sha256:8755483f3c00d6c9a77f490c17e6ab0c8729e39e6390328e42521ef175380ae6", size = 157695, upload-time = "2025-05-02T08:32:03.045Z" },
    { url = "https://files.pythonhosted.org/packages/2f/42/9f02c194da282b2b340f28e5fb60762de1151387a36842a92b533685c61e/charset_normalizer-3.4.2-cp310-cp310-musllinux_1_2_s390x.whl", hash = "sha256:68a328e5f55ec37c57f19ebb1fdc56a248db2e3e9ad769919a58672958e8f366", size = 154849, upload-time = "2025-05-02T08:32:04.651Z" },
    { url = "https://files.pythonhosted.org/packages/67/44/89cacd6628f31fb0b63201a618049be4be2a7435a31b55b5eb1c3674547a/charset_normalizer-3.4.2-cp310-cp310-musllinux_1_2_x86_64.whl", hash = "sha256:21b2899062867b0e1fde9b724f8aecb1af14f2778d69aacd1a5a1853a597a5db", size = 150091, upload-time = "2025-05-02T08:32:06.719Z" },
    { url = "https://files.pythonhosted.org/packages/1f/79/4b8da9f712bc079c0f16b6d67b099b0b8d808c2292c937f267d816ec5ecc/charset_normalizer-3.4.2-cp310-cp310-win32.whl", hash = "sha256:e8082b26888e2f8b36a042a58307d5b917ef2b1cacab921ad3323ef91901c71a", size = 98445, upload-time = "2025-05-02T08:32:08.66Z" },
    { url = "https://files.pythonhosted.org/packages/7d/d7/96970afb4fb66497a40761cdf7bd4f6fca0fc7bafde3a84f836c1f57a926/charset_normalizer-3.4.2-cp310-cp310-win_amd64.whl", hash = "sha256:f69a27e45c43520f5487f27627059b64aaf160415589230992cec34c5e18a509", size = 105782, upload-time = "2025-05-02T08:32:10.46Z" },
    { url = "https://files.pythonhosted.org/packages/05/85/4c40d00dcc6284a1c1ad5de5e0996b06f39d8232f1031cd23c2f5c07ee86/charset_normalizer-3.4.2-cp311-cp311-macosx_10_9_universal2.whl", hash = "sha256:be1e352acbe3c78727a16a455126d9ff83ea2dfdcbc83148d2982305a04714c2", size = 198794, upload-time = "2025-05-02T08:32:11.945Z" },
    { url = "https://files.pythonhosted.org/packages/41/d9/7a6c0b9db952598e97e93cbdfcb91bacd89b9b88c7c983250a77c008703c/charset_normalizer-3.4.2-cp311-cp311-manylinux_2_17_aarch64.manylinux2014_aarch64.whl", hash = "sha256:aa88ca0b1932e93f2d961bf3addbb2db902198dca337d88c89e1559e066e7645", size = 142846, upload-time = "2025-05-02T08:32:13.946Z" },
    { url = "https://files.pythonhosted.org/packages/66/82/a37989cda2ace7e37f36c1a8ed16c58cf48965a79c2142713244bf945c89/charset_normalizer-3.4.2-cp311-cp311-manylinux_2_17_ppc64le.manylinux2014_ppc64le.whl", hash = "sha256:d524ba3f1581b35c03cb42beebab4a13e6cdad7b36246bd22541fa585a56cccd", size = 153350, upload-time = "2025-05-02T08:32:15.873Z" },
    { url = "https://files.pythonhosted.org/packages/df/68/a576b31b694d07b53807269d05ec3f6f1093e9545e8607121995ba7a8313/charset_normalizer-3.4.2-cp311-cp311-manylinux_2_17_s390x.manylinux2014_s390x.whl", hash = "sha256:28a1005facc94196e1fb3e82a3d442a9d9110b8434fc1ded7a24a2983c9888d8", size = 145657, upload-time = "2025-05-02T08:32:17.283Z" },
    { url = "https://files.pythonhosted.org/packages/92/9b/ad67f03d74554bed3aefd56fe836e1623a50780f7c998d00ca128924a499/charset_normalizer-3.4.2-cp311-cp311-manylinux_2_17_x86_64.manylinux2014_x86_64.whl", hash = "sha256:fdb20a30fe1175ecabed17cbf7812f7b804b8a315a25f24678bcdf120a90077f", size = 147260, upload-time = "2025-05-02T08:32:18.807Z" },
    { url = "https://files.pythonhosted.org/packages/a6/e6/8aebae25e328160b20e31a7e9929b1578bbdc7f42e66f46595a432f8539e/charset_normalizer-3.4.2-cp311-cp311-manylinux_2_5_i686.manylinux1_i686.manylinux_2_17_i686.manylinux2014_i686.whl", hash = "sha256:0f5d9ed7f254402c9e7d35d2f5972c9bbea9040e99cd2861bd77dc68263277c7", size = 149164, upload-time = "2025-05-02T08:32:20.333Z" },
    { url = "https://files.pythonhosted.org/packages/8b/f2/b3c2f07dbcc248805f10e67a0262c93308cfa149a4cd3d1fe01f593e5fd2/charset_normalizer-3.4.2-cp311-cp311-musllinux_1_2_aarch64.whl", hash = "sha256:efd387a49825780ff861998cd959767800d54f8308936b21025326de4b5a42b9", size = 144571, upload-time = "2025-05-02T08:32:21.86Z" },
    { url = "https://files.pythonhosted.org/packages/60/5b/c3f3a94bc345bc211622ea59b4bed9ae63c00920e2e8f11824aa5708e8b7/charset_normalizer-3.4.2-cp311-cp311-musllinux_1_2_i686.whl", hash = "sha256:f0aa37f3c979cf2546b73e8222bbfa3dc07a641585340179d768068e3455e544", size = 151952, upload-time = "2025-05-02T08:32:23.434Z" },
    { url = "https://files.pythonhosted.org/packages/e2/4d/ff460c8b474122334c2fa394a3f99a04cf11c646da895f81402ae54f5c42/charset_normalizer-3.4.2-cp311-cp311-musllinux_1_2_ppc64le.whl", hash = "sha256:e70e990b2137b29dc5564715de1e12701815dacc1d056308e2b17e9095372a82", size = 155959, upload-time = "2025-05-02T08:32:24.993Z" },
    { url = "https://files.pythonhosted.org/packages/a2/2b/b964c6a2fda88611a1fe3d4c400d39c66a42d6c169c924818c848f922415/charset_normalizer-3.4.2-cp311-cp311-musllinux_1_2_s390x.whl", hash = "sha256:0c8c57f84ccfc871a48a47321cfa49ae1df56cd1d965a09abe84066f6853b9c0", size = 153030, upload-time = "2025-05-02T08:32:26.435Z" },
    { url = "https://files.pythonhosted.org/packages/59/2e/d3b9811db26a5ebf444bc0fa4f4be5aa6d76fc6e1c0fd537b16c14e849b6/charset_normalizer-3.4.2-cp311-cp311-musllinux_1_2_x86_64.whl", hash = "sha256:6b66f92b17849b85cad91259efc341dce9c1af48e2173bf38a85c6329f1033e5", size = 148015, upload-time = "2025-05-02T08:32:28.376Z" },
    { url = "https://files.pythonhosted.org/packages/90/07/c5fd7c11eafd561bb51220d600a788f1c8d77c5eef37ee49454cc5c35575/charset_normalizer-3.4.2-cp311-cp311-win32.whl", hash = "sha256:daac4765328a919a805fa5e2720f3e94767abd632ae410a9062dff5412bae65a", size = 98106, upload-time = "2025-05-02T08:32:30.281Z" },
    { url = "https://files.pythonhosted.org/packages/a8/05/5e33dbef7e2f773d672b6d79f10ec633d4a71cd96db6673625838a4fd532/charset_normalizer-3.4.2-cp311-cp311-win_amd64.whl", hash = "sha256:e53efc7c7cee4c1e70661e2e112ca46a575f90ed9ae3fef200f2a25e954f4b28", size = 105402, upload-time = "2025-05-02T08:32:32.191Z" },
    { url = "https://files.pythonhosted.org/packages/d7/a4/37f4d6035c89cac7930395a35cc0f1b872e652eaafb76a6075943754f095/charset_normalizer-3.4.2-cp312-cp312-macosx_10_13_universal2.whl", hash = "sha256:0c29de6a1a95f24b9a1aa7aefd27d2487263f00dfd55a77719b530788f75cff7", size = 199936, upload-time = "2025-05-02T08:32:33.712Z" },
    { url = "https://files.pythonhosted.org/packages/ee/8a/1a5e33b73e0d9287274f899d967907cd0bf9c343e651755d9307e0dbf2b3/charset_normalizer-3.4.2-cp312-cp312-manylinux_2_17_aarch64.manylinux2014_aarch64.whl", hash = "sha256:cddf7bd982eaa998934a91f69d182aec997c6c468898efe6679af88283b498d3", size = 143790, upload-time = "2025-05-02T08:32:35.768Z" },
    { url = "https://files.pythonhosted.org/packages/66/52/59521f1d8e6ab1482164fa21409c5ef44da3e9f653c13ba71becdd98dec3/charset_normalizer-3.4.2-cp312-cp312-manylinux_2_17_ppc64le.manylinux2014_ppc64le.whl", hash = "sha256:fcbe676a55d7445b22c10967bceaaf0ee69407fbe0ece4d032b6eb8d4565982a", size = 153924, upload-time = "2025-05-02T08:32:37.284Z" },
    { url = "https://files.pythonhosted.org/packages/86/2d/fb55fdf41964ec782febbf33cb64be480a6b8f16ded2dbe8db27a405c09f/charset_normalizer-3.4.2-cp312-cp312-manylinux_2_17_s390x.manylinux2014_s390x.whl", hash = "sha256:d41c4d287cfc69060fa91cae9683eacffad989f1a10811995fa309df656ec214", size = 146626, upload-time = "2025-05-02T08:32:38.803Z" },
    { url = "https://files.pythonhosted.org/packages/8c/73/6ede2ec59bce19b3edf4209d70004253ec5f4e319f9a2e3f2f15601ed5f7/charset_normalizer-3.4.2-cp312-cp312-manylinux_2_17_x86_64.manylinux2014_x86_64.whl", hash = "sha256:4e594135de17ab3866138f496755f302b72157d115086d100c3f19370839dd3a", size = 148567, upload-time = "2025-05-02T08:32:40.251Z" },
    { url = "https://files.pythonhosted.org/packages/09/14/957d03c6dc343c04904530b6bef4e5efae5ec7d7990a7cbb868e4595ee30/charset_normalizer-3.4.2-cp312-cp312-manylinux_2_5_i686.manylinux1_i686.manylinux_2_17_i686.manylinux2014_i686.whl", hash = "sha256:cf713fe9a71ef6fd5adf7a79670135081cd4431c2943864757f0fa3a65b1fafd", size = 150957, upload-time = "2025-05-02T08:32:41.705Z" },
    { url = "https://files.pythonhosted.org/packages/0d/c8/8174d0e5c10ccebdcb1b53cc959591c4c722a3ad92461a273e86b9f5a302/charset_normalizer-3.4.2-cp312-cp312-musllinux_1_2_aarch64.whl", hash = "sha256:a370b3e078e418187da8c3674eddb9d983ec09445c99a3a263c2011993522981", size = 145408, upload-time = "2025-05-02T08:32:43.709Z" },
    { url = "https://files.pythonhosted.org/packages/58/aa/8904b84bc8084ac19dc52feb4f5952c6df03ffb460a887b42615ee1382e8/charset_normalizer-3.4.2-cp312-cp312-musllinux_1_2_i686.whl", hash = "sha256:a955b438e62efdf7e0b7b52a64dc5c3396e2634baa62471768a64bc2adb73d5c", size = 153399, upload-time = "2025-05-02T08:32:46.197Z" },
    { url = "https://files.pythonhosted.org/packages/c2/26/89ee1f0e264d201cb65cf054aca6038c03b1a0c6b4ae998070392a3ce605/charset_normalizer-3.4.2-cp312-cp312-musllinux_1_2_ppc64le.whl", hash = "sha256:7222ffd5e4de8e57e03ce2cef95a4c43c98fcb72ad86909abdfc2c17d227fc1b", size = 156815, upload-time = "2025-05-02T08:32:48.105Z" },
    { url = "https://files.pythonhosted.org/packages/fd/07/68e95b4b345bad3dbbd3a8681737b4338ff2c9df29856a6d6d23ac4c73cb/charset_normalizer-3.4.2-cp312-cp312-musllinux_1_2_s390x.whl", hash = "sha256:bee093bf902e1d8fc0ac143c88902c3dfc8941f7ea1d6a8dd2bcb786d33db03d", size = 154537, upload-time = "2025-05-02T08:32:49.719Z" },
    { url = "https://files.pythonhosted.org/packages/77/1a/5eefc0ce04affb98af07bc05f3bac9094513c0e23b0562d64af46a06aae4/charset_normalizer-3.4.2-cp312-cp312-musllinux_1_2_x86_64.whl", hash = "sha256:dedb8adb91d11846ee08bec4c8236c8549ac721c245678282dcb06b221aab59f", size = 149565, upload-time = "2025-05-02T08:32:51.404Z" },
    { url = "https://files.pythonhosted.org/packages/37/a0/2410e5e6032a174c95e0806b1a6585eb21e12f445ebe239fac441995226a/charset_normalizer-3.4.2-cp312-cp312-win32.whl", hash = "sha256:db4c7bf0e07fc3b7d89ac2a5880a6a8062056801b83ff56d8464b70f65482b6c", size = 98357, upload-time = "2025-05-02T08:32:53.079Z" },
    { url = "https://files.pythonhosted.org/packages/6c/4f/c02d5c493967af3eda9c771ad4d2bbc8df6f99ddbeb37ceea6e8716a32bc/charset_normalizer-3.4.2-cp312-cp312-win_amd64.whl", hash = "sha256:5a9979887252a82fefd3d3ed2a8e3b937a7a809f65dcb1e068b090e165bbe99e", size = 105776, upload-time = "2025-05-02T08:32:54.573Z" },
    { url = "https://files.pythonhosted.org/packages/ea/12/a93df3366ed32db1d907d7593a94f1fe6293903e3e92967bebd6950ed12c/charset_normalizer-3.4.2-cp313-cp313-macosx_10_13_universal2.whl", hash = "sha256:926ca93accd5d36ccdabd803392ddc3e03e6d4cd1cf17deff3b989ab8e9dbcf0", size = 199622, upload-time = "2025-05-02T08:32:56.363Z" },
    { url = "https://files.pythonhosted.org/packages/04/93/bf204e6f344c39d9937d3c13c8cd5bbfc266472e51fc8c07cb7f64fcd2de/charset_normalizer-3.4.2-cp313-cp313-manylinux_2_17_aarch64.manylinux2014_aarch64.whl", hash = "sha256:eba9904b0f38a143592d9fc0e19e2df0fa2e41c3c3745554761c5f6447eedabf", size = 143435, upload-time = "2025-05-02T08:32:58.551Z" },
    { url = "https://files.pythonhosted.org/packages/22/2a/ea8a2095b0bafa6c5b5a55ffdc2f924455233ee7b91c69b7edfcc9e02284/charset_normalizer-3.4.2-cp313-cp313-manylinux_2_17_ppc64le.manylinux2014_ppc64le.whl", hash = "sha256:3fddb7e2c84ac87ac3a947cb4e66d143ca5863ef48e4a5ecb83bd48619e4634e", size = 153653, upload-time = "2025-05-02T08:33:00.342Z" },
    { url = "https://files.pythonhosted.org/packages/b6/57/1b090ff183d13cef485dfbe272e2fe57622a76694061353c59da52c9a659/charset_normalizer-3.4.2-cp313-cp313-manylinux_2_17_s390x.manylinux2014_s390x.whl", hash = "sha256:98f862da73774290f251b9df8d11161b6cf25b599a66baf087c1ffe340e9bfd1", size = 146231, upload-time = "2025-05-02T08:33:02.081Z" },
    { url = "https://files.pythonhosted.org/packages/e2/28/ffc026b26f441fc67bd21ab7f03b313ab3fe46714a14b516f931abe1a2d8/charset_normalizer-3.4.2-cp313-cp313-manylinux_2_17_x86_64.manylinux2014_x86_64.whl", hash = "sha256:6c9379d65defcab82d07b2a9dfbfc2e95bc8fe0ebb1b176a3190230a3ef0e07c", size = 148243, upload-time = "2025-05-02T08:33:04.063Z" },
    { url = "https://files.pythonhosted.org/packages/c0/0f/9abe9bd191629c33e69e47c6ef45ef99773320e9ad8e9cb08b8ab4a8d4cb/charset_normalizer-3.4.2-cp313-cp313-manylinux_2_5_i686.manylinux1_i686.manylinux_2_17_i686.manylinux2014_i686.whl", hash = "sha256:e635b87f01ebc977342e2697d05b56632f5f879a4f15955dfe8cef2448b51691", size = 150442, upload-time = "2025-05-02T08:33:06.418Z" },
    { url = "https://files.pythonhosted.org/packages/67/7c/a123bbcedca91d5916c056407f89a7f5e8fdfce12ba825d7d6b9954a1a3c/charset_normalizer-3.4.2-cp313-cp313-musllinux_1_2_aarch64.whl", hash = "sha256:1c95a1e2902a8b722868587c0e1184ad5c55631de5afc0eb96bc4b0d738092c0", size = 145147, upload-time = "2025-05-02T08:33:08.183Z" },
    { url = "https://files.pythonhosted.org/packages/ec/fe/1ac556fa4899d967b83e9893788e86b6af4d83e4726511eaaad035e36595/charset_normalizer-3.4.2-cp313-cp313-musllinux_1_2_i686.whl", hash = "sha256:ef8de666d6179b009dce7bcb2ad4c4a779f113f12caf8dc77f0162c29d20490b", size = 153057, upload-time = "2025-05-02T08:33:09.986Z" },
    { url = "https://files.pythonhosted.org/packages/2b/ff/acfc0b0a70b19e3e54febdd5301a98b72fa07635e56f24f60502e954c461/charset_normalizer-3.4.2-cp313-cp313-musllinux_1_2_ppc64le.whl", hash = "sha256:32fc0341d72e0f73f80acb0a2c94216bd704f4f0bce10aedea38f30502b271ff", size = 156454, upload-time = "2025-05-02T08:33:11.814Z" },
    { url = "https://files.pythonhosted.org/packages/92/08/95b458ce9c740d0645feb0e96cea1f5ec946ea9c580a94adfe0b617f3573/charset_normalizer-3.4.2-cp313-cp313-musllinux_1_2_s390x.whl", hash = "sha256:289200a18fa698949d2b39c671c2cc7a24d44096784e76614899a7ccf2574b7b", size = 154174, upload-time = "2025-05-02T08:33:13.707Z" },
    { url = "https://files.pythonhosted.org/packages/78/be/8392efc43487ac051eee6c36d5fbd63032d78f7728cb37aebcc98191f1ff/charset_normalizer-3.4.2-cp313-cp313-musllinux_1_2_x86_64.whl", hash = "sha256:4a476b06fbcf359ad25d34a057b7219281286ae2477cc5ff5e3f70a246971148", size = 149166, upload-time = "2025-05-02T08:33:15.458Z" },
    { url = "https://files.pythonhosted.org/packages/44/96/392abd49b094d30b91d9fbda6a69519e95802250b777841cf3bda8fe136c/charset_normalizer-3.4.2-cp313-cp313-win32.whl", hash = "sha256:aaeeb6a479c7667fbe1099af9617c83aaca22182d6cf8c53966491a0f1b7ffb7", size = 98064, upload-time = "2025-05-02T08:33:17.06Z" },
    { url = "https://files.pythonhosted.org/packages/e9/b0/0200da600134e001d91851ddc797809e2fe0ea72de90e09bec5a2fbdaccb/charset_normalizer-3.4.2-cp313-cp313-win_amd64.whl", hash = "sha256:aa6af9e7d59f9c12b33ae4e9450619cf2488e2bbe9b44030905877f0b2324980", size = 105641, upload-time = "2025-05-02T08:33:18.753Z" },
    { url = "https://files.pythonhosted.org/packages/28/f8/dfb01ff6cc9af38552c69c9027501ff5a5117c4cc18dcd27cb5259fa1888/charset_normalizer-3.4.2-cp39-cp39-macosx_10_9_universal2.whl", hash = "sha256:005fa3432484527f9732ebd315da8da8001593e2cf46a3d817669f062c3d9ed4", size = 201671, upload-time = "2025-05-02T08:34:12.696Z" },
    { url = "https://files.pythonhosted.org/packages/32/fb/74e26ee556a9dbfe3bd264289b67be1e6d616329403036f6507bb9f3f29c/charset_normalizer-3.4.2-cp39-cp39-manylinux_2_17_aarch64.manylinux2014_aarch64.whl", hash = "sha256:e92fca20c46e9f5e1bb485887d074918b13543b1c2a1185e69bb8d17ab6236a7", size = 144744, upload-time = "2025-05-02T08:34:14.665Z" },
    { url = "https://files.pythonhosted.org/packages/ad/06/8499ee5aa7addc6f6d72e068691826ff093329fe59891e83b092ae4c851c/charset_normalizer-3.4.2-cp39-cp39-manylinux_2_17_ppc64le.manylinux2014_ppc64le.whl", hash = "sha256:50bf98d5e563b83cc29471fa114366e6806bc06bc7a25fd59641e41445327836", size = 154993, upload-time = "2025-05-02T08:34:17.134Z" },
    { url = "https://files.pythonhosted.org/packages/f1/a2/5e4c187680728219254ef107a6949c60ee0e9a916a5dadb148c7ae82459c/charset_normalizer-3.4.2-cp39-cp39-manylinux_2_17_s390x.manylinux2014_s390x.whl", hash = "sha256:721c76e84fe669be19c5791da68232ca2e05ba5185575086e384352e2c309597", size = 147382, upload-time = "2025-05-02T08:34:19.081Z" },
    { url = "https://files.pythonhosted.org/packages/4c/fe/56aca740dda674f0cc1ba1418c4d84534be51f639b5f98f538b332dc9a95/charset_normalizer-3.4.2-cp39-cp39-manylinux_2_17_x86_64.manylinux2014_x86_64.whl", hash = "sha256:82d8fd25b7f4675d0c47cf95b594d4e7b158aca33b76aa63d07186e13c0e0ab7", size = 149536, upload-time = "2025-05-02T08:34:21.073Z" },
    { url = "https://files.pythonhosted.org/packages/53/13/db2e7779f892386b589173dd689c1b1e304621c5792046edd8a978cbf9e0/charset_normalizer-3.4.2-cp39-cp39-manylinux_2_5_i686.manylinux1_i686.manylinux_2_17_i686.manylinux2014_i686.whl", hash = "sha256:b3daeac64d5b371dea99714f08ffc2c208522ec6b06fbc7866a450dd446f5c0f", size = 151349, upload-time = "2025-05-02T08:34:23.193Z" },
    { url = "https://files.pythonhosted.org/packages/69/35/e52ab9a276186f729bce7a0638585d2982f50402046e4b0faa5d2c3ef2da/charset_normalizer-3.4.2-cp39-cp39-musllinux_1_2_aarch64.whl", hash = "sha256:dccab8d5fa1ef9bfba0590ecf4d46df048d18ffe3eec01eeb73a42e0d9e7a8ba", size = 146365, upload-time = "2025-05-02T08:34:25.187Z" },
    { url = "https://files.pythonhosted.org/packages/a6/d8/af7333f732fc2e7635867d56cb7c349c28c7094910c72267586947561b4b/charset_normalizer-3.4.2-cp39-cp39-musllinux_1_2_i686.whl", hash = "sha256:aaf27faa992bfee0264dc1f03f4c75e9fcdda66a519db6b957a3f826e285cf12", size = 154499, upload-time = "2025-05-02T08:34:27.359Z" },
    { url = "https://files.pythonhosted.org/packages/7a/3d/a5b2e48acef264d71e036ff30bcc49e51bde80219bb628ba3e00cf59baac/charset_normalizer-3.4.2-cp39-cp39-musllinux_1_2_ppc64le.whl", hash = "sha256:eb30abc20df9ab0814b5a2524f23d75dcf83cde762c161917a2b4b7b55b1e518", size = 157735, upload-time = "2025-05-02T08:34:29.798Z" },
    { url = "https://files.pythonhosted.org/packages/85/d8/23e2c112532a29f3eef374375a8684a4f3b8e784f62b01da931186f43494/charset_normalizer-3.4.2-cp39-cp39-musllinux_1_2_s390x.whl", hash = "sha256:c72fbbe68c6f32f251bdc08b8611c7b3060612236e960ef848e0a517ddbe76c5", size = 154786, upload-time = "2025-05-02T08:34:31.858Z" },
    { url = "https://files.pythonhosted.org/packages/c7/57/93e0169f08ecc20fe82d12254a200dfaceddc1c12a4077bf454ecc597e33/charset_normalizer-3.4.2-cp39-cp39-musllinux_1_2_x86_64.whl", hash = "sha256:982bb1e8b4ffda883b3d0a521e23abcd6fd17418f6d2c4118d257a10199c0ce3", size = 150203, upload-time = "2025-05-02T08:34:33.88Z" },
    { url = "https://files.pythonhosted.org/packages/2c/9d/9bf2b005138e7e060d7ebdec7503d0ef3240141587651f4b445bdf7286c2/charset_normalizer-3.4.2-cp39-cp39-win32.whl", hash = "sha256:43e0933a0eff183ee85833f341ec567c0980dae57c464d8a508e1b2ceb336471", size = 98436, upload-time = "2025-05-02T08:34:35.907Z" },
    { url = "https://files.pythonhosted.org/packages/6d/24/5849d46cf4311bbf21b424c443b09b459f5b436b1558c04e45dbb7cc478b/charset_normalizer-3.4.2-cp39-cp39-win_amd64.whl", hash = "sha256:d11b54acf878eef558599658b0ffca78138c8c3655cf4f3a4a673c437e67732e", size = 105772, upload-time = "2025-05-02T08:34:37.935Z" },
    { url = "https://files.pythonhosted.org/packages/20/94/c5790835a017658cbfabd07f3bfb549140c3ac458cfc196323996b10095a/charset_normalizer-3.4.2-py3-none-any.whl", hash = "sha256:7f56930ab0abd1c45cd15be65cc741c28b1c9a34876ce8c17a2fa107810c0af0", size = 52626, upload-time = "2025-05-02T08:34:40.053Z" },
]

[[package]]
name = "colorama"
version = "0.4.6"
source = { registry = "https://pypi.org/simple" }
sdist = { url = "https://files.pythonhosted.org/packages/d8/53/6f443c9a4a8358a93a6792e2acffb9d9d5cb0a5cfd8802644b7b1c9a02e4/colorama-0.4.6.tar.gz", hash = "sha256:08695f5cb7ed6e0531a20572697297273c47b8cae5a63ffc6d6ed5c201be6e44", size = 27697, upload-time = "2022-10-25T02:36:22.414Z" }
wheels = [
    { url = "https://files.pythonhosted.org/packages/d1/d6/3965ed04c63042e047cb6a3e6ed1a63a35087b6a609aa3a15ed8ac56c221/colorama-0.4.6-py2.py3-none-any.whl", hash = "sha256:4f1d9991f5acc0ca119f9d443620b77f9d6b33703e51011c16baf57afb285fc6", size = 25335, upload-time = "2022-10-25T02:36:20.889Z" },
]

[[package]]
name = "colorlog"
version = "6.9.0"
source = { registry = "https://pypi.org/simple" }
dependencies = [
    { name = "colorama", marker = "sys_platform == 'win32'" },
]
sdist = { url = "https://files.pythonhosted.org/packages/d3/7a/359f4d5df2353f26172b3cc39ea32daa39af8de522205f512f458923e677/colorlog-6.9.0.tar.gz", hash = "sha256:bfba54a1b93b94f54e1f4fe48395725a3d92fd2a4af702f6bd70946bdc0c6ac2", size = 16624, upload-time = "2024-10-29T18:34:51.011Z" }
wheels = [
    { url = "https://files.pythonhosted.org/packages/e3/51/9b208e85196941db2f0654ad0357ca6388ab3ed67efdbfc799f35d1f83aa/colorlog-6.9.0-py3-none-any.whl", hash = "sha256:5906e71acd67cb07a71e779c47c4bcb45fb8c2993eebe9e5adcd6a6f1b283eff", size = 11424, upload-time = "2024-10-29T18:34:49.815Z" },
]

[[package]]
name = "contourpy"
version = "1.3.0"
source = { registry = "https://pypi.org/simple" }
resolution-markers = [
    "python_full_version < '3.10' and platform_machine == 'arm64' and sys_platform == 'darwin'",
    "python_full_version < '3.10' and platform_machine == 'aarch64' and sys_platform == 'linux'",
    "(python_full_version < '3.10' and platform_machine != 'arm64' and sys_platform == 'darwin') or (python_full_version < '3.10' and platform_machine != 'aarch64' and sys_platform == 'linux') or (python_full_version < '3.10' and sys_platform != 'darwin' and sys_platform != 'linux')",
]
dependencies = [
    { name = "numpy", version = "2.0.2", source = { registry = "https://pypi.org/simple" }, marker = "python_full_version < '3.10'" },
]
sdist = { url = "https://files.pythonhosted.org/packages/f5/f6/31a8f28b4a2a4fa0e01085e542f3081ab0588eff8e589d39d775172c9792/contourpy-1.3.0.tar.gz", hash = "sha256:7ffa0db17717a8ffb127efd0c95a4362d996b892c2904db72428d5b52e1938a4", size = 13464370, upload-time = "2024-08-27T21:00:03.328Z" }
wheels = [
    { url = "https://files.pythonhosted.org/packages/6c/e0/be8dcc796cfdd96708933e0e2da99ba4bb8f9b2caa9d560a50f3f09a65f3/contourpy-1.3.0-cp310-cp310-macosx_10_9_x86_64.whl", hash = "sha256:880ea32e5c774634f9fcd46504bf9f080a41ad855f4fef54f5380f5133d343c7", size = 265366, upload-time = "2024-08-27T20:50:09.947Z" },
    { url = "https://files.pythonhosted.org/packages/50/d6/c953b400219443535d412fcbbc42e7a5e823291236bc0bb88936e3cc9317/contourpy-1.3.0-cp310-cp310-macosx_11_0_arm64.whl", hash = "sha256:76c905ef940a4474a6289c71d53122a4f77766eef23c03cd57016ce19d0f7b42", size = 249226, upload-time = "2024-08-27T20:50:16.1Z" },
    { url = "https://files.pythonhosted.org/packages/6f/b4/6fffdf213ffccc28483c524b9dad46bb78332851133b36ad354b856ddc7c/contourpy-1.3.0-cp310-cp310-manylinux_2_17_aarch64.manylinux2014_aarch64.whl", hash = "sha256:92f8557cbb07415a4d6fa191f20fd9d2d9eb9c0b61d1b2f52a8926e43c6e9af7", size = 308460, upload-time = "2024-08-27T20:50:22.536Z" },
    { url = "https://files.pythonhosted.org/packages/cf/6c/118fc917b4050f0afe07179a6dcbe4f3f4ec69b94f36c9e128c4af480fb8/contourpy-1.3.0-cp310-cp310-manylinux_2_17_ppc64le.manylinux2014_ppc64le.whl", hash = "sha256:36f965570cff02b874773c49bfe85562b47030805d7d8360748f3eca570f4cab", size = 347623, upload-time = "2024-08-27T20:50:28.806Z" },
    { url = "https://files.pythonhosted.org/packages/f9/a4/30ff110a81bfe3abf7b9673284d21ddce8cc1278f6f77393c91199da4c90/contourpy-1.3.0-cp310-cp310-manylinux_2_17_s390x.manylinux2014_s390x.whl", hash = "sha256:cacd81e2d4b6f89c9f8a5b69b86490152ff39afc58a95af002a398273e5ce589", size = 317761, upload-time = "2024-08-27T20:50:35.126Z" },
    { url = "https://files.pythonhosted.org/packages/99/e6/d11966962b1aa515f5586d3907ad019f4b812c04e4546cc19ebf62b5178e/contourpy-1.3.0-cp310-cp310-manylinux_2_17_x86_64.manylinux2014_x86_64.whl", hash = "sha256:69375194457ad0fad3a839b9e29aa0b0ed53bb54db1bfb6c3ae43d111c31ce41", size = 322015, upload-time = "2024-08-27T20:50:40.318Z" },
    { url = "https://files.pythonhosted.org/packages/4d/e3/182383743751d22b7b59c3c753277b6aee3637049197624f333dac5b4c80/contourpy-1.3.0-cp310-cp310-musllinux_1_2_aarch64.whl", hash = "sha256:7a52040312b1a858b5e31ef28c2e865376a386c60c0e248370bbea2d3f3b760d", size = 1262672, upload-time = "2024-08-27T20:50:55.643Z" },
    { url = "https://files.pythonhosted.org/packages/78/53/974400c815b2e605f252c8fb9297e2204347d1755a5374354ee77b1ea259/contourpy-1.3.0-cp310-cp310-musllinux_1_2_x86_64.whl", hash = "sha256:3faeb2998e4fcb256542e8a926d08da08977f7f5e62cf733f3c211c2a5586223", size = 1321688, upload-time = "2024-08-27T20:51:11.293Z" },
    { url = "https://files.pythonhosted.org/packages/52/29/99f849faed5593b2926a68a31882af98afbeac39c7fdf7de491d9c85ec6a/contourpy-1.3.0-cp310-cp310-win32.whl", hash = "sha256:36e0cff201bcb17a0a8ecc7f454fe078437fa6bda730e695a92f2d9932bd507f", size = 171145, upload-time = "2024-08-27T20:51:15.2Z" },
    { url = "https://files.pythonhosted.org/packages/a9/97/3f89bba79ff6ff2b07a3cbc40aa693c360d5efa90d66e914f0ff03b95ec7/contourpy-1.3.0-cp310-cp310-win_amd64.whl", hash = "sha256:87ddffef1dbe5e669b5c2440b643d3fdd8622a348fe1983fad7a0f0ccb1cd67b", size = 216019, upload-time = "2024-08-27T20:51:19.365Z" },
    { url = "https://files.pythonhosted.org/packages/b3/1f/9375917786cb39270b0ee6634536c0e22abf225825602688990d8f5c6c19/contourpy-1.3.0-cp311-cp311-macosx_10_9_x86_64.whl", hash = "sha256:0fa4c02abe6c446ba70d96ece336e621efa4aecae43eaa9b030ae5fb92b309ad", size = 266356, upload-time = "2024-08-27T20:51:24.146Z" },
    { url = "https://files.pythonhosted.org/packages/05/46/9256dd162ea52790c127cb58cfc3b9e3413a6e3478917d1f811d420772ec/contourpy-1.3.0-cp311-cp311-macosx_11_0_arm64.whl", hash = "sha256:834e0cfe17ba12f79963861e0f908556b2cedd52e1f75e6578801febcc6a9f49", size = 250915, upload-time = "2024-08-27T20:51:28.683Z" },
    { url = "https://files.pythonhosted.org/packages/e1/5d/3056c167fa4486900dfbd7e26a2fdc2338dc58eee36d490a0ed3ddda5ded/contourpy-1.3.0-cp311-cp311-manylinux_2_17_aarch64.manylinux2014_aarch64.whl", hash = "sha256:dbc4c3217eee163fa3984fd1567632b48d6dfd29216da3ded3d7b844a8014a66", size = 310443, upload-time = "2024-08-27T20:51:33.675Z" },
    { url = "https://files.pythonhosted.org/packages/ca/c2/1a612e475492e07f11c8e267ea5ec1ce0d89971be496c195e27afa97e14a/contourpy-1.3.0-cp311-cp311-manylinux_2_17_ppc64le.manylinux2014_ppc64le.whl", hash = "sha256:4865cd1d419e0c7a7bf6de1777b185eebdc51470800a9f42b9e9decf17762081", size = 348548, upload-time = "2024-08-27T20:51:39.322Z" },
    { url = "https://files.pythonhosted.org/packages/45/cf/2c2fc6bb5874158277b4faf136847f0689e1b1a1f640a36d76d52e78907c/contourpy-1.3.0-cp311-cp311-manylinux_2_17_s390x.manylinux2014_s390x.whl", hash = "sha256:303c252947ab4b14c08afeb52375b26781ccd6a5ccd81abcdfc1fafd14cf93c1", size = 319118, upload-time = "2024-08-27T20:51:44.717Z" },
    { url = "https://files.pythonhosted.org/packages/03/33/003065374f38894cdf1040cef474ad0546368eea7e3a51d48b8a423961f8/contourpy-1.3.0-cp311-cp311-manylinux_2_17_x86_64.manylinux2014_x86_64.whl", hash = "sha256:637f674226be46f6ba372fd29d9523dd977a291f66ab2a74fbeb5530bb3f445d", size = 323162, upload-time = "2024-08-27T20:51:49.683Z" },
    { url = "https://files.pythonhosted.org/packages/42/80/e637326e85e4105a802e42959f56cff2cd39a6b5ef68d5d9aee3ea5f0e4c/contourpy-1.3.0-cp311-cp311-musllinux_1_2_aarch64.whl", hash = "sha256:76a896b2f195b57db25d6b44e7e03f221d32fe318d03ede41f8b4d9ba1bff53c", size = 1265396, upload-time = "2024-08-27T20:52:04.926Z" },
    { url = "https://files.pythonhosted.org/packages/7c/3b/8cbd6416ca1bbc0202b50f9c13b2e0b922b64be888f9d9ee88e6cfabfb51/contourpy-1.3.0-cp311-cp311-musllinux_1_2_x86_64.whl", hash = "sha256:e1fd23e9d01591bab45546c089ae89d926917a66dceb3abcf01f6105d927e2cb", size = 1324297, upload-time = "2024-08-27T20:52:21.843Z" },
    { url = "https://files.pythonhosted.org/packages/4d/2c/021a7afaa52fe891f25535506cc861c30c3c4e5a1c1ce94215e04b293e72/contourpy-1.3.0-cp311-cp311-win32.whl", hash = "sha256:d402880b84df3bec6eab53cd0cf802cae6a2ef9537e70cf75e91618a3801c20c", size = 171808, upload-time = "2024-08-27T20:52:25.163Z" },
    { url = "https://files.pythonhosted.org/packages/8d/2f/804f02ff30a7fae21f98198828d0857439ec4c91a96e20cf2d6c49372966/contourpy-1.3.0-cp311-cp311-win_amd64.whl", hash = "sha256:6cb6cc968059db9c62cb35fbf70248f40994dfcd7aa10444bbf8b3faeb7c2d67", size = 217181, upload-time = "2024-08-27T20:52:29.13Z" },
    { url = "https://files.pythonhosted.org/packages/c9/92/8e0bbfe6b70c0e2d3d81272b58c98ac69ff1a4329f18c73bd64824d8b12e/contourpy-1.3.0-cp312-cp312-macosx_10_9_x86_64.whl", hash = "sha256:570ef7cf892f0afbe5b2ee410c507ce12e15a5fa91017a0009f79f7d93a1268f", size = 267838, upload-time = "2024-08-27T20:52:33.911Z" },
    { url = "https://files.pythonhosted.org/packages/e3/04/33351c5d5108460a8ce6d512307690b023f0cfcad5899499f5c83b9d63b1/contourpy-1.3.0-cp312-cp312-macosx_11_0_arm64.whl", hash = "sha256:da84c537cb8b97d153e9fb208c221c45605f73147bd4cadd23bdae915042aad6", size = 251549, upload-time = "2024-08-27T20:52:39.179Z" },
    { url = "https://files.pythonhosted.org/packages/51/3d/aa0fe6ae67e3ef9f178389e4caaaa68daf2f9024092aa3c6032e3d174670/contourpy-1.3.0-cp312-cp312-manylinux_2_17_aarch64.manylinux2014_aarch64.whl", hash = "sha256:0be4d8425bfa755e0fd76ee1e019636ccc7c29f77a7c86b4328a9eb6a26d0639", size = 303177, upload-time = "2024-08-27T20:52:44.789Z" },
    { url = "https://files.pythonhosted.org/packages/56/c3/c85a7e3e0cab635575d3b657f9535443a6f5d20fac1a1911eaa4bbe1aceb/contourpy-1.3.0-cp312-cp312-manylinux_2_17_ppc64le.manylinux2014_ppc64le.whl", hash = "sha256:9c0da700bf58f6e0b65312d0a5e695179a71d0163957fa381bb3c1f72972537c", size = 341735, upload-time = "2024-08-27T20:52:51.05Z" },
    { url = "https://files.pythonhosted.org/packages/dd/8d/20f7a211a7be966a53f474bc90b1a8202e9844b3f1ef85f3ae45a77151ee/contourpy-1.3.0-cp312-cp312-manylinux_2_17_s390x.manylinux2014_s390x.whl", hash = "sha256:eb8b141bb00fa977d9122636b16aa67d37fd40a3d8b52dd837e536d64b9a4d06", size = 314679, upload-time = "2024-08-27T20:52:58.473Z" },
    { url = "https://files.pythonhosted.org/packages/6e/be/524e377567defac0e21a46e2a529652d165fed130a0d8a863219303cee18/contourpy-1.3.0-cp312-cp312-manylinux_2_17_x86_64.manylinux2014_x86_64.whl", hash = "sha256:3634b5385c6716c258d0419c46d05c8aa7dc8cb70326c9a4fb66b69ad2b52e09", size = 320549, upload-time = "2024-08-27T20:53:06.593Z" },
    { url = "https://files.pythonhosted.org/packages/0f/96/fdb2552a172942d888915f3a6663812e9bc3d359d53dafd4289a0fb462f0/contourpy-1.3.0-cp312-cp312-musllinux_1_2_aarch64.whl", hash = "sha256:0dce35502151b6bd35027ac39ba6e5a44be13a68f55735c3612c568cac3805fd", size = 1263068, upload-time = "2024-08-27T20:53:23.442Z" },
    { url = "https://files.pythonhosted.org/packages/2a/25/632eab595e3140adfa92f1322bf8915f68c932bac468e89eae9974cf1c00/contourpy-1.3.0-cp312-cp312-musllinux_1_2_x86_64.whl", hash = "sha256:aea348f053c645100612b333adc5983d87be69acdc6d77d3169c090d3b01dc35", size = 1322833, upload-time = "2024-08-27T20:53:39.243Z" },
    { url = "https://files.pythonhosted.org/packages/73/e3/69738782e315a1d26d29d71a550dbbe3eb6c653b028b150f70c1a5f4f229/contourpy-1.3.0-cp312-cp312-win32.whl", hash = "sha256:90f73a5116ad1ba7174341ef3ea5c3150ddf20b024b98fb0c3b29034752c8aeb", size = 172681, upload-time = "2024-08-27T20:53:43.05Z" },
    { url = "https://files.pythonhosted.org/packages/0c/89/9830ba00d88e43d15e53d64931e66b8792b46eb25e2050a88fec4a0df3d5/contourpy-1.3.0-cp312-cp312-win_amd64.whl", hash = "sha256:b11b39aea6be6764f84360fce6c82211a9db32a7c7de8fa6dd5397cf1d079c3b", size = 218283, upload-time = "2024-08-27T20:53:47.232Z" },
    { url = "https://files.pythonhosted.org/packages/53/a1/d20415febfb2267af2d7f06338e82171824d08614084714fb2c1dac9901f/contourpy-1.3.0-cp313-cp313-macosx_10_13_x86_64.whl", hash = "sha256:3e1c7fa44aaae40a2247e2e8e0627f4bea3dd257014764aa644f319a5f8600e3", size = 267879, upload-time = "2024-08-27T20:53:51.597Z" },
    { url = "https://files.pythonhosted.org/packages/aa/45/5a28a3570ff6218d8bdfc291a272a20d2648104815f01f0177d103d985e1/contourpy-1.3.0-cp313-cp313-macosx_11_0_arm64.whl", hash = "sha256:364174c2a76057feef647c802652f00953b575723062560498dc7930fc9b1cb7", size = 251573, upload-time = "2024-08-27T20:53:55.659Z" },
    { url = "https://files.pythonhosted.org/packages/39/1c/d3f51540108e3affa84f095c8b04f0aa833bb797bc8baa218a952a98117d/contourpy-1.3.0-cp313-cp313-manylinux_2_17_aarch64.manylinux2014_aarch64.whl", hash = "sha256:32b238b3b3b649e09ce9aaf51f0c261d38644bdfa35cbaf7b263457850957a84", size = 303184, upload-time = "2024-08-27T20:54:00.225Z" },
    { url = "https://files.pythonhosted.org/packages/00/56/1348a44fb6c3a558c1a3a0cd23d329d604c99d81bf5a4b58c6b71aab328f/contourpy-1.3.0-cp313-cp313-manylinux_2_17_ppc64le.manylinux2014_ppc64le.whl", hash = "sha256:d51fca85f9f7ad0b65b4b9fe800406d0d77017d7270d31ec3fb1cc07358fdea0", size = 340262, upload-time = "2024-08-27T20:54:05.234Z" },
    { url = "https://files.pythonhosted.org/packages/2b/23/00d665ba67e1bb666152131da07e0f24c95c3632d7722caa97fb61470eca/contourpy-1.3.0-cp313-cp313-manylinux_2_17_s390x.manylinux2014_s390x.whl", hash = "sha256:732896af21716b29ab3e988d4ce14bc5133733b85956316fb0c56355f398099b", size = 313806, upload-time = "2024-08-27T20:54:09.889Z" },
    { url = "https://files.pythonhosted.org/packages/5a/42/3cf40f7040bb8362aea19af9a5fb7b32ce420f645dd1590edcee2c657cd5/contourpy-1.3.0-cp313-cp313-manylinux_2_17_x86_64.manylinux2014_x86_64.whl", hash = "sha256:d73f659398a0904e125280836ae6f88ba9b178b2fed6884f3b1f95b989d2c8da", size = 319710, upload-time = "2024-08-27T20:54:14.536Z" },
    { url = "https://files.pythonhosted.org/packages/05/32/f3bfa3fc083b25e1a7ae09197f897476ee68e7386e10404bdf9aac7391f0/contourpy-1.3.0-cp313-cp313-musllinux_1_2_aarch64.whl", hash = "sha256:c6c7c2408b7048082932cf4e641fa3b8ca848259212f51c8c59c45aa7ac18f14", size = 1264107, upload-time = "2024-08-27T20:54:29.735Z" },
    { url = "https://files.pythonhosted.org/packages/1c/1e/1019d34473a736664f2439542b890b2dc4c6245f5c0d8cdfc0ccc2cab80c/contourpy-1.3.0-cp313-cp313-musllinux_1_2_x86_64.whl", hash = "sha256:f317576606de89da6b7e0861cf6061f6146ead3528acabff9236458a6ba467f8", size = 1322458, upload-time = "2024-08-27T20:54:45.507Z" },
    { url = "https://files.pythonhosted.org/packages/22/85/4f8bfd83972cf8909a4d36d16b177f7b8bdd942178ea4bf877d4a380a91c/contourpy-1.3.0-cp313-cp313-win32.whl", hash = "sha256:31cd3a85dbdf1fc002280c65caa7e2b5f65e4a973fcdf70dd2fdcb9868069294", size = 172643, upload-time = "2024-08-27T20:55:52.754Z" },
    { url = "https://files.pythonhosted.org/packages/cc/4a/fb3c83c1baba64ba90443626c228ca14f19a87c51975d3b1de308dd2cf08/contourpy-1.3.0-cp313-cp313-win_amd64.whl", hash = "sha256:4553c421929ec95fb07b3aaca0fae668b2eb5a5203d1217ca7c34c063c53d087", size = 218301, upload-time = "2024-08-27T20:55:56.509Z" },
    { url = "https://files.pythonhosted.org/packages/76/65/702f4064f397821fea0cb493f7d3bc95a5d703e20954dce7d6d39bacf378/contourpy-1.3.0-cp313-cp313t-macosx_10_13_x86_64.whl", hash = "sha256:345af746d7766821d05d72cb8f3845dfd08dd137101a2cb9b24de277d716def8", size = 278972, upload-time = "2024-08-27T20:54:50.347Z" },
    { url = "https://files.pythonhosted.org/packages/80/85/21f5bba56dba75c10a45ec00ad3b8190dbac7fd9a8a8c46c6116c933e9cf/contourpy-1.3.0-cp313-cp313t-macosx_11_0_arm64.whl", hash = "sha256:3bb3808858a9dc68f6f03d319acd5f1b8a337e6cdda197f02f4b8ff67ad2057b", size = 263375, upload-time = "2024-08-27T20:54:54.909Z" },
    { url = "https://files.pythonhosted.org/packages/0a/64/084c86ab71d43149f91ab3a4054ccf18565f0a8af36abfa92b1467813ed6/contourpy-1.3.0-cp313-cp313t-manylinux_2_17_aarch64.manylinux2014_aarch64.whl", hash = "sha256:420d39daa61aab1221567b42eecb01112908b2cab7f1b4106a52caaec8d36973", size = 307188, upload-time = "2024-08-27T20:55:00.184Z" },
    { url = "https://files.pythonhosted.org/packages/3d/ff/d61a4c288dc42da0084b8d9dc2aa219a850767165d7d9a9c364ff530b509/contourpy-1.3.0-cp313-cp313t-manylinux_2_17_ppc64le.manylinux2014_ppc64le.whl", hash = "sha256:4d63ee447261e963af02642ffcb864e5a2ee4cbfd78080657a9880b8b1868e18", size = 345644, upload-time = "2024-08-27T20:55:05.673Z" },
    { url = "https://files.pythonhosted.org/packages/ca/aa/00d2313d35ec03f188e8f0786c2fc61f589306e02fdc158233697546fd58/contourpy-1.3.0-cp313-cp313t-manylinux_2_17_s390x.manylinux2014_s390x.whl", hash = "sha256:167d6c890815e1dac9536dca00828b445d5d0df4d6a8c6adb4a7ec3166812fa8", size = 317141, upload-time = "2024-08-27T20:55:11.047Z" },
    { url = "https://files.pythonhosted.org/packages/8d/6a/b5242c8cb32d87f6abf4f5e3044ca397cb1a76712e3fa2424772e3ff495f/contourpy-1.3.0-cp313-cp313t-manylinux_2_17_x86_64.manylinux2014_x86_64.whl", hash = "sha256:710a26b3dc80c0e4febf04555de66f5fd17e9cf7170a7b08000601a10570bda6", size = 323469, upload-time = "2024-08-27T20:55:15.914Z" },
    { url = "https://files.pythonhosted.org/packages/6f/a6/73e929d43028a9079aca4bde107494864d54f0d72d9db508a51ff0878593/contourpy-1.3.0-cp313-cp313t-musllinux_1_2_aarch64.whl", hash = "sha256:75ee7cb1a14c617f34a51d11fa7524173e56551646828353c4af859c56b766e2", size = 1260894, upload-time = "2024-08-27T20:55:31.553Z" },
    { url = "https://files.pythonhosted.org/packages/2b/1e/1e726ba66eddf21c940821df8cf1a7d15cb165f0682d62161eaa5e93dae1/contourpy-1.3.0-cp313-cp313t-musllinux_1_2_x86_64.whl", hash = "sha256:33c92cdae89ec5135d036e7218e69b0bb2851206077251f04a6c4e0e21f03927", size = 1314829, upload-time = "2024-08-27T20:55:47.837Z" },
    { url = "https://files.pythonhosted.org/packages/b3/e3/b9f72758adb6ef7397327ceb8b9c39c75711affb220e4f53c745ea1d5a9a/contourpy-1.3.0-cp39-cp39-macosx_10_9_x86_64.whl", hash = "sha256:a11077e395f67ffc2c44ec2418cfebed032cd6da3022a94fc227b6faf8e2acb8", size = 265518, upload-time = "2024-08-27T20:56:01.333Z" },
    { url = "https://files.pythonhosted.org/packages/ec/22/19f5b948367ab5260fb41d842c7a78dae645603881ea6bc39738bcfcabf6/contourpy-1.3.0-cp39-cp39-macosx_11_0_arm64.whl", hash = "sha256:e8134301d7e204c88ed7ab50028ba06c683000040ede1d617298611f9dc6240c", size = 249350, upload-time = "2024-08-27T20:56:05.432Z" },
    { url = "https://files.pythonhosted.org/packages/26/76/0c7d43263dd00ae21a91a24381b7e813d286a3294d95d179ef3a7b9fb1d7/contourpy-1.3.0-cp39-cp39-manylinux_2_17_aarch64.manylinux2014_aarch64.whl", hash = "sha256:e12968fdfd5bb45ffdf6192a590bd8ddd3ba9e58360b29683c6bb71a7b41edca", size = 309167, upload-time = "2024-08-27T20:56:10.034Z" },
    { url = "https://files.pythonhosted.org/packages/96/3b/cadff6773e89f2a5a492c1a8068e21d3fccaf1a1c1df7d65e7c8e3ef60ba/contourpy-1.3.0-cp39-cp39-manylinux_2_17_ppc64le.manylinux2014_ppc64le.whl", hash = "sha256:fd2a0fc506eccaaa7595b7e1418951f213cf8255be2600f1ea1b61e46a60c55f", size = 348279, upload-time = "2024-08-27T20:56:15.41Z" },
    { url = "https://files.pythonhosted.org/packages/e1/86/158cc43aa549d2081a955ab11c6bdccc7a22caacc2af93186d26f5f48746/contourpy-1.3.0-cp39-cp39-manylinux_2_17_s390x.manylinux2014_s390x.whl", hash = "sha256:4cfb5c62ce023dfc410d6059c936dcf96442ba40814aefbfa575425a3a7f19dc", size = 318519, upload-time = "2024-08-27T20:56:21.813Z" },
    { url = "https://files.pythonhosted.org/packages/05/11/57335544a3027e9b96a05948c32e566328e3a2f84b7b99a325b7a06d2b06/contourpy-1.3.0-cp39-cp39-manylinux_2_17_x86_64.manylinux2014_x86_64.whl", hash = "sha256:68a32389b06b82c2fdd68276148d7b9275b5f5cf13e5417e4252f6d1a34f72a2", size = 321922, upload-time = "2024-08-27T20:56:26.983Z" },
    { url = "https://files.pythonhosted.org/packages/0b/e3/02114f96543f4a1b694333b92a6dcd4f8eebbefcc3a5f3bbb1316634178f/contourpy-1.3.0-cp39-cp39-musllinux_1_2_aarch64.whl", hash = "sha256:94e848a6b83da10898cbf1311a815f770acc9b6a3f2d646f330d57eb4e87592e", size = 1258017, upload-time = "2024-08-27T20:56:42.246Z" },
    { url = "https://files.pythonhosted.org/packages/f3/3b/bfe4c81c6d5881c1c643dde6620be0b42bf8aab155976dd644595cfab95c/contourpy-1.3.0-cp39-cp39-musllinux_1_2_x86_64.whl", hash = "sha256:d78ab28a03c854a873787a0a42254a0ccb3cb133c672f645c9f9c8f3ae9d0800", size = 1316773, upload-time = "2024-08-27T20:56:58.58Z" },
    { url = "https://files.pythonhosted.org/packages/f1/17/c52d2970784383cafb0bd918b6fb036d98d96bbf0bc1befb5d1e31a07a70/contourpy-1.3.0-cp39-cp39-win32.whl", hash = "sha256:81cb5ed4952aae6014bc9d0421dec7c5835c9c8c31cdf51910b708f548cf58e5", size = 171353, upload-time = "2024-08-27T20:57:02.718Z" },
    { url = "https://files.pythonhosted.org/packages/53/23/db9f69676308e094d3c45f20cc52e12d10d64f027541c995d89c11ad5c75/contourpy-1.3.0-cp39-cp39-win_amd64.whl", hash = "sha256:14e262f67bd7e6eb6880bc564dcda30b15e351a594657e55b7eec94b6ef72843", size = 211817, upload-time = "2024-08-27T20:57:06.328Z" },
    { url = "https://files.pythonhosted.org/packages/d1/09/60e486dc2b64c94ed33e58dcfb6f808192c03dfc5574c016218b9b7680dc/contourpy-1.3.0-pp310-pypy310_pp73-macosx_10_15_x86_64.whl", hash = "sha256:fe41b41505a5a33aeaed2a613dccaeaa74e0e3ead6dd6fd3a118fb471644fd6c", size = 261886, upload-time = "2024-08-27T20:57:10.863Z" },
    { url = "https://files.pythonhosted.org/packages/19/20/b57f9f7174fcd439a7789fb47d764974ab646fa34d1790551de386457a8e/contourpy-1.3.0-pp310-pypy310_pp73-manylinux_2_17_x86_64.manylinux2014_x86_64.whl", hash = "sha256:eca7e17a65f72a5133bdbec9ecf22401c62bcf4821361ef7811faee695799779", size = 311008, upload-time = "2024-08-27T20:57:15.588Z" },
    { url = "https://files.pythonhosted.org/packages/74/fc/5040d42623a1845d4f17a418e590fd7a79ae8cb2bad2b2f83de63c3bdca4/contourpy-1.3.0-pp310-pypy310_pp73-win_amd64.whl", hash = "sha256:1ec4dc6bf570f5b22ed0d7efba0dfa9c5b9e0431aeea7581aa217542d9e809a4", size = 215690, upload-time = "2024-08-27T20:57:19.321Z" },
    { url = "https://files.pythonhosted.org/packages/2b/24/dc3dcd77ac7460ab7e9d2b01a618cb31406902e50e605a8d6091f0a8f7cc/contourpy-1.3.0-pp39-pypy39_pp73-macosx_10_15_x86_64.whl", hash = "sha256:00ccd0dbaad6d804ab259820fa7cb0b8036bda0686ef844d24125d8287178ce0", size = 261894, upload-time = "2024-08-27T20:57:23.873Z" },
    { url = "https://files.pythonhosted.org/packages/b1/db/531642a01cfec39d1682e46b5457b07cf805e3c3c584ec27e2a6223f8f6c/contourpy-1.3.0-pp39-pypy39_pp73-manylinux_2_17_x86_64.manylinux2014_x86_64.whl", hash = "sha256:8ca947601224119117f7c19c9cdf6b3ab54c5726ef1d906aa4a69dfb6dd58102", size = 311099, upload-time = "2024-08-27T20:57:28.58Z" },
    { url = "https://files.pythonhosted.org/packages/38/1e/94bda024d629f254143a134eead69e21c836429a2a6ce82209a00ddcb79a/contourpy-1.3.0-pp39-pypy39_pp73-win_amd64.whl", hash = "sha256:c6ec93afeb848a0845a18989da3beca3eec2c0f852322efe21af1931147d12cb", size = 215838, upload-time = "2024-08-27T20:57:32.913Z" },
]

[[package]]
name = "contourpy"
version = "1.3.2"
source = { registry = "https://pypi.org/simple" }
resolution-markers = [
    "python_full_version == '3.10.*' and sys_platform == 'darwin'",
    "python_full_version == '3.10.*' and platform_machine == 'aarch64' and sys_platform == 'linux'",
    "(python_full_version == '3.10.*' and platform_machine != 'aarch64' and sys_platform == 'linux') or (python_full_version == '3.10.*' and sys_platform != 'darwin' and sys_platform != 'linux')",
]
dependencies = [
    { name = "numpy", version = "2.2.6", source = { registry = "https://pypi.org/simple" }, marker = "python_full_version == '3.10.*'" },
]
sdist = { url = "https://files.pythonhosted.org/packages/66/54/eb9bfc647b19f2009dd5c7f5ec51c4e6ca831725f1aea7a993034f483147/contourpy-1.3.2.tar.gz", hash = "sha256:b6945942715a034c671b7fc54f9588126b0b8bf23db2696e3ca8328f3ff0ab54", size = 13466130, upload-time = "2025-04-15T17:47:53.79Z" }
wheels = [
    { url = "https://files.pythonhosted.org/packages/12/a3/da4153ec8fe25d263aa48c1a4cbde7f49b59af86f0b6f7862788c60da737/contourpy-1.3.2-cp310-cp310-macosx_10_9_x86_64.whl", hash = "sha256:ba38e3f9f330af820c4b27ceb4b9c7feee5fe0493ea53a8720f4792667465934", size = 268551, upload-time = "2025-04-15T17:34:46.581Z" },
    { url = "https://files.pythonhosted.org/packages/2f/6c/330de89ae1087eb622bfca0177d32a7ece50c3ef07b28002de4757d9d875/contourpy-1.3.2-cp310-cp310-macosx_11_0_arm64.whl", hash = "sha256:dc41ba0714aa2968d1f8674ec97504a8f7e334f48eeacebcaa6256213acb0989", size = 253399, upload-time = "2025-04-15T17:34:51.427Z" },
    { url = "https://files.pythonhosted.org/packages/c1/bd/20c6726b1b7f81a8bee5271bed5c165f0a8e1f572578a9d27e2ccb763cb2/contourpy-1.3.2-cp310-cp310-manylinux_2_17_aarch64.manylinux2014_aarch64.whl", hash = "sha256:9be002b31c558d1ddf1b9b415b162c603405414bacd6932d031c5b5a8b757f0d", size = 312061, upload-time = "2025-04-15T17:34:55.961Z" },
    { url = "https://files.pythonhosted.org/packages/22/fc/a9665c88f8a2473f823cf1ec601de9e5375050f1958cbb356cdf06ef1ab6/contourpy-1.3.2-cp310-cp310-manylinux_2_17_ppc64le.manylinux2014_ppc64le.whl", hash = "sha256:8d2e74acbcba3bfdb6d9d8384cdc4f9260cae86ed9beee8bd5f54fee49a430b9", size = 351956, upload-time = "2025-04-15T17:35:00.992Z" },
    { url = "https://files.pythonhosted.org/packages/25/eb/9f0a0238f305ad8fb7ef42481020d6e20cf15e46be99a1fcf939546a177e/contourpy-1.3.2-cp310-cp310-manylinux_2_17_s390x.manylinux2014_s390x.whl", hash = "sha256:e259bced5549ac64410162adc973c5e2fb77f04df4a439d00b478e57a0e65512", size = 320872, upload-time = "2025-04-15T17:35:06.177Z" },
    { url = "https://files.pythonhosted.org/packages/32/5c/1ee32d1c7956923202f00cf8d2a14a62ed7517bdc0ee1e55301227fc273c/contourpy-1.3.2-cp310-cp310-manylinux_2_17_x86_64.manylinux2014_x86_64.whl", hash = "sha256:ad687a04bc802cbe8b9c399c07162a3c35e227e2daccf1668eb1f278cb698631", size = 325027, upload-time = "2025-04-15T17:35:11.244Z" },
    { url = "https://files.pythonhosted.org/packages/83/bf/9baed89785ba743ef329c2b07fd0611d12bfecbedbdd3eeecf929d8d3b52/contourpy-1.3.2-cp310-cp310-musllinux_1_2_aarch64.whl", hash = "sha256:cdd22595308f53ef2f891040ab2b93d79192513ffccbd7fe19be7aa773a5e09f", size = 1306641, upload-time = "2025-04-15T17:35:26.701Z" },
    { url = "https://files.pythonhosted.org/packages/d4/cc/74e5e83d1e35de2d28bd97033426b450bc4fd96e092a1f7a63dc7369b55d/contourpy-1.3.2-cp310-cp310-musllinux_1_2_x86_64.whl", hash = "sha256:b4f54d6a2defe9f257327b0f243612dd051cc43825587520b1bf74a31e2f6ef2", size = 1374075, upload-time = "2025-04-15T17:35:43.204Z" },
    { url = "https://files.pythonhosted.org/packages/0c/42/17f3b798fd5e033b46a16f8d9fcb39f1aba051307f5ebf441bad1ecf78f8/contourpy-1.3.2-cp310-cp310-win32.whl", hash = "sha256:f939a054192ddc596e031e50bb13b657ce318cf13d264f095ce9db7dc6ae81c0", size = 177534, upload-time = "2025-04-15T17:35:46.554Z" },
    { url = "https://files.pythonhosted.org/packages/54/ec/5162b8582f2c994721018d0c9ece9dc6ff769d298a8ac6b6a652c307e7df/contourpy-1.3.2-cp310-cp310-win_amd64.whl", hash = "sha256:c440093bbc8fc21c637c03bafcbef95ccd963bc6e0514ad887932c18ca2a759a", size = 221188, upload-time = "2025-04-15T17:35:50.064Z" },
    { url = "https://files.pythonhosted.org/packages/b3/b9/ede788a0b56fc5b071639d06c33cb893f68b1178938f3425debebe2dab78/contourpy-1.3.2-cp311-cp311-macosx_10_9_x86_64.whl", hash = "sha256:6a37a2fb93d4df3fc4c0e363ea4d16f83195fc09c891bc8ce072b9d084853445", size = 269636, upload-time = "2025-04-15T17:35:54.473Z" },
    { url = "https://files.pythonhosted.org/packages/e6/75/3469f011d64b8bbfa04f709bfc23e1dd71be54d05b1b083be9f5b22750d1/contourpy-1.3.2-cp311-cp311-macosx_11_0_arm64.whl", hash = "sha256:b7cd50c38f500bbcc9b6a46643a40e0913673f869315d8e70de0438817cb7773", size = 254636, upload-time = "2025-04-15T17:35:58.283Z" },
    { url = "https://files.pythonhosted.org/packages/8d/2f/95adb8dae08ce0ebca4fd8e7ad653159565d9739128b2d5977806656fcd2/contourpy-1.3.2-cp311-cp311-manylinux_2_17_aarch64.manylinux2014_aarch64.whl", hash = "sha256:d6658ccc7251a4433eebd89ed2672c2ed96fba367fd25ca9512aa92a4b46c4f1", size = 313053, upload-time = "2025-04-15T17:36:03.235Z" },
    { url = "https://files.pythonhosted.org/packages/c3/a6/8ccf97a50f31adfa36917707fe39c9a0cbc24b3bbb58185577f119736cc9/contourpy-1.3.2-cp311-cp311-manylinux_2_17_ppc64le.manylinux2014_ppc64le.whl", hash = "sha256:70771a461aaeb335df14deb6c97439973d253ae70660ca085eec25241137ef43", size = 352985, upload-time = "2025-04-15T17:36:08.275Z" },
    { url = "https://files.pythonhosted.org/packages/1d/b6/7925ab9b77386143f39d9c3243fdd101621b4532eb126743201160ffa7e6/contourpy-1.3.2-cp311-cp311-manylinux_2_17_s390x.manylinux2014_s390x.whl", hash = "sha256:65a887a6e8c4cd0897507d814b14c54a8c2e2aa4ac9f7686292f9769fcf9a6ab", size = 323750, upload-time = "2025-04-15T17:36:13.29Z" },
    { url = "https://files.pythonhosted.org/packages/c2/f3/20c5d1ef4f4748e52d60771b8560cf00b69d5c6368b5c2e9311bcfa2a08b/contourpy-1.3.2-cp311-cp311-manylinux_2_17_x86_64.manylinux2014_x86_64.whl", hash = "sha256:3859783aefa2b8355697f16642695a5b9792e7a46ab86da1118a4a23a51a33d7", size = 326246, upload-time = "2025-04-15T17:36:18.329Z" },
    { url = "https://files.pythonhosted.org/packages/8c/e5/9dae809e7e0b2d9d70c52b3d24cba134dd3dad979eb3e5e71f5df22ed1f5/contourpy-1.3.2-cp311-cp311-musllinux_1_2_aarch64.whl", hash = "sha256:eab0f6db315fa4d70f1d8ab514e527f0366ec021ff853d7ed6a2d33605cf4b83", size = 1308728, upload-time = "2025-04-15T17:36:33.878Z" },
    { url = "https://files.pythonhosted.org/packages/e2/4a/0058ba34aeea35c0b442ae61a4f4d4ca84d6df8f91309bc2d43bb8dd248f/contourpy-1.3.2-cp311-cp311-musllinux_1_2_x86_64.whl", hash = "sha256:d91a3ccc7fea94ca0acab82ceb77f396d50a1f67412efe4c526f5d20264e6ecd", size = 1375762, upload-time = "2025-04-15T17:36:51.295Z" },
    { url = "https://files.pythonhosted.org/packages/09/33/7174bdfc8b7767ef2c08ed81244762d93d5c579336fc0b51ca57b33d1b80/contourpy-1.3.2-cp311-cp311-win32.whl", hash = "sha256:1c48188778d4d2f3d48e4643fb15d8608b1d01e4b4d6b0548d9b336c28fc9b6f", size = 178196, upload-time = "2025-04-15T17:36:55.002Z" },
    { url = "https://files.pythonhosted.org/packages/5e/fe/4029038b4e1c4485cef18e480b0e2cd2d755448bb071eb9977caac80b77b/contourpy-1.3.2-cp311-cp311-win_amd64.whl", hash = "sha256:5ebac872ba09cb8f2131c46b8739a7ff71de28a24c869bcad554477eb089a878", size = 222017, upload-time = "2025-04-15T17:36:58.576Z" },
    { url = "https://files.pythonhosted.org/packages/34/f7/44785876384eff370c251d58fd65f6ad7f39adce4a093c934d4a67a7c6b6/contourpy-1.3.2-cp312-cp312-macosx_10_13_x86_64.whl", hash = "sha256:4caf2bcd2969402bf77edc4cb6034c7dd7c0803213b3523f111eb7460a51b8d2", size = 271580, upload-time = "2025-04-15T17:37:03.105Z" },
    { url = "https://files.pythonhosted.org/packages/93/3b/0004767622a9826ea3d95f0e9d98cd8729015768075d61f9fea8eeca42a8/contourpy-1.3.2-cp312-cp312-macosx_11_0_arm64.whl", hash = "sha256:82199cb78276249796419fe36b7386bd8d2cc3f28b3bc19fe2454fe2e26c4c15", size = 255530, upload-time = "2025-04-15T17:37:07.026Z" },
    { url = "https://files.pythonhosted.org/packages/e7/bb/7bd49e1f4fa805772d9fd130e0d375554ebc771ed7172f48dfcd4ca61549/contourpy-1.3.2-cp312-cp312-manylinux_2_17_aarch64.manylinux2014_aarch64.whl", hash = "sha256:106fab697af11456fcba3e352ad50effe493a90f893fca6c2ca5c033820cea92", size = 307688, upload-time = "2025-04-15T17:37:11.481Z" },
    { url = "https://files.pythonhosted.org/packages/fc/97/e1d5dbbfa170725ef78357a9a0edc996b09ae4af170927ba8ce977e60a5f/contourpy-1.3.2-cp312-cp312-manylinux_2_17_ppc64le.manylinux2014_ppc64le.whl", hash = "sha256:d14f12932a8d620e307f715857107b1d1845cc44fdb5da2bc8e850f5ceba9f87", size = 347331, upload-time = "2025-04-15T17:37:18.212Z" },
    { url = "https://files.pythonhosted.org/packages/6f/66/e69e6e904f5ecf6901be3dd16e7e54d41b6ec6ae3405a535286d4418ffb4/contourpy-1.3.2-cp312-cp312-manylinux_2_17_s390x.manylinux2014_s390x.whl", hash = "sha256:532fd26e715560721bb0d5fc7610fce279b3699b018600ab999d1be895b09415", size = 318963, upload-time = "2025-04-15T17:37:22.76Z" },
    { url = "https://files.pythonhosted.org/packages/a8/32/b8a1c8965e4f72482ff2d1ac2cd670ce0b542f203c8e1d34e7c3e6925da7/contourpy-1.3.2-cp312-cp312-manylinux_2_17_x86_64.manylinux2014_x86_64.whl", hash = "sha256:f26b383144cf2d2c29f01a1e8170f50dacf0eac02d64139dcd709a8ac4eb3cfe", size = 323681, upload-time = "2025-04-15T17:37:33.001Z" },
    { url = "https://files.pythonhosted.org/packages/30/c6/12a7e6811d08757c7162a541ca4c5c6a34c0f4e98ef2b338791093518e40/contourpy-1.3.2-cp312-cp312-musllinux_1_2_aarch64.whl", hash = "sha256:c49f73e61f1f774650a55d221803b101d966ca0c5a2d6d5e4320ec3997489441", size = 1308674, upload-time = "2025-04-15T17:37:48.64Z" },
    { url = "https://files.pythonhosted.org/packages/2a/8a/bebe5a3f68b484d3a2b8ffaf84704b3e343ef1addea528132ef148e22b3b/contourpy-1.3.2-cp312-cp312-musllinux_1_2_x86_64.whl", hash = "sha256:3d80b2c0300583228ac98d0a927a1ba6a2ba6b8a742463c564f1d419ee5b211e", size = 1380480, upload-time = "2025-04-15T17:38:06.7Z" },
    { url = "https://files.pythonhosted.org/packages/34/db/fcd325f19b5978fb509a7d55e06d99f5f856294c1991097534360b307cf1/contourpy-1.3.2-cp312-cp312-win32.whl", hash = "sha256:90df94c89a91b7362e1142cbee7568f86514412ab8a2c0d0fca72d7e91b62912", size = 178489, upload-time = "2025-04-15T17:38:10.338Z" },
    { url = "https://files.pythonhosted.org/packages/01/c8/fadd0b92ffa7b5eb5949bf340a63a4a496a6930a6c37a7ba0f12acb076d6/contourpy-1.3.2-cp312-cp312-win_amd64.whl", hash = "sha256:8c942a01d9163e2e5cfb05cb66110121b8d07ad438a17f9e766317bcb62abf73", size = 223042, upload-time = "2025-04-15T17:38:14.239Z" },
    { url = "https://files.pythonhosted.org/packages/2e/61/5673f7e364b31e4e7ef6f61a4b5121c5f170f941895912f773d95270f3a2/contourpy-1.3.2-cp313-cp313-macosx_10_13_x86_64.whl", hash = "sha256:de39db2604ae755316cb5967728f4bea92685884b1e767b7c24e983ef5f771cb", size = 271630, upload-time = "2025-04-15T17:38:19.142Z" },
    { url = "https://files.pythonhosted.org/packages/ff/66/a40badddd1223822c95798c55292844b7e871e50f6bfd9f158cb25e0bd39/contourpy-1.3.2-cp313-cp313-macosx_11_0_arm64.whl", hash = "sha256:3f9e896f447c5c8618f1edb2bafa9a4030f22a575ec418ad70611450720b5b08", size = 255670, upload-time = "2025-04-15T17:38:23.688Z" },
    { url = "https://files.pythonhosted.org/packages/1e/c7/cf9fdee8200805c9bc3b148f49cb9482a4e3ea2719e772602a425c9b09f8/contourpy-1.3.2-cp313-cp313-manylinux_2_17_aarch64.manylinux2014_aarch64.whl", hash = "sha256:71e2bd4a1c4188f5c2b8d274da78faab884b59df20df63c34f74aa1813c4427c", size = 306694, upload-time = "2025-04-15T17:38:28.238Z" },
    { url = "https://files.pythonhosted.org/packages/dd/e7/ccb9bec80e1ba121efbffad7f38021021cda5be87532ec16fd96533bb2e0/contourpy-1.3.2-cp313-cp313-manylinux_2_17_ppc64le.manylinux2014_ppc64le.whl", hash = "sha256:de425af81b6cea33101ae95ece1f696af39446db9682a0b56daaa48cfc29f38f", size = 345986, upload-time = "2025-04-15T17:38:33.502Z" },
    { url = "https://files.pythonhosted.org/packages/dc/49/ca13bb2da90391fa4219fdb23b078d6065ada886658ac7818e5441448b78/contourpy-1.3.2-cp313-cp313-manylinux_2_17_s390x.manylinux2014_s390x.whl", hash = "sha256:977e98a0e0480d3fe292246417239d2d45435904afd6d7332d8455981c408b85", size = 318060, upload-time = "2025-04-15T17:38:38.672Z" },
    { url = "https://files.pythonhosted.org/packages/c8/65/5245ce8c548a8422236c13ffcdcdada6a2a812c361e9e0c70548bb40b661/contourpy-1.3.2-cp313-cp313-manylinux_2_17_x86_64.manylinux2014_x86_64.whl", hash = "sha256:434f0adf84911c924519d2b08fc10491dd282b20bdd3fa8f60fd816ea0b48841", size = 322747, upload-time = "2025-04-15T17:38:43.712Z" },
    { url = "https://files.pythonhosted.org/packages/72/30/669b8eb48e0a01c660ead3752a25b44fdb2e5ebc13a55782f639170772f9/contourpy-1.3.2-cp313-cp313-musllinux_1_2_aarch64.whl", hash = "sha256:c66c4906cdbc50e9cba65978823e6e00b45682eb09adbb78c9775b74eb222422", size = 1308895, upload-time = "2025-04-15T17:39:00.224Z" },
    { url = "https://files.pythonhosted.org/packages/05/5a/b569f4250decee6e8d54498be7bdf29021a4c256e77fe8138c8319ef8eb3/contourpy-1.3.2-cp313-cp313-musllinux_1_2_x86_64.whl", hash = "sha256:8b7fc0cd78ba2f4695fd0a6ad81a19e7e3ab825c31b577f384aa9d7817dc3bef", size = 1379098, upload-time = "2025-04-15T17:43:29.649Z" },
    { url = "https://files.pythonhosted.org/packages/19/ba/b227c3886d120e60e41b28740ac3617b2f2b971b9f601c835661194579f1/contourpy-1.3.2-cp313-cp313-win32.whl", hash = "sha256:15ce6ab60957ca74cff444fe66d9045c1fd3e92c8936894ebd1f3eef2fff075f", size = 178535, upload-time = "2025-04-15T17:44:44.532Z" },
    { url = "https://files.pythonhosted.org/packages/12/6e/2fed56cd47ca739b43e892707ae9a13790a486a3173be063681ca67d2262/contourpy-1.3.2-cp313-cp313-win_amd64.whl", hash = "sha256:e1578f7eafce927b168752ed7e22646dad6cd9bca673c60bff55889fa236ebf9", size = 223096, upload-time = "2025-04-15T17:44:48.194Z" },
    { url = "https://files.pythonhosted.org/packages/54/4c/e76fe2a03014a7c767d79ea35c86a747e9325537a8b7627e0e5b3ba266b4/contourpy-1.3.2-cp313-cp313t-macosx_10_13_x86_64.whl", hash = "sha256:0475b1f6604896bc7c53bb070e355e9321e1bc0d381735421a2d2068ec56531f", size = 285090, upload-time = "2025-04-15T17:43:34.084Z" },
    { url = "https://files.pythonhosted.org/packages/7b/e2/5aba47debd55d668e00baf9651b721e7733975dc9fc27264a62b0dd26eb8/contourpy-1.3.2-cp313-cp313t-macosx_11_0_arm64.whl", hash = "sha256:c85bb486e9be652314bb5b9e2e3b0d1b2e643d5eec4992c0fbe8ac71775da739", size = 268643, upload-time = "2025-04-15T17:43:38.626Z" },
    { url = "https://files.pythonhosted.org/packages/a1/37/cd45f1f051fe6230f751cc5cdd2728bb3a203f5619510ef11e732109593c/contourpy-1.3.2-cp313-cp313t-manylinux_2_17_aarch64.manylinux2014_aarch64.whl", hash = "sha256:745b57db7758f3ffc05a10254edd3182a2a83402a89c00957a8e8a22f5582823", size = 310443, upload-time = "2025-04-15T17:43:44.522Z" },
    { url = "https://files.pythonhosted.org/packages/8b/a2/36ea6140c306c9ff6dd38e3bcec80b3b018474ef4d17eb68ceecd26675f4/contourpy-1.3.2-cp313-cp313t-manylinux_2_17_ppc64le.manylinux2014_ppc64le.whl", hash = "sha256:970e9173dbd7eba9b4e01aab19215a48ee5dd3f43cef736eebde064a171f89a5", size = 349865, upload-time = "2025-04-15T17:43:49.545Z" },
    { url = "https://files.pythonhosted.org/packages/95/b7/2fc76bc539693180488f7b6cc518da7acbbb9e3b931fd9280504128bf956/contourpy-1.3.2-cp313-cp313t-manylinux_2_17_s390x.manylinux2014_s390x.whl", hash = "sha256:c6c4639a9c22230276b7bffb6a850dfc8258a2521305e1faefe804d006b2e532", size = 321162, upload-time = "2025-04-15T17:43:54.203Z" },
    { url = "https://files.pythonhosted.org/packages/f4/10/76d4f778458b0aa83f96e59d65ece72a060bacb20cfbee46cf6cd5ceba41/contourpy-1.3.2-cp313-cp313t-manylinux_2_17_x86_64.manylinux2014_x86_64.whl", hash = "sha256:cc829960f34ba36aad4302e78eabf3ef16a3a100863f0d4eeddf30e8a485a03b", size = 327355, upload-time = "2025-04-15T17:44:01.025Z" },
    { url = "https://files.pythonhosted.org/packages/43/a3/10cf483ea683f9f8ab096c24bad3cce20e0d1dd9a4baa0e2093c1c962d9d/contourpy-1.3.2-cp313-cp313t-musllinux_1_2_aarch64.whl", hash = "sha256:d32530b534e986374fc19eaa77fcb87e8a99e5431499949b828312bdcd20ac52", size = 1307935, upload-time = "2025-04-15T17:44:17.322Z" },
    { url = "https://files.pythonhosted.org/packages/78/73/69dd9a024444489e22d86108e7b913f3528f56cfc312b5c5727a44188471/contourpy-1.3.2-cp313-cp313t-musllinux_1_2_x86_64.whl", hash = "sha256:e298e7e70cf4eb179cc1077be1c725b5fd131ebc81181bf0c03525c8abc297fd", size = 1372168, upload-time = "2025-04-15T17:44:33.43Z" },
    { url = "https://files.pythonhosted.org/packages/0f/1b/96d586ccf1b1a9d2004dd519b25fbf104a11589abfd05484ff12199cca21/contourpy-1.3.2-cp313-cp313t-win32.whl", hash = "sha256:d0e589ae0d55204991450bb5c23f571c64fe43adaa53f93fc902a84c96f52fe1", size = 189550, upload-time = "2025-04-15T17:44:37.092Z" },
    { url = "https://files.pythonhosted.org/packages/b0/e6/6000d0094e8a5e32ad62591c8609e269febb6e4db83a1c75ff8868b42731/contourpy-1.3.2-cp313-cp313t-win_amd64.whl", hash = "sha256:78e9253c3de756b3f6a5174d024c4835acd59eb3f8e2ca13e775dbffe1558f69", size = 238214, upload-time = "2025-04-15T17:44:40.827Z" },
    { url = "https://files.pythonhosted.org/packages/33/05/b26e3c6ecc05f349ee0013f0bb850a761016d89cec528a98193a48c34033/contourpy-1.3.2-pp310-pypy310_pp73-macosx_10_15_x86_64.whl", hash = "sha256:fd93cc7f3139b6dd7aab2f26a90dde0aa9fc264dbf70f6740d498a70b860b82c", size = 265681, upload-time = "2025-04-15T17:44:59.314Z" },
    { url = "https://files.pythonhosted.org/packages/2b/25/ac07d6ad12affa7d1ffed11b77417d0a6308170f44ff20fa1d5aa6333f03/contourpy-1.3.2-pp310-pypy310_pp73-manylinux_2_17_x86_64.manylinux2014_x86_64.whl", hash = "sha256:107ba8a6a7eec58bb475329e6d3b95deba9440667c4d62b9b6063942b61d7f16", size = 315101, upload-time = "2025-04-15T17:45:04.165Z" },
    { url = "https://files.pythonhosted.org/packages/8f/4d/5bb3192bbe9d3f27e3061a6a8e7733c9120e203cb8515767d30973f71030/contourpy-1.3.2-pp310-pypy310_pp73-win_amd64.whl", hash = "sha256:ded1706ed0c1049224531b81128efbd5084598f18d8a2d9efae833edbd2b40ad", size = 220599, upload-time = "2025-04-15T17:45:08.456Z" },
    { url = "https://files.pythonhosted.org/packages/ff/c0/91f1215d0d9f9f343e4773ba6c9b89e8c0cc7a64a6263f21139da639d848/contourpy-1.3.2-pp311-pypy311_pp73-macosx_10_15_x86_64.whl", hash = "sha256:5f5964cdad279256c084b69c3f412b7801e15356b16efa9d78aa974041903da0", size = 266807, upload-time = "2025-04-15T17:45:15.535Z" },
    { url = "https://files.pythonhosted.org/packages/d4/79/6be7e90c955c0487e7712660d6cead01fa17bff98e0ea275737cc2bc8e71/contourpy-1.3.2-pp311-pypy311_pp73-manylinux_2_17_x86_64.manylinux2014_x86_64.whl", hash = "sha256:49b65a95d642d4efa8f64ba12558fcb83407e58a2dfba9d796d77b63ccfcaff5", size = 318729, upload-time = "2025-04-15T17:45:20.166Z" },
    { url = "https://files.pythonhosted.org/packages/87/68/7f46fb537958e87427d98a4074bcde4b67a70b04900cfc5ce29bc2f556c1/contourpy-1.3.2-pp311-pypy311_pp73-win_amd64.whl", hash = "sha256:8c5acb8dddb0752bf252e01a3035b21443158910ac16a3b0d20e7fed7d534ce5", size = 221791, upload-time = "2025-04-15T17:45:24.794Z" },
]

[[package]]
name = "contourpy"
version = "1.3.3"
source = { registry = "https://pypi.org/simple" }
resolution-markers = [
    "python_full_version >= '3.12' and sys_platform == 'darwin'",
    "python_full_version == '3.11.*' and sys_platform == 'darwin'",
    "python_full_version >= '3.12' and platform_machine == 'aarch64' and sys_platform == 'linux'",
    "python_full_version == '3.11.*' and platform_machine == 'aarch64' and sys_platform == 'linux'",
    "(python_full_version >= '3.12' and platform_machine != 'aarch64' and sys_platform == 'linux') or (python_full_version >= '3.12' and sys_platform != 'darwin' and sys_platform != 'linux')",
    "(python_full_version == '3.11.*' and platform_machine != 'aarch64' and sys_platform == 'linux') or (python_full_version == '3.11.*' and sys_platform != 'darwin' and sys_platform != 'linux')",
]
dependencies = [
    { name = "numpy", version = "2.3.2", source = { registry = "https://pypi.org/simple" }, marker = "python_full_version >= '3.11'" },
]
sdist = { url = "https://files.pythonhosted.org/packages/58/01/1253e6698a07380cd31a736d248a3f2a50a7c88779a1813da27503cadc2a/contourpy-1.3.3.tar.gz", hash = "sha256:083e12155b210502d0bca491432bb04d56dc3432f95a979b429f2848c3dbe880", size = 13466174, upload-time = "2025-07-26T12:03:12.549Z" }
wheels = [
    { url = "https://files.pythonhosted.org/packages/91/2e/c4390a31919d8a78b90e8ecf87cd4b4c4f05a5b48d05ec17db8e5404c6f4/contourpy-1.3.3-cp311-cp311-macosx_10_9_x86_64.whl", hash = "sha256:709a48ef9a690e1343202916450bc48b9e51c049b089c7f79a267b46cffcdaa1", size = 288773, upload-time = "2025-07-26T12:01:02.277Z" },
    { url = "https://files.pythonhosted.org/packages/0d/44/c4b0b6095fef4dc9c420e041799591e3b63e9619e3044f7f4f6c21c0ab24/contourpy-1.3.3-cp311-cp311-macosx_11_0_arm64.whl", hash = "sha256:23416f38bfd74d5d28ab8429cc4d63fa67d5068bd711a85edb1c3fb0c3e2f381", size = 270149, upload-time = "2025-07-26T12:01:04.072Z" },
    { url = "https://files.pythonhosted.org/packages/30/2e/dd4ced42fefac8470661d7cb7e264808425e6c5d56d175291e93890cce09/contourpy-1.3.3-cp311-cp311-manylinux_2_26_aarch64.manylinux_2_28_aarch64.whl", hash = "sha256:929ddf8c4c7f348e4c0a5a3a714b5c8542ffaa8c22954862a46ca1813b667ee7", size = 329222, upload-time = "2025-07-26T12:01:05.688Z" },
    { url = "https://files.pythonhosted.org/packages/f2/74/cc6ec2548e3d276c71389ea4802a774b7aa3558223b7bade3f25787fafc2/contourpy-1.3.3-cp311-cp311-manylinux_2_26_ppc64le.manylinux_2_28_ppc64le.whl", hash = "sha256:9e999574eddae35f1312c2b4b717b7885d4edd6cb46700e04f7f02db454e67c1", size = 377234, upload-time = "2025-07-26T12:01:07.054Z" },
    { url = "https://files.pythonhosted.org/packages/03/b3/64ef723029f917410f75c09da54254c5f9ea90ef89b143ccadb09df14c15/contourpy-1.3.3-cp311-cp311-manylinux_2_26_s390x.manylinux_2_28_s390x.whl", hash = "sha256:0bf67e0e3f482cb69779dd3061b534eb35ac9b17f163d851e2a547d56dba0a3a", size = 380555, upload-time = "2025-07-26T12:01:08.801Z" },
    { url = "https://files.pythonhosted.org/packages/5f/4b/6157f24ca425b89fe2eb7e7be642375711ab671135be21e6faa100f7448c/contourpy-1.3.3-cp311-cp311-manylinux_2_27_x86_64.manylinux_2_28_x86_64.whl", hash = "sha256:51e79c1f7470158e838808d4a996fa9bac72c498e93d8ebe5119bc1e6becb0db", size = 355238, upload-time = "2025-07-26T12:01:10.319Z" },
    { url = "https://files.pythonhosted.org/packages/98/56/f914f0dd678480708a04cfd2206e7c382533249bc5001eb9f58aa693e200/contourpy-1.3.3-cp311-cp311-musllinux_1_2_aarch64.whl", hash = "sha256:598c3aaece21c503615fd59c92a3598b428b2f01bfb4b8ca9c4edeecc2438620", size = 1326218, upload-time = "2025-07-26T12:01:12.659Z" },
    { url = "https://files.pythonhosted.org/packages/fb/d7/4a972334a0c971acd5172389671113ae82aa7527073980c38d5868ff1161/contourpy-1.3.3-cp311-cp311-musllinux_1_2_x86_64.whl", hash = "sha256:322ab1c99b008dad206d406bb61d014cf0174df491ae9d9d0fac6a6fda4f977f", size = 1392867, upload-time = "2025-07-26T12:01:15.533Z" },
    { url = "https://files.pythonhosted.org/packages/75/3e/f2cc6cd56dc8cff46b1a56232eabc6feea52720083ea71ab15523daab796/contourpy-1.3.3-cp311-cp311-win32.whl", hash = "sha256:fd907ae12cd483cd83e414b12941c632a969171bf90fc937d0c9f268a31cafff", size = 183677, upload-time = "2025-07-26T12:01:17.088Z" },
    { url = "https://files.pythonhosted.org/packages/98/4b/9bd370b004b5c9d8045c6c33cf65bae018b27aca550a3f657cdc99acdbd8/contourpy-1.3.3-cp311-cp311-win_amd64.whl", hash = "sha256:3519428f6be58431c56581f1694ba8e50626f2dd550af225f82fb5f5814d2a42", size = 225234, upload-time = "2025-07-26T12:01:18.256Z" },
    { url = "https://files.pythonhosted.org/packages/d9/b6/71771e02c2e004450c12b1120a5f488cad2e4d5b590b1af8bad060360fe4/contourpy-1.3.3-cp311-cp311-win_arm64.whl", hash = "sha256:15ff10bfada4bf92ec8b31c62bf7c1834c244019b4a33095a68000d7075df470", size = 193123, upload-time = "2025-07-26T12:01:19.848Z" },
    { url = "https://files.pythonhosted.org/packages/be/45/adfee365d9ea3d853550b2e735f9d66366701c65db7855cd07621732ccfc/contourpy-1.3.3-cp312-cp312-macosx_10_13_x86_64.whl", hash = "sha256:b08a32ea2f8e42cf1d4be3169a98dd4be32bafe4f22b6c4cb4ba810fa9e5d2cb", size = 293419, upload-time = "2025-07-26T12:01:21.16Z" },
    { url = "https://files.pythonhosted.org/packages/53/3e/405b59cfa13021a56bba395a6b3aca8cec012b45bf177b0eaf7a202cde2c/contourpy-1.3.3-cp312-cp312-macosx_11_0_arm64.whl", hash = "sha256:556dba8fb6f5d8742f2923fe9457dbdd51e1049c4a43fd3986a0b14a1d815fc6", size = 273979, upload-time = "2025-07-26T12:01:22.448Z" },
    { url = "https://files.pythonhosted.org/packages/d4/1c/a12359b9b2ca3a845e8f7f9ac08bdf776114eb931392fcad91743e2ea17b/contourpy-1.3.3-cp312-cp312-manylinux_2_26_aarch64.manylinux_2_28_aarch64.whl", hash = "sha256:92d9abc807cf7d0e047b95ca5d957cf4792fcd04e920ca70d48add15c1a90ea7", size = 332653, upload-time = "2025-07-26T12:01:24.155Z" },
    { url = "https://files.pythonhosted.org/packages/63/12/897aeebfb475b7748ea67b61e045accdfcf0d971f8a588b67108ed7f5512/contourpy-1.3.3-cp312-cp312-manylinux_2_26_ppc64le.manylinux_2_28_ppc64le.whl", hash = "sha256:b2e8faa0ed68cb29af51edd8e24798bb661eac3bd9f65420c1887b6ca89987c8", size = 379536, upload-time = "2025-07-26T12:01:25.91Z" },
    { url = "https://files.pythonhosted.org/packages/43/8a/a8c584b82deb248930ce069e71576fc09bd7174bbd35183b7943fb1064fd/contourpy-1.3.3-cp312-cp312-manylinux_2_26_s390x.manylinux_2_28_s390x.whl", hash = "sha256:626d60935cf668e70a5ce6ff184fd713e9683fb458898e4249b63be9e28286ea", size = 384397, upload-time = "2025-07-26T12:01:27.152Z" },
    { url = "https://files.pythonhosted.org/packages/cc/8f/ec6289987824b29529d0dfda0d74a07cec60e54b9c92f3c9da4c0ac732de/contourpy-1.3.3-cp312-cp312-manylinux_2_27_x86_64.manylinux_2_28_x86_64.whl", hash = "sha256:4d00e655fcef08aba35ec9610536bfe90267d7ab5ba944f7032549c55a146da1", size = 362601, upload-time = "2025-07-26T12:01:28.808Z" },
    { url = "https://files.pythonhosted.org/packages/05/0a/a3fe3be3ee2dceb3e615ebb4df97ae6f3828aa915d3e10549ce016302bd1/contourpy-1.3.3-cp312-cp312-musllinux_1_2_aarch64.whl", hash = "sha256:451e71b5a7d597379ef572de31eeb909a87246974d960049a9848c3bc6c41bf7", size = 1331288, upload-time = "2025-07-26T12:01:31.198Z" },
    { url = "https://files.pythonhosted.org/packages/33/1d/acad9bd4e97f13f3e2b18a3977fe1b4a37ecf3d38d815333980c6c72e963/contourpy-1.3.3-cp312-cp312-musllinux_1_2_x86_64.whl", hash = "sha256:459c1f020cd59fcfe6650180678a9993932d80d44ccde1fa1868977438f0b411", size = 1403386, upload-time = "2025-07-26T12:01:33.947Z" },
    { url = "https://files.pythonhosted.org/packages/cf/8f/5847f44a7fddf859704217a99a23a4f6417b10e5ab1256a179264561540e/contourpy-1.3.3-cp312-cp312-win32.whl", hash = "sha256:023b44101dfe49d7d53932be418477dba359649246075c996866106da069af69", size = 185018, upload-time = "2025-07-26T12:01:35.64Z" },
    { url = "https://files.pythonhosted.org/packages/19/e8/6026ed58a64563186a9ee3f29f41261fd1828f527dd93d33b60feca63352/contourpy-1.3.3-cp312-cp312-win_amd64.whl", hash = "sha256:8153b8bfc11e1e4d75bcb0bff1db232f9e10b274e0929de9d608027e0d34ff8b", size = 226567, upload-time = "2025-07-26T12:01:36.804Z" },
    { url = "https://files.pythonhosted.org/packages/d1/e2/f05240d2c39a1ed228d8328a78b6f44cd695f7ef47beb3e684cf93604f86/contourpy-1.3.3-cp312-cp312-win_arm64.whl", hash = "sha256:07ce5ed73ecdc4a03ffe3e1b3e3c1166db35ae7584be76f65dbbe28a7791b0cc", size = 193655, upload-time = "2025-07-26T12:01:37.999Z" },
    { url = "https://files.pythonhosted.org/packages/68/35/0167aad910bbdb9599272bd96d01a9ec6852f36b9455cf2ca67bd4cc2d23/contourpy-1.3.3-cp313-cp313-macosx_10_13_x86_64.whl", hash = "sha256:177fb367556747a686509d6fef71d221a4b198a3905fe824430e5ea0fda54eb5", size = 293257, upload-time = "2025-07-26T12:01:39.367Z" },
    { url = "https://files.pythonhosted.org/packages/96/e4/7adcd9c8362745b2210728f209bfbcf7d91ba868a2c5f40d8b58f54c509b/contourpy-1.3.3-cp313-cp313-macosx_11_0_arm64.whl", hash = "sha256:d002b6f00d73d69333dac9d0b8d5e84d9724ff9ef044fd63c5986e62b7c9e1b1", size = 274034, upload-time = "2025-07-26T12:01:40.645Z" },
    { url = "https://files.pythonhosted.org/packages/73/23/90e31ceeed1de63058a02cb04b12f2de4b40e3bef5e082a7c18d9c8ae281/contourpy-1.3.3-cp313-cp313-manylinux_2_26_aarch64.manylinux_2_28_aarch64.whl", hash = "sha256:348ac1f5d4f1d66d3322420f01d42e43122f43616e0f194fc1c9f5d830c5b286", size = 334672, upload-time = "2025-07-26T12:01:41.942Z" },
    { url = "https://files.pythonhosted.org/packages/ed/93/b43d8acbe67392e659e1d984700e79eb67e2acb2bd7f62012b583a7f1b55/contourpy-1.3.3-cp313-cp313-manylinux_2_26_ppc64le.manylinux_2_28_ppc64le.whl", hash = "sha256:655456777ff65c2c548b7c454af9c6f33f16c8884f11083244b5819cc214f1b5", size = 381234, upload-time = "2025-07-26T12:01:43.499Z" },
    { url = "https://files.pythonhosted.org/packages/46/3b/bec82a3ea06f66711520f75a40c8fc0b113b2a75edb36aa633eb11c4f50f/contourpy-1.3.3-cp313-cp313-manylinux_2_26_s390x.manylinux_2_28_s390x.whl", hash = "sha256:644a6853d15b2512d67881586bd03f462c7ab755db95f16f14d7e238f2852c67", size = 385169, upload-time = "2025-07-26T12:01:45.219Z" },
    { url = "https://files.pythonhosted.org/packages/4b/32/e0f13a1c5b0f8572d0ec6ae2f6c677b7991fafd95da523159c19eff0696a/contourpy-1.3.3-cp313-cp313-manylinux_2_27_x86_64.manylinux_2_28_x86_64.whl", hash = "sha256:4debd64f124ca62069f313a9cb86656ff087786016d76927ae2cf37846b006c9", size = 362859, upload-time = "2025-07-26T12:01:46.519Z" },
    { url = "https://files.pythonhosted.org/packages/33/71/e2a7945b7de4e58af42d708a219f3b2f4cff7386e6b6ab0a0fa0033c49a9/contourpy-1.3.3-cp313-cp313-musllinux_1_2_aarch64.whl", hash = "sha256:a15459b0f4615b00bbd1e91f1b9e19b7e63aea7483d03d804186f278c0af2659", size = 1332062, upload-time = "2025-07-26T12:01:48.964Z" },
    { url = "https://files.pythonhosted.org/packages/12/fc/4e87ac754220ccc0e807284f88e943d6d43b43843614f0a8afa469801db0/contourpy-1.3.3-cp313-cp313-musllinux_1_2_x86_64.whl", hash = "sha256:ca0fdcd73925568ca027e0b17ab07aad764be4706d0a925b89227e447d9737b7", size = 1403932, upload-time = "2025-07-26T12:01:51.979Z" },
    { url = "https://files.pythonhosted.org/packages/a6/2e/adc197a37443f934594112222ac1aa7dc9a98faf9c3842884df9a9d8751d/contourpy-1.3.3-cp313-cp313-win32.whl", hash = "sha256:b20c7c9a3bf701366556e1b1984ed2d0cedf999903c51311417cf5f591d8c78d", size = 185024, upload-time = "2025-07-26T12:01:53.245Z" },
    { url = "https://files.pythonhosted.org/packages/18/0b/0098c214843213759692cc638fce7de5c289200a830e5035d1791d7a2338/contourpy-1.3.3-cp313-cp313-win_amd64.whl", hash = "sha256:1cadd8b8969f060ba45ed7c1b714fe69185812ab43bd6b86a9123fe8f99c3263", size = 226578, upload-time = "2025-07-26T12:01:54.422Z" },
    { url = "https://files.pythonhosted.org/packages/8a/9a/2f6024a0c5995243cd63afdeb3651c984f0d2bc727fd98066d40e141ad73/contourpy-1.3.3-cp313-cp313-win_arm64.whl", hash = "sha256:fd914713266421b7536de2bfa8181aa8c699432b6763a0ea64195ebe28bff6a9", size = 193524, upload-time = "2025-07-26T12:01:55.73Z" },
    { url = "https://files.pythonhosted.org/packages/c0/b3/f8a1a86bd3298513f500e5b1f5fd92b69896449f6cab6a146a5d52715479/contourpy-1.3.3-cp313-cp313t-macosx_10_13_x86_64.whl", hash = "sha256:88df9880d507169449d434c293467418b9f6cbe82edd19284aa0409e7fdb933d", size = 306730, upload-time = "2025-07-26T12:01:57.051Z" },
    { url = "https://files.pythonhosted.org/packages/3f/11/4780db94ae62fc0c2053909b65dc3246bd7cecfc4f8a20d957ad43aa4ad8/contourpy-1.3.3-cp313-cp313t-macosx_11_0_arm64.whl", hash = "sha256:d06bb1f751ba5d417047db62bca3c8fde202b8c11fb50742ab3ab962c81e8216", size = 287897, upload-time = "2025-07-26T12:01:58.663Z" },
    { url = "https://files.pythonhosted.org/packages/ae/15/e59f5f3ffdd6f3d4daa3e47114c53daabcb18574a26c21f03dc9e4e42ff0/contourpy-1.3.3-cp313-cp313t-manylinux_2_26_aarch64.manylinux_2_28_aarch64.whl", hash = "sha256:e4e6b05a45525357e382909a4c1600444e2a45b4795163d3b22669285591c1ae", size = 326751, upload-time = "2025-07-26T12:02:00.343Z" },
    { url = "https://files.pythonhosted.org/packages/0f/81/03b45cfad088e4770b1dcf72ea78d3802d04200009fb364d18a493857210/contourpy-1.3.3-cp313-cp313t-manylinux_2_26_ppc64le.manylinux_2_28_ppc64le.whl", hash = "sha256:ab3074b48c4e2cf1a960e6bbeb7f04566bf36b1861d5c9d4d8ac04b82e38ba20", size = 375486, upload-time = "2025-07-26T12:02:02.128Z" },
    { url = "https://files.pythonhosted.org/packages/0c/ba/49923366492ffbdd4486e970d421b289a670ae8cf539c1ea9a09822b371a/contourpy-1.3.3-cp313-cp313t-manylinux_2_26_s390x.manylinux_2_28_s390x.whl", hash = "sha256:6c3d53c796f8647d6deb1abe867daeb66dcc8a97e8455efa729516b997b8ed99", size = 388106, upload-time = "2025-07-26T12:02:03.615Z" },
    { url = "https://files.pythonhosted.org/packages/9f/52/5b00ea89525f8f143651f9f03a0df371d3cbd2fccd21ca9b768c7a6500c2/contourpy-1.3.3-cp313-cp313t-manylinux_2_27_x86_64.manylinux_2_28_x86_64.whl", hash = "sha256:50ed930df7289ff2a8d7afeb9603f8289e5704755c7e5c3bbd929c90c817164b", size = 352548, upload-time = "2025-07-26T12:02:05.165Z" },
    { url = "https://files.pythonhosted.org/packages/32/1d/a209ec1a3a3452d490f6b14dd92e72280c99ae3d1e73da74f8277d4ee08f/contourpy-1.3.3-cp313-cp313t-musllinux_1_2_aarch64.whl", hash = "sha256:4feffb6537d64b84877da813a5c30f1422ea5739566abf0bd18065ac040e120a", size = 1322297, upload-time = "2025-07-26T12:02:07.379Z" },
    { url = "https://files.pythonhosted.org/packages/bc/9e/46f0e8ebdd884ca0e8877e46a3f4e633f6c9c8c4f3f6e72be3fe075994aa/contourpy-1.3.3-cp313-cp313t-musllinux_1_2_x86_64.whl", hash = "sha256:2b7e9480ffe2b0cd2e787e4df64270e3a0440d9db8dc823312e2c940c167df7e", size = 1391023, upload-time = "2025-07-26T12:02:10.171Z" },
    { url = "https://files.pythonhosted.org/packages/b9/70/f308384a3ae9cd2209e0849f33c913f658d3326900d0ff5d378d6a1422d2/contourpy-1.3.3-cp313-cp313t-win32.whl", hash = "sha256:283edd842a01e3dcd435b1c5116798d661378d83d36d337b8dde1d16a5fc9ba3", size = 196157, upload-time = "2025-07-26T12:02:11.488Z" },
    { url = "https://files.pythonhosted.org/packages/b2/dd/880f890a6663b84d9e34a6f88cded89d78f0091e0045a284427cb6b18521/contourpy-1.3.3-cp313-cp313t-win_amd64.whl", hash = "sha256:87acf5963fc2b34825e5b6b048f40e3635dd547f590b04d2ab317c2619ef7ae8", size = 240570, upload-time = "2025-07-26T12:02:12.754Z" },
    { url = "https://files.pythonhosted.org/packages/80/99/2adc7d8ffead633234817ef8e9a87115c8a11927a94478f6bb3d3f4d4f7d/contourpy-1.3.3-cp313-cp313t-win_arm64.whl", hash = "sha256:3c30273eb2a55024ff31ba7d052dde990d7d8e5450f4bbb6e913558b3d6c2301", size = 199713, upload-time = "2025-07-26T12:02:14.4Z" },
    { url = "https://files.pythonhosted.org/packages/a5/29/8dcfe16f0107943fa92388c23f6e05cff0ba58058c4c95b00280d4c75a14/contourpy-1.3.3-pp311-pypy311_pp73-macosx_10_15_x86_64.whl", hash = "sha256:cd5dfcaeb10f7b7f9dc8941717c6c2ade08f587be2226222c12b25f0483ed497", size = 278809, upload-time = "2025-07-26T12:02:52.74Z" },
    { url = "https://files.pythonhosted.org/packages/85/a9/8b37ef4f7dafeb335daee3c8254645ef5725be4d9c6aa70b50ec46ef2f7e/contourpy-1.3.3-pp311-pypy311_pp73-macosx_11_0_arm64.whl", hash = "sha256:0c1fc238306b35f246d61a1d416a627348b5cf0648648a031e14bb8705fcdfe8", size = 261593, upload-time = "2025-07-26T12:02:54.037Z" },
    { url = "https://files.pythonhosted.org/packages/0a/59/ebfb8c677c75605cc27f7122c90313fd2f375ff3c8d19a1694bda74aaa63/contourpy-1.3.3-pp311-pypy311_pp73-manylinux_2_26_aarch64.manylinux_2_28_aarch64.whl", hash = "sha256:70f9aad7de812d6541d29d2bbf8feb22ff7e1c299523db288004e3157ff4674e", size = 302202, upload-time = "2025-07-26T12:02:55.947Z" },
    { url = "https://files.pythonhosted.org/packages/3c/37/21972a15834d90bfbfb009b9d004779bd5a07a0ec0234e5ba8f64d5736f4/contourpy-1.3.3-pp311-pypy311_pp73-manylinux_2_27_x86_64.manylinux_2_28_x86_64.whl", hash = "sha256:5ed3657edf08512fc3fe81b510e35c2012fbd3081d2e26160f27ca28affec989", size = 329207, upload-time = "2025-07-26T12:02:57.468Z" },
    { url = "https://files.pythonhosted.org/packages/0c/58/bd257695f39d05594ca4ad60df5bcb7e32247f9951fd09a9b8edb82d1daa/contourpy-1.3.3-pp311-pypy311_pp73-win_amd64.whl", hash = "sha256:3d1a3799d62d45c18bafd41c5fa05120b96a28079f2393af559b843d1a966a77", size = 225315, upload-time = "2025-07-26T12:02:58.801Z" },
]

[[package]]
name = "coverage"
version = "7.10.1"
source = { registry = "https://pypi.org/simple" }
sdist = { url = "https://files.pythonhosted.org/packages/87/0e/66dbd4c6a7f0758a8d18044c048779ba21fb94856e1edcf764bd5403e710/coverage-7.10.1.tar.gz", hash = "sha256:ae2b4856f29ddfe827106794f3589949a57da6f0d38ab01e24ec35107979ba57", size = 819938, upload-time = "2025-07-27T14:13:39.045Z" }
wheels = [
    { url = "https://files.pythonhosted.org/packages/ef/e7/0f4e35a15361337529df88151bddcac8e8f6d6fd01da94a4b7588901c2fe/coverage-7.10.1-cp310-cp310-macosx_10_9_x86_64.whl", hash = "sha256:1c86eb388bbd609d15560e7cc0eb936c102b6f43f31cf3e58b4fd9afe28e1372", size = 214627, upload-time = "2025-07-27T14:11:01.211Z" },
    { url = "https://files.pythonhosted.org/packages/e0/fd/17872e762c408362072c936dbf3ca28c67c609a1f5af434b1355edcb7e12/coverage-7.10.1-cp310-cp310-macosx_11_0_arm64.whl", hash = "sha256:6b4ba0f488c1bdb6bd9ba81da50715a372119785458831c73428a8566253b86b", size = 215015, upload-time = "2025-07-27T14:11:03.988Z" },
    { url = "https://files.pythonhosted.org/packages/54/50/c9d445ba38ee5f685f03876c0f8223469e2e46c5d3599594dca972b470c8/coverage-7.10.1-cp310-cp310-manylinux1_i686.manylinux_2_28_i686.manylinux_2_5_i686.whl", hash = "sha256:083442ecf97d434f0cb3b3e3676584443182653da08b42e965326ba12d6b5f2a", size = 241995, upload-time = "2025-07-27T14:11:05.983Z" },
    { url = "https://files.pythonhosted.org/packages/cc/83/4ae6e0f60376af33de543368394d21b9ac370dc86434039062ef171eebf8/coverage-7.10.1-cp310-cp310-manylinux1_x86_64.manylinux_2_28_x86_64.manylinux_2_5_x86_64.whl", hash = "sha256:c1a40c486041006b135759f59189385da7c66d239bad897c994e18fd1d0c128f", size = 243253, upload-time = "2025-07-27T14:11:07.424Z" },
    { url = "https://files.pythonhosted.org/packages/49/90/17a4d9ac7171be364ce8c0bb2b6da05e618ebfe1f11238ad4f26c99f5467/coverage-7.10.1-cp310-cp310-manylinux2014_aarch64.manylinux_2_17_aarch64.manylinux_2_28_aarch64.whl", hash = "sha256:3beb76e20b28046989300c4ea81bf690df84ee98ade4dc0bbbf774a28eb98440", size = 245110, upload-time = "2025-07-27T14:11:09.152Z" },
    { url = "https://files.pythonhosted.org/packages/e1/f7/edc3f485d536ed417f3af2b4969582bcb5fab456241721825fa09354161e/coverage-7.10.1-cp310-cp310-musllinux_1_2_aarch64.whl", hash = "sha256:bc265a7945e8d08da28999ad02b544963f813a00f3ed0a7a0ce4165fd77629f8", size = 243056, upload-time = "2025-07-27T14:11:10.586Z" },
    { url = "https://files.pythonhosted.org/packages/58/2c/c4c316a57718556b8d0cc8304437741c31b54a62934e7c8c551a7915c2f4/coverage-7.10.1-cp310-cp310-musllinux_1_2_i686.whl", hash = "sha256:47c91f32ba4ac46f1e224a7ebf3f98b4b24335bad16137737fe71a5961a0665c", size = 241731, upload-time = "2025-07-27T14:11:12.145Z" },
    { url = "https://files.pythonhosted.org/packages/f7/93/c78e144c6f086043d0d7d9237c5b880e71ac672ed2712c6f8cca5544481f/coverage-7.10.1-cp310-cp310-musllinux_1_2_x86_64.whl", hash = "sha256:1a108dd78ed185020f66f131c60078f3fae3f61646c28c8bb4edd3fa121fc7fc", size = 242023, upload-time = "2025-07-27T14:11:13.573Z" },
    { url = "https://files.pythonhosted.org/packages/8f/e1/34e8505ca81fc144a612e1cc79fadd4a78f42e96723875f4e9f1f470437e/coverage-7.10.1-cp310-cp310-win32.whl", hash = "sha256:7092cc82382e634075cc0255b0b69cb7cada7c1f249070ace6a95cb0f13548ef", size = 217130, upload-time = "2025-07-27T14:11:15.11Z" },
    { url = "https://files.pythonhosted.org/packages/75/2b/82adfce6edffc13d804aee414e64c0469044234af9296e75f6d13f92f6a2/coverage-7.10.1-cp310-cp310-win_amd64.whl", hash = "sha256:ac0c5bba938879c2fc0bc6c1b47311b5ad1212a9dcb8b40fe2c8110239b7faed", size = 218015, upload-time = "2025-07-27T14:11:16.836Z" },
    { url = "https://files.pythonhosted.org/packages/20/8e/ef088112bd1b26e2aa931ee186992b3e42c222c64f33e381432c8ee52aae/coverage-7.10.1-cp311-cp311-macosx_10_9_x86_64.whl", hash = "sha256:b45e2f9d5b0b5c1977cb4feb5f594be60eb121106f8900348e29331f553a726f", size = 214747, upload-time = "2025-07-27T14:11:18.217Z" },
    { url = "https://files.pythonhosted.org/packages/2d/76/a1e46f3c6e0897758eb43af88bb3c763cb005f4950769f7b553e22aa5f89/coverage-7.10.1-cp311-cp311-macosx_11_0_arm64.whl", hash = "sha256:3a7a4d74cb0f5e3334f9aa26af7016ddb94fb4bfa11b4a573d8e98ecba8c34f1", size = 215128, upload-time = "2025-07-27T14:11:19.706Z" },
    { url = "https://files.pythonhosted.org/packages/78/4d/903bafb371a8c887826ecc30d3977b65dfad0e1e66aa61b7e173de0828b0/coverage-7.10.1-cp311-cp311-manylinux1_i686.manylinux_2_28_i686.manylinux_2_5_i686.whl", hash = "sha256:d4b0aab55ad60ead26159ff12b538c85fbab731a5e3411c642b46c3525863437", size = 245140, upload-time = "2025-07-27T14:11:21.261Z" },
    { url = "https://files.pythonhosted.org/packages/55/f1/1f8f09536f38394a8698dd08a0e9608a512eacee1d3b771e2d06397f77bf/coverage-7.10.1-cp311-cp311-manylinux1_x86_64.manylinux_2_28_x86_64.manylinux_2_5_x86_64.whl", hash = "sha256:dcc93488c9ebd229be6ee1f0d9aad90da97b33ad7e2912f5495804d78a3cd6b7", size = 246977, upload-time = "2025-07-27T14:11:23.15Z" },
    { url = "https://files.pythonhosted.org/packages/57/cc/ed6bbc5a3bdb36ae1bca900bbbfdcb23b260ef2767a7b2dab38b92f61adf/coverage-7.10.1-cp311-cp311-manylinux2014_aarch64.manylinux_2_17_aarch64.manylinux_2_28_aarch64.whl", hash = "sha256:aa309df995d020f3438407081b51ff527171cca6772b33cf8f85344b8b4b8770", size = 249140, upload-time = "2025-07-27T14:11:24.743Z" },
    { url = "https://files.pythonhosted.org/packages/10/f5/e881ade2d8e291b60fa1d93d6d736107e940144d80d21a0d4999cff3642f/coverage-7.10.1-cp311-cp311-musllinux_1_2_aarch64.whl", hash = "sha256:cfb8b9d8855c8608f9747602a48ab525b1d320ecf0113994f6df23160af68262", size = 246869, upload-time = "2025-07-27T14:11:26.156Z" },
    { url = "https://files.pythonhosted.org/packages/53/b9/6a5665cb8996e3cd341d184bb11e2a8edf01d8dadcf44eb1e742186cf243/coverage-7.10.1-cp311-cp311-musllinux_1_2_i686.whl", hash = "sha256:320d86da829b012982b414c7cdda65f5d358d63f764e0e4e54b33097646f39a3", size = 244899, upload-time = "2025-07-27T14:11:27.622Z" },
    { url = "https://files.pythonhosted.org/packages/27/11/24156776709c4e25bf8a33d6bb2ece9a9067186ddac19990f6560a7f8130/coverage-7.10.1-cp311-cp311-musllinux_1_2_x86_64.whl", hash = "sha256:dc60ddd483c556590da1d9482a4518292eec36dd0e1e8496966759a1f282bcd0", size = 245507, upload-time = "2025-07-27T14:11:29.544Z" },
    { url = "https://files.pythonhosted.org/packages/43/db/a6f0340b7d6802a79928659c9a32bc778ea420e87a61b568d68ac36d45a8/coverage-7.10.1-cp311-cp311-win32.whl", hash = "sha256:4fcfe294f95b44e4754da5b58be750396f2b1caca8f9a0e78588e3ef85f8b8be", size = 217167, upload-time = "2025-07-27T14:11:31.349Z" },
    { url = "https://files.pythonhosted.org/packages/f5/6f/1990eb4fd05cea4cfabdf1d587a997ac5f9a8bee883443a1d519a2a848c9/coverage-7.10.1-cp311-cp311-win_amd64.whl", hash = "sha256:efa23166da3fe2915f8ab452dde40319ac84dc357f635737174a08dbd912980c", size = 218054, upload-time = "2025-07-27T14:11:33.202Z" },
    { url = "https://files.pythonhosted.org/packages/b4/4d/5e061d6020251b20e9b4303bb0b7900083a1a384ec4e5db326336c1c4abd/coverage-7.10.1-cp311-cp311-win_arm64.whl", hash = "sha256:d12b15a8c3759e2bb580ffa423ae54be4f184cf23beffcbd641f4fe6e1584293", size = 216483, upload-time = "2025-07-27T14:11:34.663Z" },
    { url = "https://files.pythonhosted.org/packages/a5/3f/b051feeb292400bd22d071fdf933b3ad389a8cef5c80c7866ed0c7414b9e/coverage-7.10.1-cp312-cp312-macosx_10_13_x86_64.whl", hash = "sha256:6b7dc7f0a75a7eaa4584e5843c873c561b12602439d2351ee28c7478186c4da4", size = 214934, upload-time = "2025-07-27T14:11:36.096Z" },
    { url = "https://files.pythonhosted.org/packages/f8/e4/a61b27d5c4c2d185bdfb0bfe9d15ab4ac4f0073032665544507429ae60eb/coverage-7.10.1-cp312-cp312-macosx_11_0_arm64.whl", hash = "sha256:607f82389f0ecafc565813aa201a5cade04f897603750028dd660fb01797265e", size = 215173, upload-time = "2025-07-27T14:11:38.005Z" },
    { url = "https://files.pythonhosted.org/packages/8a/01/40a6ee05b60d02d0bc53742ad4966e39dccd450aafb48c535a64390a3552/coverage-7.10.1-cp312-cp312-manylinux1_i686.manylinux_2_28_i686.manylinux_2_5_i686.whl", hash = "sha256:f7da31a1ba31f1c1d4d5044b7c5813878adae1f3af8f4052d679cc493c7328f4", size = 246190, upload-time = "2025-07-27T14:11:39.887Z" },
    { url = "https://files.pythonhosted.org/packages/11/ef/a28d64d702eb583c377255047281305dc5a5cfbfb0ee36e721f78255adb6/coverage-7.10.1-cp312-cp312-manylinux1_x86_64.manylinux_2_28_x86_64.manylinux_2_5_x86_64.whl", hash = "sha256:51fe93f3fe4f5d8483d51072fddc65e717a175490804e1942c975a68e04bf97a", size = 248618, upload-time = "2025-07-27T14:11:41.841Z" },
    { url = "https://files.pythonhosted.org/packages/6a/ad/73d018bb0c8317725370c79d69b5c6e0257df84a3b9b781bda27a438a3be/coverage-7.10.1-cp312-cp312-manylinux2014_aarch64.manylinux_2_17_aarch64.manylinux_2_28_aarch64.whl", hash = "sha256:3e59d00830da411a1feef6ac828b90bbf74c9b6a8e87b8ca37964925bba76dbe", size = 250081, upload-time = "2025-07-27T14:11:43.705Z" },
    { url = "https://files.pythonhosted.org/packages/2d/dd/496adfbbb4503ebca5d5b2de8bed5ec00c0a76558ffc5b834fd404166bc9/coverage-7.10.1-cp312-cp312-musllinux_1_2_aarch64.whl", hash = "sha256:924563481c27941229cb4e16eefacc35da28563e80791b3ddc5597b062a5c386", size = 247990, upload-time = "2025-07-27T14:11:45.244Z" },
    { url = "https://files.pythonhosted.org/packages/18/3c/a9331a7982facfac0d98a4a87b36ae666fe4257d0f00961a3a9ef73e015d/coverage-7.10.1-cp312-cp312-musllinux_1_2_i686.whl", hash = "sha256:ca79146ee421b259f8131f153102220b84d1a5e6fb9c8aed13b3badfd1796de6", size = 246191, upload-time = "2025-07-27T14:11:47.093Z" },
    { url = "https://files.pythonhosted.org/packages/62/0c/75345895013b83f7afe92ec595e15a9a525ede17491677ceebb2ba5c3d85/coverage-7.10.1-cp312-cp312-musllinux_1_2_x86_64.whl", hash = "sha256:2b225a06d227f23f386fdc0eab471506d9e644be699424814acc7d114595495f", size = 247400, upload-time = "2025-07-27T14:11:48.643Z" },
    { url = "https://files.pythonhosted.org/packages/e2/a9/98b268cfc5619ef9df1d5d34fee408ecb1542d9fd43d467e5c2f28668cd4/coverage-7.10.1-cp312-cp312-win32.whl", hash = "sha256:5ba9a8770effec5baaaab1567be916c87d8eea0c9ad11253722d86874d885eca", size = 217338, upload-time = "2025-07-27T14:11:50.258Z" },
    { url = "https://files.pythonhosted.org/packages/fe/31/22a5440e4d1451f253c5cd69fdcead65e92ef08cd4ec237b8756dc0b20a7/coverage-7.10.1-cp312-cp312-win_amd64.whl", hash = "sha256:9eb245a8d8dd0ad73b4062135a251ec55086fbc2c42e0eb9725a9b553fba18a3", size = 218125, upload-time = "2025-07-27T14:11:52.034Z" },
    { url = "https://files.pythonhosted.org/packages/d6/2b/40d9f0ce7ee839f08a43c5bfc9d05cec28aaa7c9785837247f96cbe490b9/coverage-7.10.1-cp312-cp312-win_arm64.whl", hash = "sha256:7718060dd4434cc719803a5e526838a5d66e4efa5dc46d2b25c21965a9c6fcc4", size = 216523, upload-time = "2025-07-27T14:11:53.965Z" },
    { url = "https://files.pythonhosted.org/packages/ef/72/135ff5fef09b1ffe78dbe6fcf1e16b2e564cd35faeacf3d63d60d887f12d/coverage-7.10.1-cp313-cp313-macosx_10_13_x86_64.whl", hash = "sha256:ebb08d0867c5a25dffa4823377292a0ffd7aaafb218b5d4e2e106378b1061e39", size = 214960, upload-time = "2025-07-27T14:11:55.959Z" },
    { url = "https://files.pythonhosted.org/packages/b1/aa/73a5d1a6fc08ca709a8177825616aa95ee6bf34d522517c2595484a3e6c9/coverage-7.10.1-cp313-cp313-macosx_11_0_arm64.whl", hash = "sha256:f32a95a83c2e17422f67af922a89422cd24c6fa94041f083dd0bb4f6057d0bc7", size = 215220, upload-time = "2025-07-27T14:11:57.899Z" },
    { url = "https://files.pythonhosted.org/packages/8d/40/3124fdd45ed3772a42fc73ca41c091699b38a2c3bd4f9cb564162378e8b6/coverage-7.10.1-cp313-cp313-manylinux1_i686.manylinux_2_28_i686.manylinux_2_5_i686.whl", hash = "sha256:c4c746d11c8aba4b9f58ca8bfc6fbfd0da4efe7960ae5540d1a1b13655ee8892", size = 245772, upload-time = "2025-07-27T14:12:00.422Z" },
    { url = "https://files.pythonhosted.org/packages/42/62/a77b254822efa8c12ad59e8039f2bc3df56dc162ebda55e1943e35ba31a5/coverage-7.10.1-cp313-cp313-manylinux1_x86_64.manylinux_2_28_x86_64.manylinux_2_5_x86_64.whl", hash = "sha256:7f39edd52c23e5c7ed94e0e4bf088928029edf86ef10b95413e5ea670c5e92d7", size = 248116, upload-time = "2025-07-27T14:12:03.099Z" },
    { url = "https://files.pythonhosted.org/packages/1d/01/8101f062f472a3a6205b458d18ef0444a63ae5d36a8a5ed5dd0f6167f4db/coverage-7.10.1-cp313-cp313-manylinux2014_aarch64.manylinux_2_17_aarch64.manylinux_2_28_aarch64.whl", hash = "sha256:ab6e19b684981d0cd968906e293d5628e89faacb27977c92f3600b201926b994", size = 249554, upload-time = "2025-07-27T14:12:04.668Z" },
    { url = "https://files.pythonhosted.org/packages/8f/7b/e51bc61573e71ff7275a4f167aecbd16cb010aefdf54bcd8b0a133391263/coverage-7.10.1-cp313-cp313-musllinux_1_2_aarch64.whl", hash = "sha256:5121d8cf0eacb16133501455d216bb5f99899ae2f52d394fe45d59229e6611d0", size = 247766, upload-time = "2025-07-27T14:12:06.234Z" },
    { url = "https://files.pythonhosted.org/packages/4b/71/1c96d66a51d4204a9d6d12df53c4071d87e110941a2a1fe94693192262f5/coverage-7.10.1-cp313-cp313-musllinux_1_2_i686.whl", hash = "sha256:df1c742ca6f46a6f6cbcaef9ac694dc2cb1260d30a6a2f5c68c5f5bcfee1cfd7", size = 245735, upload-time = "2025-07-27T14:12:08.305Z" },
    { url = "https://files.pythonhosted.org/packages/13/d5/efbc2ac4d35ae2f22ef6df2ca084c60e13bd9378be68655e3268c80349ab/coverage-7.10.1-cp313-cp313-musllinux_1_2_x86_64.whl", hash = "sha256:40f9a38676f9c073bf4b9194707aa1eb97dca0e22cc3766d83879d72500132c7", size = 247118, upload-time = "2025-07-27T14:12:09.903Z" },
    { url = "https://files.pythonhosted.org/packages/d1/22/073848352bec28ca65f2b6816b892fcf9a31abbef07b868487ad15dd55f1/coverage-7.10.1-cp313-cp313-win32.whl", hash = "sha256:2348631f049e884839553b9974f0821d39241c6ffb01a418efce434f7eba0fe7", size = 217381, upload-time = "2025-07-27T14:12:11.535Z" },
    { url = "https://files.pythonhosted.org/packages/b7/df/df6a0ff33b042f000089bd11b6bb034bab073e2ab64a56e78ed882cba55d/coverage-7.10.1-cp313-cp313-win_amd64.whl", hash = "sha256:4072b31361b0d6d23f750c524f694e1a417c1220a30d3ef02741eed28520c48e", size = 218152, upload-time = "2025-07-27T14:12:13.182Z" },
    { url = "https://files.pythonhosted.org/packages/30/e3/5085ca849a40ed6b47cdb8f65471c2f754e19390b5a12fa8abd25cbfaa8f/coverage-7.10.1-cp313-cp313-win_arm64.whl", hash = "sha256:3e31dfb8271937cab9425f19259b1b1d1f556790e98eb266009e7a61d337b6d4", size = 216559, upload-time = "2025-07-27T14:12:14.807Z" },
    { url = "https://files.pythonhosted.org/packages/cc/93/58714efbfdeb547909feaabe1d67b2bdd59f0597060271b9c548d5efb529/coverage-7.10.1-cp313-cp313t-macosx_10_13_x86_64.whl", hash = "sha256:1c4f679c6b573a5257af6012f167a45be4c749c9925fd44d5178fd641ad8bf72", size = 215677, upload-time = "2025-07-27T14:12:16.68Z" },
    { url = "https://files.pythonhosted.org/packages/c0/0c/18eaa5897e7e8cb3f8c45e563e23e8a85686b4585e29d53cacb6bc9cb340/coverage-7.10.1-cp313-cp313t-macosx_11_0_arm64.whl", hash = "sha256:871ebe8143da284bd77b84a9136200bd638be253618765d21a1fce71006d94af", size = 215899, upload-time = "2025-07-27T14:12:18.758Z" },
    { url = "https://files.pythonhosted.org/packages/84/c1/9d1affacc3c75b5a184c140377701bbf14fc94619367f07a269cd9e4fed6/coverage-7.10.1-cp313-cp313t-manylinux1_i686.manylinux_2_28_i686.manylinux_2_5_i686.whl", hash = "sha256:998c4751dabf7d29b30594af416e4bf5091f11f92a8d88eb1512c7ba136d1ed7", size = 257140, upload-time = "2025-07-27T14:12:20.357Z" },
    { url = "https://files.pythonhosted.org/packages/3d/0f/339bc6b8fa968c346df346068cca1f24bdea2ddfa93bb3dc2e7749730962/coverage-7.10.1-cp313-cp313t-manylinux1_x86_64.manylinux_2_28_x86_64.manylinux_2_5_x86_64.whl", hash = "sha256:780f750a25e7749d0af6b3631759c2c14f45de209f3faaa2398312d1c7a22759", size = 259005, upload-time = "2025-07-27T14:12:22.007Z" },
    { url = "https://files.pythonhosted.org/packages/c8/22/89390864b92ea7c909079939b71baba7e5b42a76bf327c1d615bd829ba57/coverage-7.10.1-cp313-cp313t-manylinux2014_aarch64.manylinux_2_17_aarch64.manylinux_2_28_aarch64.whl", hash = "sha256:590bdba9445df4763bdbebc928d8182f094c1f3947a8dc0fc82ef014dbdd8324", size = 261143, upload-time = "2025-07-27T14:12:23.746Z" },
    { url = "https://files.pythonhosted.org/packages/2c/56/3d04d89017c0c41c7a71bd69b29699d919b6bbf2649b8b2091240b97dd6a/coverage-7.10.1-cp313-cp313t-musllinux_1_2_aarch64.whl", hash = "sha256:9b2df80cb6a2af86d300e70acb82e9b79dab2c1e6971e44b78dbfc1a1e736b53", size = 258735, upload-time = "2025-07-27T14:12:25.73Z" },
    { url = "https://files.pythonhosted.org/packages/cb/40/312252c8afa5ca781063a09d931f4b9409dc91526cd0b5a2b84143ffafa2/coverage-7.10.1-cp313-cp313t-musllinux_1_2_i686.whl", hash = "sha256:d6a558c2725bfb6337bf57c1cd366c13798bfd3bfc9e3dd1f4a6f6fc95a4605f", size = 256871, upload-time = "2025-07-27T14:12:27.767Z" },
    { url = "https://files.pythonhosted.org/packages/1f/2b/564947d5dede068215aaddb9e05638aeac079685101462218229ddea9113/coverage-7.10.1-cp313-cp313t-musllinux_1_2_x86_64.whl", hash = "sha256:e6150d167f32f2a54690e572e0a4c90296fb000a18e9b26ab81a6489e24e78dd", size = 257692, upload-time = "2025-07-27T14:12:29.347Z" },
    { url = "https://files.pythonhosted.org/packages/93/1b/c8a867ade85cb26d802aea2209b9c2c80613b9c122baa8c8ecea6799648f/coverage-7.10.1-cp313-cp313t-win32.whl", hash = "sha256:d946a0c067aa88be4a593aad1236493313bafaa27e2a2080bfe88db827972f3c", size = 218059, upload-time = "2025-07-27T14:12:31.076Z" },
    { url = "https://files.pythonhosted.org/packages/a1/fe/cd4ab40570ae83a516bf5e754ea4388aeedd48e660e40c50b7713ed4f930/coverage-7.10.1-cp313-cp313t-win_amd64.whl", hash = "sha256:e37c72eaccdd5ed1130c67a92ad38f5b2af66eeff7b0abe29534225db2ef7b18", size = 219150, upload-time = "2025-07-27T14:12:32.746Z" },
    { url = "https://files.pythonhosted.org/packages/8d/16/6e5ed5854be6d70d0c39e9cb9dd2449f2c8c34455534c32c1a508c7dbdb5/coverage-7.10.1-cp313-cp313t-win_arm64.whl", hash = "sha256:89ec0ffc215c590c732918c95cd02b55c7d0f569d76b90bb1a5e78aa340618e4", size = 217014, upload-time = "2025-07-27T14:12:34.406Z" },
    { url = "https://files.pythonhosted.org/packages/c3/98/9b19d4aebfb31552596a7ac55cd678c3ebd74be6153888c56d39e23f376b/coverage-7.10.1-cp39-cp39-macosx_10_9_x86_64.whl", hash = "sha256:57b6e8789cbefdef0667e4a94f8ffa40f9402cee5fc3b8e4274c894737890145", size = 214625, upload-time = "2025-07-27T14:13:18.661Z" },
    { url = "https://files.pythonhosted.org/packages/ea/24/e2391365d0940fc757666ecd7572aced0963e859188e57169bd18fba5d29/coverage-7.10.1-cp39-cp39-macosx_11_0_arm64.whl", hash = "sha256:85b22a9cce00cb03156334da67eb86e29f22b5e93876d0dd6a98646bb8a74e53", size = 215001, upload-time = "2025-07-27T14:13:20.478Z" },
    { url = "https://files.pythonhosted.org/packages/ce/0c/c1740d7fac57cb0c54cd04786f3dbfc4d0bfa0a6cc9f19f69c170ae67f6a/coverage-7.10.1-cp39-cp39-manylinux1_i686.manylinux_2_28_i686.manylinux_2_5_i686.whl", hash = "sha256:97b6983a2f9c76d345ca395e843a049390b39652984e4a3b45b2442fa733992d", size = 241082, upload-time = "2025-07-27T14:13:22.318Z" },
    { url = "https://files.pythonhosted.org/packages/45/b5/965b26315ecae6455bc40f1de8563a57e82cb31af8af2e2844655cf400f1/coverage-7.10.1-cp39-cp39-manylinux1_x86_64.manylinux_2_28_x86_64.manylinux_2_5_x86_64.whl", hash = "sha256:ddf2a63b91399a1c2f88f40bc1705d5a7777e31c7e9eb27c602280f477b582ba", size = 242979, upload-time = "2025-07-27T14:13:24.123Z" },
    { url = "https://files.pythonhosted.org/packages/0b/48/80c5c6a5a792348ba71b2315809c5a2daab2981564e31d1f3cd092c8cd97/coverage-7.10.1-cp39-cp39-manylinux2014_aarch64.manylinux_2_17_aarch64.manylinux_2_28_aarch64.whl", hash = "sha256:47ab6dbbc31a14c5486420c2c1077fcae692097f673cf5be9ddbec8cdaa4cdbc", size = 244550, upload-time = "2025-07-27T14:13:25.9Z" },
    { url = "https://files.pythonhosted.org/packages/ab/73/332667b91cfa3c27130026af220fca478b07e913e96932d12c100e1a7314/coverage-7.10.1-cp39-cp39-musllinux_1_2_aarch64.whl", hash = "sha256:21eb7d8b45d3700e7c2936a736f732794c47615a20f739f4133d5230a6512a88", size = 242482, upload-time = "2025-07-27T14:13:28.121Z" },
    { url = "https://files.pythonhosted.org/packages/ae/e6/24c9120ad91314be82f793a2a174fe738583a716264b1523fe95ad731cb3/coverage-7.10.1-cp39-cp39-musllinux_1_2_i686.whl", hash = "sha256:283005bb4d98ae33e45f2861cd2cde6a21878661c9ad49697f6951b358a0379b", size = 240717, upload-time = "2025-07-27T14:13:29.93Z" },
    { url = "https://files.pythonhosted.org/packages/94/9a/21a4d5135eb4b8064fd9bf8a8eb8d4465982611d2d7fb569d6c2edf38f04/coverage-7.10.1-cp39-cp39-musllinux_1_2_x86_64.whl", hash = "sha256:fefe31d61d02a8b2c419700b1fade9784a43d726de26495f243b663cd9fe1513", size = 241669, upload-time = "2025-07-27T14:13:31.726Z" },
    { url = "https://files.pythonhosted.org/packages/3f/1d/e4ce3b23f8b8b0fe196c436499414b1af06b9e1610cefedaaad37c9668d0/coverage-7.10.1-cp39-cp39-win32.whl", hash = "sha256:e8ab8e4c7ec7f8a55ac05b5b715a051d74eac62511c6d96d5bb79aaafa3b04cf", size = 217138, upload-time = "2025-07-27T14:13:33.481Z" },
    { url = "https://files.pythonhosted.org/packages/d3/c6/b7fcf41c341e686610fdf9ef1a4b29045015f36d3eecd17679874e4739ed/coverage-7.10.1-cp39-cp39-win_amd64.whl", hash = "sha256:c36baa0ecde742784aa76c2b816466d3ea888d5297fda0edbac1bf48fa94688a", size = 218035, upload-time = "2025-07-27T14:13:35.337Z" },
    { url = "https://files.pythonhosted.org/packages/0f/64/922899cff2c0fd3496be83fa8b81230f5a8d82a2ad30f98370b133c2c83b/coverage-7.10.1-py3-none-any.whl", hash = "sha256:fa2a258aa6bf188eb9a8948f7102a83da7c430a0dce918dbd8b60ef8fcb772d7", size = 206597, upload-time = "2025-07-27T14:13:37.221Z" },
]

[package.optional-dependencies]
toml = [
    { name = "tomli", marker = "python_full_version <= '3.11'" },
]

[[package]]
name = "cycler"
version = "0.12.1"
source = { registry = "https://pypi.org/simple" }
sdist = { url = "https://files.pythonhosted.org/packages/a9/95/a3dbbb5028f35eafb79008e7522a75244477d2838f38cbb722248dabc2a8/cycler-0.12.1.tar.gz", hash = "sha256:88bb128f02ba341da8ef447245a9e138fae777f6a23943da4540077d3601eb1c", size = 7615, upload-time = "2023-10-07T05:32:18.335Z" }
wheels = [
    { url = "https://files.pythonhosted.org/packages/e7/05/c19819d5e3d95294a6f5947fb9b9629efb316b96de511b418c53d245aae6/cycler-0.12.1-py3-none-any.whl", hash = "sha256:85cef7cff222d8644161529808465972e51340599459b8ac3ccbac5a854e0d30", size = 8321, upload-time = "2023-10-07T05:32:16.783Z" },
]

[[package]]
name = "docopt"
version = "0.6.2"
source = { registry = "https://pypi.org/simple" }
sdist = { url = "https://files.pythonhosted.org/packages/a2/55/8f8cab2afd404cf578136ef2cc5dfb50baa1761b68c9da1fb1e4eed343c9/docopt-0.6.2.tar.gz", hash = "sha256:49b3a825280bd66b3aa83585ef59c4a8c82f2c8a522dbe754a8bc8d08c85c491", size = 25901, upload-time = "2014-06-16T11:18:57.406Z" }

[[package]]
name = "docutils"
version = "0.21.2"
source = { registry = "https://pypi.org/simple" }
sdist = { url = "https://files.pythonhosted.org/packages/ae/ed/aefcc8cd0ba62a0560c3c18c33925362d46c6075480bfa4df87b28e169a9/docutils-0.21.2.tar.gz", hash = "sha256:3a6b18732edf182daa3cd12775bbb338cf5691468f91eeeb109deff6ebfa986f", size = 2204444, upload-time = "2024-04-23T18:57:18.24Z" }
wheels = [
    { url = "https://files.pythonhosted.org/packages/8f/d7/9322c609343d929e75e7e5e6255e614fcc67572cfd083959cdef3b7aad79/docutils-0.21.2-py3-none-any.whl", hash = "sha256:dafca5b9e384f0e419294eb4d2ff9fa826435bf15f15b7bd45723e8ad76811b2", size = 587408, upload-time = "2024-04-23T18:57:14.835Z" },
]

[[package]]
name = "exceptiongroup"
version = "1.3.0"
source = { registry = "https://pypi.org/simple" }
dependencies = [
    { name = "typing-extensions", marker = "python_full_version < '3.11'" },
]
sdist = { url = "https://files.pythonhosted.org/packages/0b/9f/a65090624ecf468cdca03533906e7c69ed7588582240cfe7cc9e770b50eb/exceptiongroup-1.3.0.tar.gz", hash = "sha256:b241f5885f560bc56a59ee63ca4c6a8bfa46ae4ad651af316d4e81817bb9fd88", size = 29749, upload-time = "2025-05-10T17:42:51.123Z" }
wheels = [
    { url = "https://files.pythonhosted.org/packages/36/f4/c6e662dade71f56cd2f3735141b265c3c79293c109549c1e6933b0651ffc/exceptiongroup-1.3.0-py3-none-any.whl", hash = "sha256:4d111e6e0c13d0644cad6ddaa7ed0261a0b36971f6d23e7ec9b4b9097da78a10", size = 16674, upload-time = "2025-05-10T17:42:49.33Z" },
]

[[package]]
name = "flake8"
version = "7.3.0"
source = { registry = "https://pypi.org/simple" }
dependencies = [
    { name = "mccabe" },
    { name = "pycodestyle" },
    { name = "pyflakes" },
]
sdist = { url = "https://files.pythonhosted.org/packages/9b/af/fbfe3c4b5a657d79e5c47a2827a362f9e1b763336a52f926126aa6dc7123/flake8-7.3.0.tar.gz", hash = "sha256:fe044858146b9fc69b551a4b490d69cf960fcb78ad1edcb84e7fbb1b4a8e3872", size = 48326, upload-time = "2025-06-20T19:31:35.838Z" }
wheels = [
    { url = "https://files.pythonhosted.org/packages/9f/56/13ab06b4f93ca7cac71078fbe37fcea175d3216f31f85c3168a6bbd0bb9a/flake8-7.3.0-py2.py3-none-any.whl", hash = "sha256:b9696257b9ce8beb888cdbe31cf885c90d31928fe202be0889a7cdafad32f01e", size = 57922, upload-time = "2025-06-20T19:31:34.425Z" },
]

[[package]]
name = "fonttools"
version = "4.59.0"
source = { registry = "https://pypi.org/simple" }
sdist = { url = "https://files.pythonhosted.org/packages/8a/27/ec3c723bfdf86f34c5c82bf6305df3e0f0d8ea798d2d3a7cb0c0a866d286/fonttools-4.59.0.tar.gz", hash = "sha256:be392ec3529e2f57faa28709d60723a763904f71a2b63aabe14fee6648fe3b14", size = 3532521, upload-time = "2025-07-16T12:04:54.613Z" }
wheels = [
    { url = "https://files.pythonhosted.org/packages/1c/1f/3dcae710b7c4b56e79442b03db64f6c9f10c3348f7af40339dffcefb581e/fonttools-4.59.0-cp310-cp310-macosx_10_9_universal2.whl", hash = "sha256:524133c1be38445c5c0575eacea42dbd44374b310b1ffc4b60ff01d881fabb96", size = 2761846, upload-time = "2025-07-16T12:03:33.267Z" },
    { url = "https://files.pythonhosted.org/packages/eb/0e/ae3a1884fa1549acac1191cc9ec039142f6ac0e9cbc139c2e6a3dab967da/fonttools-4.59.0-cp310-cp310-macosx_10_9_x86_64.whl", hash = "sha256:21e606b2d38fed938dde871c5736822dd6bda7a4631b92e509a1f5cd1b90c5df", size = 2332060, upload-time = "2025-07-16T12:03:36.472Z" },
    { url = "https://files.pythonhosted.org/packages/75/46/58bff92a7216829159ac7bdb1d05a48ad1b8ab8c539555f12d29fdecfdd4/fonttools-4.59.0-cp310-cp310-manylinux2014_aarch64.manylinux_2_17_aarch64.manylinux_2_28_aarch64.whl", hash = "sha256:e93df708c69a193fc7987192f94df250f83f3851fda49413f02ba5dded639482", size = 4852354, upload-time = "2025-07-16T12:03:39.102Z" },
    { url = "https://files.pythonhosted.org/packages/05/57/767e31e48861045d89691128bd81fd4c62b62150f9a17a666f731ce4f197/fonttools-4.59.0-cp310-cp310-manylinux2014_x86_64.manylinux_2_17_x86_64.whl", hash = "sha256:62224a9bb85b4b66d1b46d45cbe43d71cbf8f527d332b177e3b96191ffbc1e64", size = 4781132, upload-time = "2025-07-16T12:03:41.415Z" },
    { url = "https://files.pythonhosted.org/packages/d7/78/adb5e9b0af5c6ce469e8b0e112f144eaa84b30dd72a486e9c778a9b03b31/fonttools-4.59.0-cp310-cp310-musllinux_1_2_aarch64.whl", hash = "sha256:b8974b2a266b54c96709bd5e239979cddfd2dbceed331aa567ea1d7c4a2202db", size = 4832901, upload-time = "2025-07-16T12:03:43.115Z" },
    { url = "https://files.pythonhosted.org/packages/ac/92/bc3881097fbf3d56d112bec308c863c058e5d4c9c65f534e8ae58450ab8a/fonttools-4.59.0-cp310-cp310-musllinux_1_2_x86_64.whl", hash = "sha256:209b75943d158f610b78320eacb5539aa9e920bee2c775445b2846c65d20e19d", size = 4940140, upload-time = "2025-07-16T12:03:44.781Z" },
    { url = "https://files.pythonhosted.org/packages/4a/54/39cdb23f0eeda2e07ae9cb189f2b6f41da89aabc682d3a387b3ff4a4ed29/fonttools-4.59.0-cp310-cp310-win32.whl", hash = "sha256:4c908a7036f0f3677f8afa577bcd973e3e20ddd2f7c42a33208d18bee95cdb6f", size = 2215890, upload-time = "2025-07-16T12:03:46.961Z" },
    { url = "https://files.pythonhosted.org/packages/d8/eb/f8388d9e19f95d8df2449febe9b1a38ddd758cfdb7d6de3a05198d785d61/fonttools-4.59.0-cp310-cp310-win_amd64.whl", hash = "sha256:8b4309a2775e4feee7356e63b163969a215d663399cce1b3d3b65e7ec2d9680e", size = 2260191, upload-time = "2025-07-16T12:03:48.908Z" },
    { url = "https://files.pythonhosted.org/packages/06/96/520733d9602fa1bf6592e5354c6721ac6fc9ea72bc98d112d0c38b967199/fonttools-4.59.0-cp311-cp311-macosx_10_9_universal2.whl", hash = "sha256:841b2186adce48903c0fef235421ae21549020eca942c1da773ac380b056ab3c", size = 2782387, upload-time = "2025-07-16T12:03:51.424Z" },
    { url = "https://files.pythonhosted.org/packages/87/6a/170fce30b9bce69077d8eec9bea2cfd9f7995e8911c71be905e2eba6368b/fonttools-4.59.0-cp311-cp311-macosx_10_9_x86_64.whl", hash = "sha256:9bcc1e77fbd1609198966ded6b2a9897bd6c6bcbd2287a2fc7d75f1a254179c5", size = 2342194, upload-time = "2025-07-16T12:03:53.295Z" },
    { url = "https://files.pythonhosted.org/packages/b0/b6/7c8166c0066856f1408092f7968ac744060cf72ca53aec9036106f57eeca/fonttools-4.59.0-cp311-cp311-manylinux2014_aarch64.manylinux_2_17_aarch64.manylinux_2_28_aarch64.whl", hash = "sha256:37c377f7cb2ab2eca8a0b319c68146d34a339792f9420fca6cd49cf28d370705", size = 5032333, upload-time = "2025-07-16T12:03:55.177Z" },
    { url = "https://files.pythonhosted.org/packages/eb/0c/707c5a19598eafcafd489b73c4cb1c142102d6197e872f531512d084aa76/fonttools-4.59.0-cp311-cp311-manylinux2014_x86_64.manylinux_2_17_x86_64.whl", hash = "sha256:fa39475eaccb98f9199eccfda4298abaf35ae0caec676ffc25b3a5e224044464", size = 4974422, upload-time = "2025-07-16T12:03:57.406Z" },
    { url = "https://files.pythonhosted.org/packages/f6/e7/6d33737d9fe632a0f59289b6f9743a86d2a9d0673de2a0c38c0f54729822/fonttools-4.59.0-cp311-cp311-musllinux_1_2_aarch64.whl", hash = "sha256:d3972b13148c1d1fbc092b27678a33b3080d1ac0ca305742b0119b75f9e87e38", size = 5010631, upload-time = "2025-07-16T12:03:59.449Z" },
    { url = "https://files.pythonhosted.org/packages/63/e1/a4c3d089ab034a578820c8f2dff21ef60daf9668034a1e4fb38bb1cc3398/fonttools-4.59.0-cp311-cp311-musllinux_1_2_x86_64.whl", hash = "sha256:a408c3c51358c89b29cfa5317cf11518b7ce5de1717abb55c5ae2d2921027de6", size = 5122198, upload-time = "2025-07-16T12:04:01.542Z" },
    { url = "https://files.pythonhosted.org/packages/09/77/ca82b9c12fa4de3c520b7760ee61787640cf3fde55ef1b0bfe1de38c8153/fonttools-4.59.0-cp311-cp311-win32.whl", hash = "sha256:6770d7da00f358183d8fd5c4615436189e4f683bdb6affb02cad3d221d7bb757", size = 2214216, upload-time = "2025-07-16T12:04:03.515Z" },
    { url = "https://files.pythonhosted.org/packages/ab/25/5aa7ca24b560b2f00f260acf32c4cf29d7aaf8656e159a336111c18bc345/fonttools-4.59.0-cp311-cp311-win_amd64.whl", hash = "sha256:84fc186980231a287b28560d3123bd255d3c6b6659828c642b4cf961e2b923d0", size = 2261879, upload-time = "2025-07-16T12:04:05.015Z" },
    { url = "https://files.pythonhosted.org/packages/e2/77/b1c8af22f4265e951cd2e5535dbef8859efcef4fb8dee742d368c967cddb/fonttools-4.59.0-cp312-cp312-macosx_10_13_universal2.whl", hash = "sha256:f9b3a78f69dcbd803cf2fb3f972779875b244c1115481dfbdd567b2c22b31f6b", size = 2767562, upload-time = "2025-07-16T12:04:06.895Z" },
    { url = "https://files.pythonhosted.org/packages/ff/5a/aeb975699588176bb357e8b398dfd27e5d3a2230d92b81ab8cbb6187358d/fonttools-4.59.0-cp312-cp312-macosx_10_13_x86_64.whl", hash = "sha256:57bb7e26928573ee7c6504f54c05860d867fd35e675769f3ce01b52af38d48e2", size = 2335168, upload-time = "2025-07-16T12:04:08.695Z" },
    { url = "https://files.pythonhosted.org/packages/54/97/c6101a7e60ae138c4ef75b22434373a0da50a707dad523dd19a4889315bf/fonttools-4.59.0-cp312-cp312-manylinux1_x86_64.manylinux2014_x86_64.manylinux_2_17_x86_64.manylinux_2_5_x86_64.whl", hash = "sha256:4536f2695fe5c1ffb528d84a35a7d3967e5558d2af58b4775e7ab1449d65767b", size = 4909850, upload-time = "2025-07-16T12:04:10.761Z" },
    { url = "https://files.pythonhosted.org/packages/bd/6c/fa4d18d641054f7bff878cbea14aa9433f292b9057cb1700d8e91a4d5f4f/fonttools-4.59.0-cp312-cp312-manylinux2014_aarch64.manylinux_2_17_aarch64.manylinux_2_28_aarch64.whl", hash = "sha256:885bde7d26e5b40e15c47bd5def48b38cbd50830a65f98122a8fb90962af7cd1", size = 4955131, upload-time = "2025-07-16T12:04:12.846Z" },
    { url = "https://files.pythonhosted.org/packages/20/5c/331947fc1377deb928a69bde49f9003364f5115e5cbe351eea99e39412a2/fonttools-4.59.0-cp312-cp312-musllinux_1_2_aarch64.whl", hash = "sha256:6801aeddb6acb2c42eafa45bc1cb98ba236871ae6f33f31e984670b749a8e58e", size = 4899667, upload-time = "2025-07-16T12:04:14.558Z" },
    { url = "https://files.pythonhosted.org/packages/8a/46/b66469dfa26b8ff0baa7654b2cc7851206c6d57fe3abdabbaab22079a119/fonttools-4.59.0-cp312-cp312-musllinux_1_2_x86_64.whl", hash = "sha256:31003b6a10f70742a63126b80863ab48175fb8272a18ca0846c0482968f0588e", size = 5051349, upload-time = "2025-07-16T12:04:16.388Z" },
    { url = "https://files.pythonhosted.org/packages/2e/05/ebfb6b1f3a4328ab69787d106a7d92ccde77ce66e98659df0f9e3f28d93d/fonttools-4.59.0-cp312-cp312-win32.whl", hash = "sha256:fbce6dae41b692a5973d0f2158f782b9ad05babc2c2019a970a1094a23909b1b", size = 2201315, upload-time = "2025-07-16T12:04:18.557Z" },
    { url = "https://files.pythonhosted.org/packages/09/45/d2bdc9ea20bbadec1016fd0db45696d573d7a26d95ab5174ffcb6d74340b/fonttools-4.59.0-cp312-cp312-win_amd64.whl", hash = "sha256:332bfe685d1ac58ca8d62b8d6c71c2e52a6c64bc218dc8f7825c9ea51385aa01", size = 2249408, upload-time = "2025-07-16T12:04:20.489Z" },
    { url = "https://files.pythonhosted.org/packages/f3/bb/390990e7c457d377b00890d9f96a3ca13ae2517efafb6609c1756e213ba4/fonttools-4.59.0-cp313-cp313-macosx_10_13_universal2.whl", hash = "sha256:78813b49d749e1bb4db1c57f2d4d7e6db22c253cb0a86ad819f5dc197710d4b2", size = 2758704, upload-time = "2025-07-16T12:04:22.217Z" },
    { url = "https://files.pythonhosted.org/packages/df/6f/d730d9fcc9b410a11597092bd2eb9ca53e5438c6cb90e4b3047ce1b723e9/fonttools-4.59.0-cp313-cp313-macosx_10_13_x86_64.whl", hash = "sha256:401b1941ce37e78b8fd119b419b617277c65ae9417742a63282257434fd68ea2", size = 2330764, upload-time = "2025-07-16T12:04:23.985Z" },
    { url = "https://files.pythonhosted.org/packages/75/b4/b96bb66f6f8cc4669de44a158099b249c8159231d254ab6b092909388be5/fonttools-4.59.0-cp313-cp313-manylinux1_x86_64.manylinux2014_x86_64.manylinux_2_17_x86_64.manylinux_2_5_x86_64.whl", hash = "sha256:efd7e6660674e234e29937bc1481dceb7e0336bfae75b856b4fb272b5093c5d4", size = 4890699, upload-time = "2025-07-16T12:04:25.664Z" },
    { url = "https://files.pythonhosted.org/packages/b5/57/7969af50b26408be12baa317c6147588db5b38af2759e6df94554dbc5fdb/fonttools-4.59.0-cp313-cp313-manylinux2014_aarch64.manylinux_2_17_aarch64.manylinux_2_28_aarch64.whl", hash = "sha256:51ab1ff33c19e336c02dee1e9fd1abd974a4ca3d8f7eef2a104d0816a241ce97", size = 4952934, upload-time = "2025-07-16T12:04:27.733Z" },
    { url = "https://files.pythonhosted.org/packages/d6/e2/dd968053b6cf1f46c904f5bd409b22341477c017d8201619a265e50762d3/fonttools-4.59.0-cp313-cp313-musllinux_1_2_aarch64.whl", hash = "sha256:a9bf8adc9e1f3012edc8f09b08336272aec0c55bc677422273e21280db748f7c", size = 4892319, upload-time = "2025-07-16T12:04:30.074Z" },
    { url = "https://files.pythonhosted.org/packages/6b/95/a59810d8eda09129f83467a4e58f84205dc6994ebaeb9815406363e07250/fonttools-4.59.0-cp313-cp313-musllinux_1_2_x86_64.whl", hash = "sha256:37e01c6ec0c98599778c2e688350d624fa4770fbd6144551bd5e032f1199171c", size = 5034753, upload-time = "2025-07-16T12:04:32.292Z" },
    { url = "https://files.pythonhosted.org/packages/a5/84/51a69ee89ff8d1fea0c6997e946657e25a3f08513de8435fe124929f3eef/fonttools-4.59.0-cp313-cp313-win32.whl", hash = "sha256:70d6b3ceaa9cc5a6ac52884f3b3d9544e8e231e95b23f138bdb78e6d4dc0eae3", size = 2199688, upload-time = "2025-07-16T12:04:34.444Z" },
    { url = "https://files.pythonhosted.org/packages/a0/ee/f626cd372932d828508137a79b85167fdcf3adab2e3bed433f295c596c6a/fonttools-4.59.0-cp313-cp313-win_amd64.whl", hash = "sha256:26731739daa23b872643f0e4072d5939960237d540c35c14e6a06d47d71ca8fe", size = 2248560, upload-time = "2025-07-16T12:04:36.034Z" },
    { url = "https://files.pythonhosted.org/packages/c5/68/635adfcd75d86a965f633ea704308a762ee7e80f000456da010eadd3b032/fonttools-4.59.0-cp39-cp39-macosx_10_9_universal2.whl", hash = "sha256:8d77f92438daeaddc05682f0f3dac90c5b9829bcac75b57e8ce09cb67786073c", size = 2768038, upload-time = "2025-07-16T12:04:37.692Z" },
    { url = "https://files.pythonhosted.org/packages/d4/c7/41812171da0337a4d3e58da0fe9e13df55990a8e48d1babf1ece2f48a717/fonttools-4.59.0-cp39-cp39-macosx_10_9_x86_64.whl", hash = "sha256:60f6665579e909b618282f3c14fa0b80570fbf1ee0e67678b9a9d43aa5d67a37", size = 2335207, upload-time = "2025-07-16T12:04:39.314Z" },
    { url = "https://files.pythonhosted.org/packages/c9/40/0b1c47982ccb8c5eec15ddae486ccdf34364c2683307e139f877c6a4710f/fonttools-4.59.0-cp39-cp39-manylinux2014_aarch64.manylinux_2_17_aarch64.manylinux_2_28_aarch64.whl", hash = "sha256:169b99a2553a227f7b5fea8d9ecd673aa258617f466b2abc6091fe4512a0dcd0", size = 4832505, upload-time = "2025-07-16T12:04:40.959Z" },
    { url = "https://files.pythonhosted.org/packages/ee/40/70cfe1b4a3f6218457e76ce0743e692cb82a4e5c8a9a1fe64576428488a2/fonttools-4.59.0-cp39-cp39-manylinux2014_x86_64.manylinux_2_17_x86_64.whl", hash = "sha256:052444a5d0151878e87e3e512a1aa1a0ab35ee4c28afde0a778e23b0ace4a7de", size = 4762567, upload-time = "2025-07-16T12:04:42.934Z" },
    { url = "https://files.pythonhosted.org/packages/d4/18/5231342b4e528eb8d2c048f4663cf7dc892dee51387f5a0383b8e9e49283/fonttools-4.59.0-cp39-cp39-musllinux_1_2_aarch64.whl", hash = "sha256:d40dcf533ca481355aa7b682e9e079f766f35715defa4929aeb5597f9604272e", size = 4815520, upload-time = "2025-07-16T12:04:44.869Z" },
    { url = "https://files.pythonhosted.org/packages/91/b3/7661184576e235f84ed6ff232d287c598fb517224c5dfad8ae67fdd158e5/fonttools-4.59.0-cp39-cp39-musllinux_1_2_x86_64.whl", hash = "sha256:b818db35879d2edf7f46c7e729c700a0bce03b61b9412f5a7118406687cb151d", size = 4924601, upload-time = "2025-07-16T12:04:47.119Z" },
    { url = "https://files.pythonhosted.org/packages/cf/96/dfd52d0e603c2c03f1b6153a1989c810a2083f8ad282b8b80acf3fe736f8/fonttools-4.59.0-cp39-cp39-win32.whl", hash = "sha256:2e7cf8044ce2598bb87e44ba1d2c6e45d7a8decf56055b92906dc53f67c76d64", size = 1485238, upload-time = "2025-07-16T12:04:49.14Z" },
    { url = "https://files.pythonhosted.org/packages/3b/75/efc6486371cc1125e41fc0c149d80605e17ce7fc28c05cc33d503b0bf41f/fonttools-4.59.0-cp39-cp39-win_amd64.whl", hash = "sha256:902425f5afe28572d65d2bf9c33edd5265c612ff82c69e6f83ea13eafc0dcbea", size = 1530070, upload-time = "2025-07-16T12:04:50.767Z" },
    { url = "https://files.pythonhosted.org/packages/d0/9c/df0ef2c51845a13043e5088f7bb988ca6cd5bb82d5d4203d6a158aa58cf2/fonttools-4.59.0-py3-none-any.whl", hash = "sha256:241313683afd3baacb32a6bd124d0bce7404bc5280e12e291bae1b9bba28711d", size = 1128050, upload-time = "2025-07-16T12:04:52.687Z" },
]

[[package]]
name = "hazen"
version = "1.3.4"
source = { editable = "." }
dependencies = [
    { name = "colorlog" },
    { name = "docopt" },
    { name = "imutils" },
    { name = "matplotlib", version = "3.9.4", source = { registry = "https://pypi.org/simple" }, marker = "python_full_version < '3.10'" },
    { name = "matplotlib", version = "3.10.3", source = { registry = "https://pypi.org/simple" }, marker = "python_full_version >= '3.10'" },
    { name = "numpy", version = "2.0.2", source = { registry = "https://pypi.org/simple" }, marker = "python_full_version < '3.10'" },
    { name = "numpy", version = "2.2.6", source = { registry = "https://pypi.org/simple" }, marker = "python_full_version == '3.10.*'" },
    { name = "numpy", version = "2.3.2", source = { registry = "https://pypi.org/simple" }, marker = "python_full_version >= '3.11'" },
    { name = "opencv-python" },
    { name = "opencv-python-headless" },
    { name = "pydicom", version = "2.4.4", source = { registry = "https://pypi.org/simple" }, marker = "python_full_version < '3.10'" },
    { name = "pydicom", version = "3.0.1", source = { registry = "https://pypi.org/simple" }, marker = "python_full_version >= '3.10'" },
    { name = "scikit-image", version = "0.24.0", source = { registry = "https://pypi.org/simple" }, marker = "python_full_version < '3.10'" },
    { name = "scikit-image", version = "0.25.2", source = { registry = "https://pypi.org/simple" }, marker = "python_full_version >= '3.10'" },
    { name = "scipy", version = "1.13.1", source = { registry = "https://pypi.org/simple" }, marker = "python_full_version < '3.10'" },
    { name = "scipy", version = "1.15.3", source = { registry = "https://pypi.org/simple" }, marker = "python_full_version == '3.10.*'" },
    { name = "scipy", version = "1.16.1", source = { registry = "https://pypi.org/simple" }, marker = "python_full_version >= '3.11'" },
]

[package.dev-dependencies]
dev = [
    { name = "flake8" },
    { name = "pytest" },
    { name = "pytest-cov" },
    { name = "sphinx", version = "7.4.7", source = { registry = "https://pypi.org/simple" }, marker = "python_full_version < '3.10'" },
    { name = "sphinx", version = "8.1.3", source = { registry = "https://pypi.org/simple" }, marker = "python_full_version == '3.10.*'" },
    { name = "sphinx", version = "8.2.3", source = { registry = "https://pypi.org/simple" }, marker = "python_full_version >= '3.11'" },
    { name = "sphinx-rtd-theme" },
    { name = "sphinxcontrib-bibtex" },
<<<<<<< HEAD
    { name = "types-docopt" },
=======
    { name = "toml" },
>>>>>>> 2a98f0a0
]

[package.metadata]
requires-dist = [
    { name = "colorlog", specifier = ">=6.9.0" },
    { name = "docopt", specifier = ">=0.6.2" },
    { name = "imutils", specifier = ">=0.5.4" },
    { name = "matplotlib", specifier = ">=3.9.4" },
    { name = "numpy", specifier = ">=2.0.2" },
    { name = "opencv-python", specifier = ">=4.11.0.86" },
    { name = "opencv-python-headless", specifier = ">=4.11.0.86" },
    { name = "pydicom", specifier = ">=2.4.4" },
    { name = "scikit-image", specifier = ">=0.24.0" },
    { name = "scipy", specifier = ">=1.13.1" },
]

[package.metadata.requires-dev]
dev = [
    { name = "flake8", specifier = ">=7.3.0" },
    { name = "pytest", specifier = ">=8.4.1" },
    { name = "pytest-cov", specifier = ">=6.2.1" },
    { name = "sphinx", specifier = ">=7.4.7" },
    { name = "sphinx-rtd-theme", specifier = ">=3.0.2" },
    { name = "sphinxcontrib-bibtex", specifier = ">=2.6.5" },
<<<<<<< HEAD
    { name = "types-docopt", specifier = ">=0.6.11.20241107" },
=======
    { name = "toml", specifier = ">=0.10.2" },
>>>>>>> 2a98f0a0
]

[[package]]
name = "idna"
version = "3.10"
source = { registry = "https://pypi.org/simple" }
sdist = { url = "https://files.pythonhosted.org/packages/f1/70/7703c29685631f5a7590aa73f1f1d3fa9a380e654b86af429e0934a32f7d/idna-3.10.tar.gz", hash = "sha256:12f65c9b470abda6dc35cf8e63cc574b1c52b11df2c86030af0ac09b01b13ea9", size = 190490, upload-time = "2024-09-15T18:07:39.745Z" }
wheels = [
    { url = "https://files.pythonhosted.org/packages/76/c6/c88e154df9c4e1a2a66ccf0005a88dfb2650c1dffb6f5ce603dfbd452ce3/idna-3.10-py3-none-any.whl", hash = "sha256:946d195a0d259cbba61165e88e65941f16e9b36ea6ddb97f00452bae8b1287d3", size = 70442, upload-time = "2024-09-15T18:07:37.964Z" },
]

[[package]]
name = "imageio"
version = "2.37.0"
source = { registry = "https://pypi.org/simple" }
dependencies = [
    { name = "numpy", version = "2.0.2", source = { registry = "https://pypi.org/simple" }, marker = "python_full_version < '3.10'" },
    { name = "numpy", version = "2.2.6", source = { registry = "https://pypi.org/simple" }, marker = "python_full_version == '3.10.*'" },
    { name = "numpy", version = "2.3.2", source = { registry = "https://pypi.org/simple" }, marker = "python_full_version >= '3.11'" },
    { name = "pillow" },
]
sdist = { url = "https://files.pythonhosted.org/packages/0c/47/57e897fb7094afb2d26e8b2e4af9a45c7cf1a405acdeeca001fdf2c98501/imageio-2.37.0.tar.gz", hash = "sha256:71b57b3669666272c818497aebba2b4c5f20d5b37c81720e5e1a56d59c492996", size = 389963, upload-time = "2025-01-20T02:42:37.089Z" }
wheels = [
    { url = "https://files.pythonhosted.org/packages/cb/bd/b394387b598ed84d8d0fa90611a90bee0adc2021820ad5729f7ced74a8e2/imageio-2.37.0-py3-none-any.whl", hash = "sha256:11efa15b87bc7871b61590326b2d635439acc321cf7f8ce996f812543ce10eed", size = 315796, upload-time = "2025-01-20T02:42:34.931Z" },
]

[[package]]
name = "imagesize"
version = "1.4.1"
source = { registry = "https://pypi.org/simple" }
sdist = { url = "https://files.pythonhosted.org/packages/a7/84/62473fb57d61e31fef6e36d64a179c8781605429fd927b5dd608c997be31/imagesize-1.4.1.tar.gz", hash = "sha256:69150444affb9cb0d5cc5a92b3676f0b2fb7cd9ae39e947a5e11a36b4497cd4a", size = 1280026, upload-time = "2022-07-01T12:21:05.687Z" }
wheels = [
    { url = "https://files.pythonhosted.org/packages/ff/62/85c4c919272577931d407be5ba5d71c20f0b616d31a0befe0ae45bb79abd/imagesize-1.4.1-py2.py3-none-any.whl", hash = "sha256:0d8d18d08f840c19d0ee7ca1fd82490fdc3729b7ac93f49870406ddde8ef8d8b", size = 8769, upload-time = "2022-07-01T12:21:02.467Z" },
]

[[package]]
name = "importlib-metadata"
version = "8.7.0"
source = { registry = "https://pypi.org/simple" }
dependencies = [
    { name = "zipp", marker = "python_full_version < '3.10'" },
]
sdist = { url = "https://files.pythonhosted.org/packages/76/66/650a33bd90f786193e4de4b3ad86ea60b53c89b669a5c7be931fac31cdb0/importlib_metadata-8.7.0.tar.gz", hash = "sha256:d13b81ad223b890aa16c5471f2ac3056cf76c5f10f82d6f9292f0b415f389000", size = 56641, upload-time = "2025-04-27T15:29:01.736Z" }
wheels = [
    { url = "https://files.pythonhosted.org/packages/20/b0/36bd937216ec521246249be3bf9855081de4c5e06a0c9b4219dbeda50373/importlib_metadata-8.7.0-py3-none-any.whl", hash = "sha256:e5dd1551894c77868a30651cef00984d50e1002d06942a7101d34870c5f02afd", size = 27656, upload-time = "2025-04-27T15:29:00.214Z" },
]

[[package]]
name = "importlib-resources"
version = "6.5.2"
source = { registry = "https://pypi.org/simple" }
dependencies = [
    { name = "zipp", marker = "python_full_version < '3.10'" },
]
sdist = { url = "https://files.pythonhosted.org/packages/cf/8c/f834fbf984f691b4f7ff60f50b514cc3de5cc08abfc3295564dd89c5e2e7/importlib_resources-6.5.2.tar.gz", hash = "sha256:185f87adef5bcc288449d98fb4fba07cea78bc036455dd44c5fc4a2fe78fed2c", size = 44693, upload-time = "2025-01-03T18:51:56.698Z" }
wheels = [
    { url = "https://files.pythonhosted.org/packages/a4/ed/1f1afb2e9e7f38a545d628f864d562a5ae64fe6f7a10e28ffb9b185b4e89/importlib_resources-6.5.2-py3-none-any.whl", hash = "sha256:789cfdc3ed28c78b67a06acb8126751ced69a3d5f79c095a98298cd8a760ccec", size = 37461, upload-time = "2025-01-03T18:51:54.306Z" },
]

[[package]]
name = "imutils"
version = "0.5.4"
source = { registry = "https://pypi.org/simple" }
sdist = { url = "https://files.pythonhosted.org/packages/3f/d3/ecb4d108f6c1041d24842a345ee0123cd7f366ba75cf122601e856d42ba2/imutils-0.5.4.tar.gz", hash = "sha256:03827a9fca8b5c540305c0844a62591cf35a0caec199cb0f2f0a4a0fb15d8f24", size = 17240, upload-time = "2021-01-15T10:53:17.816Z" }

[[package]]
name = "iniconfig"
version = "2.1.0"
source = { registry = "https://pypi.org/simple" }
sdist = { url = "https://files.pythonhosted.org/packages/f2/97/ebf4da567aa6827c909642694d71c9fcf53e5b504f2d96afea02718862f3/iniconfig-2.1.0.tar.gz", hash = "sha256:3abbd2e30b36733fee78f9c7f7308f2d0050e88f0087fd25c2645f63c773e1c7", size = 4793, upload-time = "2025-03-19T20:09:59.721Z" }
wheels = [
    { url = "https://files.pythonhosted.org/packages/2c/e1/e6716421ea10d38022b952c159d5161ca1193197fb744506875fbb87ea7b/iniconfig-2.1.0-py3-none-any.whl", hash = "sha256:9deba5723312380e77435581c6bf4935c94cbfab9b1ed33ef8d238ea168eb760", size = 6050, upload-time = "2025-03-19T20:10:01.071Z" },
]

[[package]]
name = "jinja2"
version = "3.1.6"
source = { registry = "https://pypi.org/simple" }
dependencies = [
    { name = "markupsafe" },
]
sdist = { url = "https://files.pythonhosted.org/packages/df/bf/f7da0350254c0ed7c72f3e33cef02e048281fec7ecec5f032d4aac52226b/jinja2-3.1.6.tar.gz", hash = "sha256:0137fb05990d35f1275a587e9aee6d56da821fc83491a0fb838183be43f66d6d", size = 245115, upload-time = "2025-03-05T20:05:02.478Z" }
wheels = [
    { url = "https://files.pythonhosted.org/packages/62/a1/3d680cbfd5f4b8f15abc1d571870c5fc3e594bb582bc3b64ea099db13e56/jinja2-3.1.6-py3-none-any.whl", hash = "sha256:85ece4451f492d0c13c5dd7c13a64681a86afae63a5f347908daf103ce6d2f67", size = 134899, upload-time = "2025-03-05T20:05:00.369Z" },
]

[[package]]
name = "kiwisolver"
version = "1.4.7"
source = { registry = "https://pypi.org/simple" }
resolution-markers = [
    "python_full_version < '3.10' and platform_machine == 'arm64' and sys_platform == 'darwin'",
    "python_full_version < '3.10' and platform_machine == 'aarch64' and sys_platform == 'linux'",
    "(python_full_version < '3.10' and platform_machine != 'arm64' and sys_platform == 'darwin') or (python_full_version < '3.10' and platform_machine != 'aarch64' and sys_platform == 'linux') or (python_full_version < '3.10' and sys_platform != 'darwin' and sys_platform != 'linux')",
]
sdist = { url = "https://files.pythonhosted.org/packages/85/4d/2255e1c76304cbd60b48cee302b66d1dde4468dc5b1160e4b7cb43778f2a/kiwisolver-1.4.7.tar.gz", hash = "sha256:9893ff81bd7107f7b685d3017cc6583daadb4fc26e4a888350df530e41980a60", size = 97286, upload-time = "2024-09-04T09:39:44.302Z" }
wheels = [
    { url = "https://files.pythonhosted.org/packages/97/14/fc943dd65268a96347472b4fbe5dcc2f6f55034516f80576cd0dd3a8930f/kiwisolver-1.4.7-cp310-cp310-macosx_10_9_universal2.whl", hash = "sha256:8a9c83f75223d5e48b0bc9cb1bf2776cf01563e00ade8775ffe13b0b6e1af3a6", size = 122440, upload-time = "2024-09-04T09:03:44.9Z" },
    { url = "https://files.pythonhosted.org/packages/1e/46/e68fed66236b69dd02fcdb506218c05ac0e39745d696d22709498896875d/kiwisolver-1.4.7-cp310-cp310-macosx_10_9_x86_64.whl", hash = "sha256:58370b1ffbd35407444d57057b57da5d6549d2d854fa30249771775c63b5fe17", size = 65758, upload-time = "2024-09-04T09:03:46.582Z" },
    { url = "https://files.pythonhosted.org/packages/ef/fa/65de49c85838681fc9cb05de2a68067a683717321e01ddafb5b8024286f0/kiwisolver-1.4.7-cp310-cp310-macosx_11_0_arm64.whl", hash = "sha256:aa0abdf853e09aff551db11fce173e2177d00786c688203f52c87ad7fcd91ef9", size = 64311, upload-time = "2024-09-04T09:03:47.973Z" },
    { url = "https://files.pythonhosted.org/packages/42/9c/cc8d90f6ef550f65443bad5872ffa68f3dee36de4974768628bea7c14979/kiwisolver-1.4.7-cp310-cp310-manylinux_2_12_i686.manylinux2010_i686.whl", hash = "sha256:8d53103597a252fb3ab8b5845af04c7a26d5e7ea8122303dd7a021176a87e8b9", size = 1637109, upload-time = "2024-09-04T09:03:49.281Z" },
    { url = "https://files.pythonhosted.org/packages/55/91/0a57ce324caf2ff5403edab71c508dd8f648094b18cfbb4c8cc0fde4a6ac/kiwisolver-1.4.7-cp310-cp310-manylinux_2_12_x86_64.manylinux2010_x86_64.whl", hash = "sha256:88f17c5ffa8e9462fb79f62746428dd57b46eb931698e42e990ad63103f35e6c", size = 1617814, upload-time = "2024-09-04T09:03:51.444Z" },
    { url = "https://files.pythonhosted.org/packages/12/5d/c36140313f2510e20207708adf36ae4919416d697ee0236b0ddfb6fd1050/kiwisolver-1.4.7-cp310-cp310-manylinux_2_17_aarch64.manylinux2014_aarch64.whl", hash = "sha256:88a9ca9c710d598fd75ee5de59d5bda2684d9db36a9f50b6125eaea3969c2599", size = 1400881, upload-time = "2024-09-04T09:03:53.357Z" },
    { url = "https://files.pythonhosted.org/packages/56/d0/786e524f9ed648324a466ca8df86298780ef2b29c25313d9a4f16992d3cf/kiwisolver-1.4.7-cp310-cp310-manylinux_2_17_ppc64le.manylinux2014_ppc64le.whl", hash = "sha256:f4d742cb7af1c28303a51b7a27aaee540e71bb8e24f68c736f6f2ffc82f2bf05", size = 1512972, upload-time = "2024-09-04T09:03:55.082Z" },
    { url = "https://files.pythonhosted.org/packages/67/5a/77851f2f201e6141d63c10a0708e996a1363efaf9e1609ad0441b343763b/kiwisolver-1.4.7-cp310-cp310-manylinux_2_17_s390x.manylinux2014_s390x.whl", hash = "sha256:e28c7fea2196bf4c2f8d46a0415c77a1c480cc0724722f23d7410ffe9842c407", size = 1444787, upload-time = "2024-09-04T09:03:56.588Z" },
    { url = "https://files.pythonhosted.org/packages/06/5f/1f5eaab84355885e224a6fc8d73089e8713dc7e91c121f00b9a1c58a2195/kiwisolver-1.4.7-cp310-cp310-musllinux_1_2_aarch64.whl", hash = "sha256:e968b84db54f9d42046cf154e02911e39c0435c9801681e3fc9ce8a3c4130278", size = 2199212, upload-time = "2024-09-04T09:03:58.557Z" },
    { url = "https://files.pythonhosted.org/packages/b5/28/9152a3bfe976a0ae21d445415defc9d1cd8614b2910b7614b30b27a47270/kiwisolver-1.4.7-cp310-cp310-musllinux_1_2_i686.whl", hash = "sha256:0c18ec74c0472de033e1bebb2911c3c310eef5649133dd0bedf2a169a1b269e5", size = 2346399, upload-time = "2024-09-04T09:04:00.178Z" },
    { url = "https://files.pythonhosted.org/packages/26/f6/453d1904c52ac3b400f4d5e240ac5fec25263716723e44be65f4d7149d13/kiwisolver-1.4.7-cp310-cp310-musllinux_1_2_ppc64le.whl", hash = "sha256:8f0ea6da6d393d8b2e187e6a5e3fb81f5862010a40c3945e2c6d12ae45cfb2ad", size = 2308688, upload-time = "2024-09-04T09:04:02.216Z" },
    { url = "https://files.pythonhosted.org/packages/5a/9a/d4968499441b9ae187e81745e3277a8b4d7c60840a52dc9d535a7909fac3/kiwisolver-1.4.7-cp310-cp310-musllinux_1_2_s390x.whl", hash = "sha256:f106407dda69ae456dd1227966bf445b157ccc80ba0dff3802bb63f30b74e895", size = 2445493, upload-time = "2024-09-04T09:04:04.571Z" },
    { url = "https://files.pythonhosted.org/packages/07/c9/032267192e7828520dacb64dfdb1d74f292765f179e467c1cba97687f17d/kiwisolver-1.4.7-cp310-cp310-musllinux_1_2_x86_64.whl", hash = "sha256:84ec80df401cfee1457063732d90022f93951944b5b58975d34ab56bb150dfb3", size = 2262191, upload-time = "2024-09-04T09:04:05.969Z" },
    { url = "https://files.pythonhosted.org/packages/6c/ad/db0aedb638a58b2951da46ddaeecf204be8b4f5454df020d850c7fa8dca8/kiwisolver-1.4.7-cp310-cp310-win32.whl", hash = "sha256:71bb308552200fb2c195e35ef05de12f0c878c07fc91c270eb3d6e41698c3bcc", size = 46644, upload-time = "2024-09-04T09:04:07.408Z" },
    { url = "https://files.pythonhosted.org/packages/12/ca/d0f7b7ffbb0be1e7c2258b53554efec1fd652921f10d7d85045aff93ab61/kiwisolver-1.4.7-cp310-cp310-win_amd64.whl", hash = "sha256:44756f9fd339de0fb6ee4f8c1696cfd19b2422e0d70b4cefc1cc7f1f64045a8c", size = 55877, upload-time = "2024-09-04T09:04:08.869Z" },
    { url = "https://files.pythonhosted.org/packages/97/6c/cfcc128672f47a3e3c0d918ecb67830600078b025bfc32d858f2e2d5c6a4/kiwisolver-1.4.7-cp310-cp310-win_arm64.whl", hash = "sha256:78a42513018c41c2ffd262eb676442315cbfe3c44eed82385c2ed043bc63210a", size = 48347, upload-time = "2024-09-04T09:04:10.106Z" },
    { url = "https://files.pythonhosted.org/packages/e9/44/77429fa0a58f941d6e1c58da9efe08597d2e86bf2b2cce6626834f49d07b/kiwisolver-1.4.7-cp311-cp311-macosx_10_9_universal2.whl", hash = "sha256:d2b0e12a42fb4e72d509fc994713d099cbb15ebf1103545e8a45f14da2dfca54", size = 122442, upload-time = "2024-09-04T09:04:11.432Z" },
    { url = "https://files.pythonhosted.org/packages/e5/20/8c75caed8f2462d63c7fd65e16c832b8f76cda331ac9e615e914ee80bac9/kiwisolver-1.4.7-cp311-cp311-macosx_10_9_x86_64.whl", hash = "sha256:2a8781ac3edc42ea4b90bc23e7d37b665d89423818e26eb6df90698aa2287c95", size = 65762, upload-time = "2024-09-04T09:04:12.468Z" },
    { url = "https://files.pythonhosted.org/packages/f4/98/fe010f15dc7230f45bc4cf367b012d651367fd203caaa992fd1f5963560e/kiwisolver-1.4.7-cp311-cp311-macosx_11_0_arm64.whl", hash = "sha256:46707a10836894b559e04b0fd143e343945c97fd170d69a2d26d640b4e297935", size = 64319, upload-time = "2024-09-04T09:04:13.635Z" },
    { url = "https://files.pythonhosted.org/packages/8b/1b/b5d618f4e58c0675654c1e5051bcf42c776703edb21c02b8c74135541f60/kiwisolver-1.4.7-cp311-cp311-manylinux_2_12_i686.manylinux2010_i686.manylinux_2_17_i686.manylinux2014_i686.whl", hash = "sha256:ef97b8df011141c9b0f6caf23b29379f87dd13183c978a30a3c546d2c47314cb", size = 1334260, upload-time = "2024-09-04T09:04:14.878Z" },
    { url = "https://files.pythonhosted.org/packages/b8/01/946852b13057a162a8c32c4c8d2e9ed79f0bb5d86569a40c0b5fb103e373/kiwisolver-1.4.7-cp311-cp311-manylinux_2_17_aarch64.manylinux2014_aarch64.whl", hash = "sha256:3ab58c12a2cd0fc769089e6d38466c46d7f76aced0a1f54c77652446733d2d02", size = 1426589, upload-time = "2024-09-04T09:04:16.514Z" },
    { url = "https://files.pythonhosted.org/packages/70/d1/c9f96df26b459e15cf8a965304e6e6f4eb291e0f7a9460b4ad97b047561e/kiwisolver-1.4.7-cp311-cp311-manylinux_2_17_ppc64le.manylinux2014_ppc64le.whl", hash = "sha256:803b8e1459341c1bb56d1c5c010406d5edec8a0713a0945851290a7930679b51", size = 1541080, upload-time = "2024-09-04T09:04:18.322Z" },
    { url = "https://files.pythonhosted.org/packages/d3/73/2686990eb8b02d05f3de759d6a23a4ee7d491e659007dd4c075fede4b5d0/kiwisolver-1.4.7-cp311-cp311-manylinux_2_17_s390x.manylinux2014_s390x.whl", hash = "sha256:f9a9e8a507420fe35992ee9ecb302dab68550dedc0da9e2880dd88071c5fb052", size = 1470049, upload-time = "2024-09-04T09:04:20.266Z" },
    { url = "https://files.pythonhosted.org/packages/a7/4b/2db7af3ed3af7c35f388d5f53c28e155cd402a55432d800c543dc6deb731/kiwisolver-1.4.7-cp311-cp311-manylinux_2_17_x86_64.manylinux2014_x86_64.whl", hash = "sha256:18077b53dc3bb490e330669a99920c5e6a496889ae8c63b58fbc57c3d7f33a18", size = 1426376, upload-time = "2024-09-04T09:04:22.419Z" },
    { url = "https://files.pythonhosted.org/packages/05/83/2857317d04ea46dc5d115f0df7e676997bbd968ced8e2bd6f7f19cfc8d7f/kiwisolver-1.4.7-cp311-cp311-musllinux_1_2_aarch64.whl", hash = "sha256:6af936f79086a89b3680a280c47ea90b4df7047b5bdf3aa5c524bbedddb9e545", size = 2222231, upload-time = "2024-09-04T09:04:24.526Z" },
    { url = "https://files.pythonhosted.org/packages/0d/b5/866f86f5897cd4ab6d25d22e403404766a123f138bd6a02ecb2cdde52c18/kiwisolver-1.4.7-cp311-cp311-musllinux_1_2_i686.whl", hash = "sha256:3abc5b19d24af4b77d1598a585b8a719beb8569a71568b66f4ebe1fb0449460b", size = 2368634, upload-time = "2024-09-04T09:04:25.899Z" },
    { url = "https://files.pythonhosted.org/packages/c1/ee/73de8385403faba55f782a41260210528fe3273d0cddcf6d51648202d6d0/kiwisolver-1.4.7-cp311-cp311-musllinux_1_2_ppc64le.whl", hash = "sha256:933d4de052939d90afbe6e9d5273ae05fb836cc86c15b686edd4b3560cc0ee36", size = 2329024, upload-time = "2024-09-04T09:04:28.523Z" },
    { url = "https://files.pythonhosted.org/packages/a1/e7/cd101d8cd2cdfaa42dc06c433df17c8303d31129c9fdd16c0ea37672af91/kiwisolver-1.4.7-cp311-cp311-musllinux_1_2_s390x.whl", hash = "sha256:65e720d2ab2b53f1f72fb5da5fb477455905ce2c88aaa671ff0a447c2c80e8e3", size = 2468484, upload-time = "2024-09-04T09:04:30.547Z" },
    { url = "https://files.pythonhosted.org/packages/e1/72/84f09d45a10bc57a40bb58b81b99d8f22b58b2040c912b7eb97ebf625bf2/kiwisolver-1.4.7-cp311-cp311-musllinux_1_2_x86_64.whl", hash = "sha256:3bf1ed55088f214ba6427484c59553123fdd9b218a42bbc8c6496d6754b1e523", size = 2284078, upload-time = "2024-09-04T09:04:33.218Z" },
    { url = "https://files.pythonhosted.org/packages/d2/d4/71828f32b956612dc36efd7be1788980cb1e66bfb3706e6dec9acad9b4f9/kiwisolver-1.4.7-cp311-cp311-win32.whl", hash = "sha256:4c00336b9dd5ad96d0a558fd18a8b6f711b7449acce4c157e7343ba92dd0cf3d", size = 46645, upload-time = "2024-09-04T09:04:34.371Z" },
    { url = "https://files.pythonhosted.org/packages/a1/65/d43e9a20aabcf2e798ad1aff6c143ae3a42cf506754bcb6a7ed8259c8425/kiwisolver-1.4.7-cp311-cp311-win_amd64.whl", hash = "sha256:929e294c1ac1e9f615c62a4e4313ca1823ba37326c164ec720a803287c4c499b", size = 56022, upload-time = "2024-09-04T09:04:35.786Z" },
    { url = "https://files.pythonhosted.org/packages/35/b3/9f75a2e06f1b4ca00b2b192bc2b739334127d27f1d0625627ff8479302ba/kiwisolver-1.4.7-cp311-cp311-win_arm64.whl", hash = "sha256:e33e8fbd440c917106b237ef1a2f1449dfbb9b6f6e1ce17c94cd6a1e0d438376", size = 48536, upload-time = "2024-09-04T09:04:37.525Z" },
    { url = "https://files.pythonhosted.org/packages/97/9c/0a11c714cf8b6ef91001c8212c4ef207f772dd84540104952c45c1f0a249/kiwisolver-1.4.7-cp312-cp312-macosx_10_9_universal2.whl", hash = "sha256:5360cc32706dab3931f738d3079652d20982511f7c0ac5711483e6eab08efff2", size = 121808, upload-time = "2024-09-04T09:04:38.637Z" },
    { url = "https://files.pythonhosted.org/packages/f2/d8/0fe8c5f5d35878ddd135f44f2af0e4e1d379e1c7b0716f97cdcb88d4fd27/kiwisolver-1.4.7-cp312-cp312-macosx_10_9_x86_64.whl", hash = "sha256:942216596dc64ddb25adb215c3c783215b23626f8d84e8eff8d6d45c3f29f75a", size = 65531, upload-time = "2024-09-04T09:04:39.694Z" },
    { url = "https://files.pythonhosted.org/packages/80/c5/57fa58276dfdfa612241d640a64ca2f76adc6ffcebdbd135b4ef60095098/kiwisolver-1.4.7-cp312-cp312-macosx_11_0_arm64.whl", hash = "sha256:48b571ecd8bae15702e4f22d3ff6a0f13e54d3d00cd25216d5e7f658242065ee", size = 63894, upload-time = "2024-09-04T09:04:41.6Z" },
    { url = "https://files.pythonhosted.org/packages/8b/e9/26d3edd4c4ad1c5b891d8747a4f81b1b0aba9fb9721de6600a4adc09773b/kiwisolver-1.4.7-cp312-cp312-manylinux_2_12_i686.manylinux2010_i686.manylinux_2_17_i686.manylinux2014_i686.whl", hash = "sha256:ad42ba922c67c5f219097b28fae965e10045ddf145d2928bfac2eb2e17673640", size = 1369296, upload-time = "2024-09-04T09:04:42.886Z" },
    { url = "https://files.pythonhosted.org/packages/b6/67/3f4850b5e6cffb75ec40577ddf54f7b82b15269cc5097ff2e968ee32ea7d/kiwisolver-1.4.7-cp312-cp312-manylinux_2_17_aarch64.manylinux2014_aarch64.whl", hash = "sha256:612a10bdae23404a72941a0fc8fa2660c6ea1217c4ce0dbcab8a8f6543ea9e7f", size = 1461450, upload-time = "2024-09-04T09:04:46.284Z" },
    { url = "https://files.pythonhosted.org/packages/52/be/86cbb9c9a315e98a8dc6b1d23c43cffd91d97d49318854f9c37b0e41cd68/kiwisolver-1.4.7-cp312-cp312-manylinux_2_17_ppc64le.manylinux2014_ppc64le.whl", hash = "sha256:9e838bba3a3bac0fe06d849d29772eb1afb9745a59710762e4ba3f4cb8424483", size = 1579168, upload-time = "2024-09-04T09:04:47.91Z" },
    { url = "https://files.pythonhosted.org/packages/0f/00/65061acf64bd5fd34c1f4ae53f20b43b0a017a541f242a60b135b9d1e301/kiwisolver-1.4.7-cp312-cp312-manylinux_2_17_s390x.manylinux2014_s390x.whl", hash = "sha256:22f499f6157236c19f4bbbd472fa55b063db77a16cd74d49afe28992dff8c258", size = 1507308, upload-time = "2024-09-04T09:04:49.465Z" },
    { url = "https://files.pythonhosted.org/packages/21/e4/c0b6746fd2eb62fe702118b3ca0cb384ce95e1261cfada58ff693aeec08a/kiwisolver-1.4.7-cp312-cp312-manylinux_2_17_x86_64.manylinux2014_x86_64.whl", hash = "sha256:693902d433cf585133699972b6d7c42a8b9f8f826ebcaf0132ff55200afc599e", size = 1464186, upload-time = "2024-09-04T09:04:50.949Z" },
    { url = "https://files.pythonhosted.org/packages/0a/0f/529d0a9fffb4d514f2782c829b0b4b371f7f441d61aa55f1de1c614c4ef3/kiwisolver-1.4.7-cp312-cp312-musllinux_1_2_aarch64.whl", hash = "sha256:4e77f2126c3e0b0d055f44513ed349038ac180371ed9b52fe96a32aa071a5107", size = 2247877, upload-time = "2024-09-04T09:04:52.388Z" },
    { url = "https://files.pythonhosted.org/packages/d1/e1/66603ad779258843036d45adcbe1af0d1a889a07af4635f8b4ec7dccda35/kiwisolver-1.4.7-cp312-cp312-musllinux_1_2_i686.whl", hash = "sha256:657a05857bda581c3656bfc3b20e353c232e9193eb167766ad2dc58b56504948", size = 2404204, upload-time = "2024-09-04T09:04:54.385Z" },
    { url = "https://files.pythonhosted.org/packages/8d/61/de5fb1ca7ad1f9ab7970e340a5b833d735df24689047de6ae71ab9d8d0e7/kiwisolver-1.4.7-cp312-cp312-musllinux_1_2_ppc64le.whl", hash = "sha256:4bfa75a048c056a411f9705856abfc872558e33c055d80af6a380e3658766038", size = 2352461, upload-time = "2024-09-04T09:04:56.307Z" },
    { url = "https://files.pythonhosted.org/packages/ba/d2/0edc00a852e369827f7e05fd008275f550353f1f9bcd55db9363d779fc63/kiwisolver-1.4.7-cp312-cp312-musllinux_1_2_s390x.whl", hash = "sha256:34ea1de54beef1c104422d210c47c7d2a4999bdecf42c7b5718fbe59a4cac383", size = 2501358, upload-time = "2024-09-04T09:04:57.922Z" },
    { url = "https://files.pythonhosted.org/packages/84/15/adc15a483506aec6986c01fb7f237c3aec4d9ed4ac10b756e98a76835933/kiwisolver-1.4.7-cp312-cp312-musllinux_1_2_x86_64.whl", hash = "sha256:90da3b5f694b85231cf93586dad5e90e2d71b9428f9aad96952c99055582f520", size = 2314119, upload-time = "2024-09-04T09:04:59.332Z" },
    { url = "https://files.pythonhosted.org/packages/36/08/3a5bb2c53c89660863a5aa1ee236912269f2af8762af04a2e11df851d7b2/kiwisolver-1.4.7-cp312-cp312-win32.whl", hash = "sha256:18e0cca3e008e17fe9b164b55735a325140a5a35faad8de92dd80265cd5eb80b", size = 46367, upload-time = "2024-09-04T09:05:00.804Z" },
    { url = "https://files.pythonhosted.org/packages/19/93/c05f0a6d825c643779fc3c70876bff1ac221f0e31e6f701f0e9578690d70/kiwisolver-1.4.7-cp312-cp312-win_amd64.whl", hash = "sha256:58cb20602b18f86f83a5c87d3ee1c766a79c0d452f8def86d925e6c60fbf7bfb", size = 55884, upload-time = "2024-09-04T09:05:01.924Z" },
    { url = "https://files.pythonhosted.org/packages/d2/f9/3828d8f21b6de4279f0667fb50a9f5215e6fe57d5ec0d61905914f5b6099/kiwisolver-1.4.7-cp312-cp312-win_arm64.whl", hash = "sha256:f5a8b53bdc0b3961f8b6125e198617c40aeed638b387913bf1ce78afb1b0be2a", size = 48528, upload-time = "2024-09-04T09:05:02.983Z" },
    { url = "https://files.pythonhosted.org/packages/c4/06/7da99b04259b0f18b557a4effd1b9c901a747f7fdd84cf834ccf520cb0b2/kiwisolver-1.4.7-cp313-cp313-macosx_10_13_universal2.whl", hash = "sha256:2e6039dcbe79a8e0f044f1c39db1986a1b8071051efba3ee4d74f5b365f5226e", size = 121913, upload-time = "2024-09-04T09:05:04.072Z" },
    { url = "https://files.pythonhosted.org/packages/97/f5/b8a370d1aa593c17882af0a6f6755aaecd643640c0ed72dcfd2eafc388b9/kiwisolver-1.4.7-cp313-cp313-macosx_10_13_x86_64.whl", hash = "sha256:a1ecf0ac1c518487d9d23b1cd7139a6a65bc460cd101ab01f1be82ecf09794b6", size = 65627, upload-time = "2024-09-04T09:05:05.119Z" },
    { url = "https://files.pythonhosted.org/packages/2a/fc/6c0374f7503522539e2d4d1b497f5ebad3f8ed07ab51aed2af988dd0fb65/kiwisolver-1.4.7-cp313-cp313-macosx_11_0_arm64.whl", hash = "sha256:7ab9ccab2b5bd5702ab0803676a580fffa2aa178c2badc5557a84cc943fcf750", size = 63888, upload-time = "2024-09-04T09:05:06.191Z" },
    { url = "https://files.pythonhosted.org/packages/bf/3e/0b7172793d0f41cae5c923492da89a2ffcd1adf764c16159ca047463ebd3/kiwisolver-1.4.7-cp313-cp313-manylinux_2_12_i686.manylinux2010_i686.manylinux_2_17_i686.manylinux2014_i686.whl", hash = "sha256:f816dd2277f8d63d79f9c8473a79fe54047bc0467754962840782c575522224d", size = 1369145, upload-time = "2024-09-04T09:05:07.919Z" },
    { url = "https://files.pythonhosted.org/packages/77/92/47d050d6f6aced2d634258123f2688fbfef8ded3c5baf2c79d94d91f1f58/kiwisolver-1.4.7-cp313-cp313-manylinux_2_17_aarch64.manylinux2014_aarch64.whl", hash = "sha256:cf8bcc23ceb5a1b624572a1623b9f79d2c3b337c8c455405ef231933a10da379", size = 1461448, upload-time = "2024-09-04T09:05:10.01Z" },
    { url = "https://files.pythonhosted.org/packages/9c/1b/8f80b18e20b3b294546a1adb41701e79ae21915f4175f311a90d042301cf/kiwisolver-1.4.7-cp313-cp313-manylinux_2_17_ppc64le.manylinux2014_ppc64le.whl", hash = "sha256:dea0bf229319828467d7fca8c7c189780aa9ff679c94539eed7532ebe33ed37c", size = 1578750, upload-time = "2024-09-04T09:05:11.598Z" },
    { url = "https://files.pythonhosted.org/packages/a4/fe/fe8e72f3be0a844f257cadd72689c0848c6d5c51bc1d60429e2d14ad776e/kiwisolver-1.4.7-cp313-cp313-manylinux_2_17_s390x.manylinux2014_s390x.whl", hash = "sha256:7c06a4c7cf15ec739ce0e5971b26c93638730090add60e183530d70848ebdd34", size = 1507175, upload-time = "2024-09-04T09:05:13.22Z" },
    { url = "https://files.pythonhosted.org/packages/39/fa/cdc0b6105d90eadc3bee525fecc9179e2b41e1ce0293caaf49cb631a6aaf/kiwisolver-1.4.7-cp313-cp313-manylinux_2_17_x86_64.manylinux2014_x86_64.whl", hash = "sha256:913983ad2deb14e66d83c28b632fd35ba2b825031f2fa4ca29675e665dfecbe1", size = 1463963, upload-time = "2024-09-04T09:05:15.925Z" },
    { url = "https://files.pythonhosted.org/packages/6e/5c/0c03c4e542720c6177d4f408e56d1c8315899db72d46261a4e15b8b33a41/kiwisolver-1.4.7-cp313-cp313-musllinux_1_2_aarch64.whl", hash = "sha256:5337ec7809bcd0f424c6b705ecf97941c46279cf5ed92311782c7c9c2026f07f", size = 2248220, upload-time = "2024-09-04T09:05:17.434Z" },
    { url = "https://files.pythonhosted.org/packages/3d/ee/55ef86d5a574f4e767df7da3a3a7ff4954c996e12d4fbe9c408170cd7dcc/kiwisolver-1.4.7-cp313-cp313-musllinux_1_2_i686.whl", hash = "sha256:4c26ed10c4f6fa6ddb329a5120ba3b6db349ca192ae211e882970bfc9d91420b", size = 2404463, upload-time = "2024-09-04T09:05:18.997Z" },
    { url = "https://files.pythonhosted.org/packages/0f/6d/73ad36170b4bff4825dc588acf4f3e6319cb97cd1fb3eb04d9faa6b6f212/kiwisolver-1.4.7-cp313-cp313-musllinux_1_2_ppc64le.whl", hash = "sha256:c619b101e6de2222c1fcb0531e1b17bbffbe54294bfba43ea0d411d428618c27", size = 2352842, upload-time = "2024-09-04T09:05:21.299Z" },
    { url = "https://files.pythonhosted.org/packages/0b/16/fa531ff9199d3b6473bb4d0f47416cdb08d556c03b8bc1cccf04e756b56d/kiwisolver-1.4.7-cp313-cp313-musllinux_1_2_s390x.whl", hash = "sha256:073a36c8273647592ea332e816e75ef8da5c303236ec0167196793eb1e34657a", size = 2501635, upload-time = "2024-09-04T09:05:23.588Z" },
    { url = "https://files.pythonhosted.org/packages/78/7e/aa9422e78419db0cbe75fb86d8e72b433818f2e62e2e394992d23d23a583/kiwisolver-1.4.7-cp313-cp313-musllinux_1_2_x86_64.whl", hash = "sha256:3ce6b2b0231bda412463e152fc18335ba32faf4e8c23a754ad50ffa70e4091ee", size = 2314556, upload-time = "2024-09-04T09:05:25.907Z" },
    { url = "https://files.pythonhosted.org/packages/a8/b2/15f7f556df0a6e5b3772a1e076a9d9f6c538ce5f05bd590eca8106508e06/kiwisolver-1.4.7-cp313-cp313-win32.whl", hash = "sha256:f4c9aee212bc89d4e13f58be11a56cc8036cabad119259d12ace14b34476fd07", size = 46364, upload-time = "2024-09-04T09:05:27.184Z" },
    { url = "https://files.pythonhosted.org/packages/0b/db/32e897e43a330eee8e4770bfd2737a9584b23e33587a0812b8e20aac38f7/kiwisolver-1.4.7-cp313-cp313-win_amd64.whl", hash = "sha256:8a3ec5aa8e38fc4c8af308917ce12c536f1c88452ce554027e55b22cbbfbff76", size = 55887, upload-time = "2024-09-04T09:05:28.372Z" },
    { url = "https://files.pythonhosted.org/packages/c8/a4/df2bdca5270ca85fd25253049eb6708d4127be2ed0e5c2650217450b59e9/kiwisolver-1.4.7-cp313-cp313-win_arm64.whl", hash = "sha256:76c8094ac20ec259471ac53e774623eb62e6e1f56cd8690c67ce6ce4fcb05650", size = 48530, upload-time = "2024-09-04T09:05:30.225Z" },
    { url = "https://files.pythonhosted.org/packages/11/88/37ea0ea64512997b13d69772db8dcdc3bfca5442cda3a5e4bb943652ee3e/kiwisolver-1.4.7-cp39-cp39-macosx_10_9_universal2.whl", hash = "sha256:3f9362ecfca44c863569d3d3c033dbe8ba452ff8eed6f6b5806382741a1334bd", size = 122449, upload-time = "2024-09-04T09:05:55.311Z" },
    { url = "https://files.pythonhosted.org/packages/4e/45/5a5c46078362cb3882dcacad687c503089263c017ca1241e0483857791eb/kiwisolver-1.4.7-cp39-cp39-macosx_10_9_x86_64.whl", hash = "sha256:e8df2eb9b2bac43ef8b082e06f750350fbbaf2887534a5be97f6cf07b19d9583", size = 65757, upload-time = "2024-09-04T09:05:56.906Z" },
    { url = "https://files.pythonhosted.org/packages/8a/be/a6ae58978772f685d48dd2e84460937761c53c4bbd84e42b0336473d9775/kiwisolver-1.4.7-cp39-cp39-macosx_11_0_arm64.whl", hash = "sha256:f32d6edbc638cde7652bd690c3e728b25332acbadd7cad670cc4a02558d9c417", size = 64312, upload-time = "2024-09-04T09:05:58.384Z" },
    { url = "https://files.pythonhosted.org/packages/f4/04/18ef6f452d311e1e1eb180c9bf5589187fa1f042db877e6fe443ef10099c/kiwisolver-1.4.7-cp39-cp39-manylinux_2_12_i686.manylinux2010_i686.whl", hash = "sha256:e2e6c39bd7b9372b0be21456caab138e8e69cc0fc1190a9dfa92bd45a1e6e904", size = 1626966, upload-time = "2024-09-04T09:05:59.855Z" },
    { url = "https://files.pythonhosted.org/packages/21/b1/40655f6c3fa11ce740e8a964fa8e4c0479c87d6a7944b95af799c7a55dfe/kiwisolver-1.4.7-cp39-cp39-manylinux_2_12_x86_64.manylinux2010_x86_64.whl", hash = "sha256:dda56c24d869b1193fcc763f1284b9126550eaf84b88bbc7256e15028f19188a", size = 1607044, upload-time = "2024-09-04T09:06:02.16Z" },
    { url = "https://files.pythonhosted.org/packages/fd/93/af67dbcfb9b3323bbd2c2db1385a7139d8f77630e4a37bb945b57188eb2d/kiwisolver-1.4.7-cp39-cp39-manylinux_2_17_aarch64.manylinux2014_aarch64.whl", hash = "sha256:79849239c39b5e1fd906556c474d9b0439ea6792b637511f3fe3a41158d89ca8", size = 1391879, upload-time = "2024-09-04T09:06:03.908Z" },
    { url = "https://files.pythonhosted.org/packages/40/6f/d60770ef98e77b365d96061d090c0cd9e23418121c55fff188fa4bdf0b54/kiwisolver-1.4.7-cp39-cp39-manylinux_2_17_ppc64le.manylinux2014_ppc64le.whl", hash = "sha256:5e3bc157fed2a4c02ec468de4ecd12a6e22818d4f09cde2c31ee3226ffbefab2", size = 1504751, upload-time = "2024-09-04T09:06:05.58Z" },
    { url = "https://files.pythonhosted.org/packages/fa/3a/5f38667d313e983c432f3fcd86932177519ed8790c724e07d77d1de0188a/kiwisolver-1.4.7-cp39-cp39-manylinux_2_17_s390x.manylinux2014_s390x.whl", hash = "sha256:3da53da805b71e41053dc670f9a820d1157aae77b6b944e08024d17bcd51ef88", size = 1436990, upload-time = "2024-09-04T09:06:08.126Z" },
    { url = "https://files.pythonhosted.org/packages/cb/3b/1520301a47326e6a6043b502647e42892be33b3f051e9791cc8bb43f1a32/kiwisolver-1.4.7-cp39-cp39-musllinux_1_2_aarch64.whl", hash = "sha256:8705f17dfeb43139a692298cb6637ee2e59c0194538153e83e9ee0c75c2eddde", size = 2191122, upload-time = "2024-09-04T09:06:10.345Z" },
    { url = "https://files.pythonhosted.org/packages/cf/c4/eb52da300c166239a2233f1f9c4a1b767dfab98fae27681bfb7ea4873cb6/kiwisolver-1.4.7-cp39-cp39-musllinux_1_2_i686.whl", hash = "sha256:82a5c2f4b87c26bb1a0ef3d16b5c4753434633b83d365cc0ddf2770c93829e3c", size = 2338126, upload-time = "2024-09-04T09:06:12.321Z" },
    { url = "https://files.pythonhosted.org/packages/1a/cb/42b92fd5eadd708dd9107c089e817945500685f3437ce1fd387efebc6d6e/kiwisolver-1.4.7-cp39-cp39-musllinux_1_2_ppc64le.whl", hash = "sha256:ce8be0466f4c0d585cdb6c1e2ed07232221df101a4c6f28821d2aa754ca2d9e2", size = 2298313, upload-time = "2024-09-04T09:06:14.562Z" },
    { url = "https://files.pythonhosted.org/packages/4f/eb/be25aa791fe5fc75a8b1e0c965e00f942496bc04635c9aae8035f6b76dcd/kiwisolver-1.4.7-cp39-cp39-musllinux_1_2_s390x.whl", hash = "sha256:409afdfe1e2e90e6ee7fc896f3df9a7fec8e793e58bfa0d052c8a82f99c37abb", size = 2437784, upload-time = "2024-09-04T09:06:16.767Z" },
    { url = "https://files.pythonhosted.org/packages/c5/22/30a66be7f3368d76ff95689e1c2e28d382383952964ab15330a15d8bfd03/kiwisolver-1.4.7-cp39-cp39-musllinux_1_2_x86_64.whl", hash = "sha256:5b9c3f4ee0b9a439d2415012bd1b1cc2df59e4d6a9939f4d669241d30b414327", size = 2253988, upload-time = "2024-09-04T09:06:18.705Z" },
    { url = "https://files.pythonhosted.org/packages/35/d3/5f2ecb94b5211c8a04f218a76133cc8d6d153b0f9cd0b45fad79907f0689/kiwisolver-1.4.7-cp39-cp39-win32.whl", hash = "sha256:a79ae34384df2b615eefca647a2873842ac3b596418032bef9a7283675962644", size = 46980, upload-time = "2024-09-04T09:06:20.106Z" },
    { url = "https://files.pythonhosted.org/packages/ef/17/cd10d020578764ea91740204edc6b3236ed8106228a46f568d716b11feb2/kiwisolver-1.4.7-cp39-cp39-win_amd64.whl", hash = "sha256:cf0438b42121a66a3a667de17e779330fc0f20b0d97d59d2f2121e182b0505e4", size = 55847, upload-time = "2024-09-04T09:06:21.407Z" },
    { url = "https://files.pythonhosted.org/packages/91/84/32232502020bd78d1d12be7afde15811c64a95ed1f606c10456db4e4c3ac/kiwisolver-1.4.7-cp39-cp39-win_arm64.whl", hash = "sha256:764202cc7e70f767dab49e8df52c7455e8de0df5d858fa801a11aa0d882ccf3f", size = 48494, upload-time = "2024-09-04T09:06:22.648Z" },
    { url = "https://files.pythonhosted.org/packages/ac/59/741b79775d67ab67ced9bb38552da688c0305c16e7ee24bba7a2be253fb7/kiwisolver-1.4.7-pp310-pypy310_pp73-macosx_10_15_x86_64.whl", hash = "sha256:94252291e3fe68001b1dd747b4c0b3be12582839b95ad4d1b641924d68fd4643", size = 59491, upload-time = "2024-09-04T09:06:24.188Z" },
    { url = "https://files.pythonhosted.org/packages/58/cc/fb239294c29a5656e99e3527f7369b174dd9cc7c3ef2dea7cb3c54a8737b/kiwisolver-1.4.7-pp310-pypy310_pp73-macosx_11_0_arm64.whl", hash = "sha256:5b7dfa3b546da08a9f622bb6becdb14b3e24aaa30adba66749d38f3cc7ea9706", size = 57648, upload-time = "2024-09-04T09:06:25.559Z" },
    { url = "https://files.pythonhosted.org/packages/3b/ef/2f009ac1f7aab9f81efb2d837301d255279d618d27b6015780115ac64bdd/kiwisolver-1.4.7-pp310-pypy310_pp73-manylinux_2_12_i686.manylinux2010_i686.manylinux_2_17_i686.manylinux2014_i686.whl", hash = "sha256:bd3de6481f4ed8b734da5df134cd5a6a64fe32124fe83dde1e5b5f29fe30b1e6", size = 84257, upload-time = "2024-09-04T09:06:27.038Z" },
    { url = "https://files.pythonhosted.org/packages/81/e1/c64f50987f85b68b1c52b464bb5bf73e71570c0f7782d626d1eb283ad620/kiwisolver-1.4.7-pp310-pypy310_pp73-manylinux_2_17_aarch64.manylinux2014_aarch64.whl", hash = "sha256:a91b5f9f1205845d488c928e8570dcb62b893372f63b8b6e98b863ebd2368ff2", size = 80906, upload-time = "2024-09-04T09:06:28.48Z" },
    { url = "https://files.pythonhosted.org/packages/fd/71/1687c5c0a0be2cee39a5c9c389e546f9c6e215e46b691d00d9f646892083/kiwisolver-1.4.7-pp310-pypy310_pp73-manylinux_2_17_x86_64.manylinux2014_x86_64.whl", hash = "sha256:40fa14dbd66b8b8f470d5fc79c089a66185619d31645f9b0773b88b19f7223c4", size = 79951, upload-time = "2024-09-04T09:06:29.966Z" },
    { url = "https://files.pythonhosted.org/packages/ea/8b/d7497df4a1cae9367adf21665dd1f896c2a7aeb8769ad77b662c5e2bcce7/kiwisolver-1.4.7-pp310-pypy310_pp73-win_amd64.whl", hash = "sha256:eb542fe7933aa09d8d8f9d9097ef37532a7df6497819d16efe4359890a2f417a", size = 55715, upload-time = "2024-09-04T09:06:31.489Z" },
    { url = "https://files.pythonhosted.org/packages/d5/df/ce37d9b26f07ab90880923c94d12a6ff4d27447096b4c849bfc4339ccfdf/kiwisolver-1.4.7-pp39-pypy39_pp73-macosx_10_15_x86_64.whl", hash = "sha256:8b01aac285f91ca889c800042c35ad3b239e704b150cfd3382adfc9dcc780e39", size = 58666, upload-time = "2024-09-04T09:06:43.756Z" },
    { url = "https://files.pythonhosted.org/packages/b0/d3/e4b04f43bc629ac8e186b77b2b1a251cdfa5b7610fa189dc0db622672ce6/kiwisolver-1.4.7-pp39-pypy39_pp73-macosx_11_0_arm64.whl", hash = "sha256:48be928f59a1f5c8207154f935334d374e79f2b5d212826307d072595ad76a2e", size = 57088, upload-time = "2024-09-04T09:06:45.406Z" },
    { url = "https://files.pythonhosted.org/packages/30/1c/752df58e2d339e670a535514d2db4fe8c842ce459776b8080fbe08ebb98e/kiwisolver-1.4.7-pp39-pypy39_pp73-manylinux_2_12_i686.manylinux2010_i686.manylinux_2_17_i686.manylinux2014_i686.whl", hash = "sha256:f37cfe618a117e50d8c240555331160d73d0411422b59b5ee217843d7b693608", size = 84321, upload-time = "2024-09-04T09:06:47.557Z" },
    { url = "https://files.pythonhosted.org/packages/f0/f8/fe6484e847bc6e238ec9f9828089fb2c0bb53f2f5f3a79351fde5b565e4f/kiwisolver-1.4.7-pp39-pypy39_pp73-manylinux_2_17_aarch64.manylinux2014_aarch64.whl", hash = "sha256:599b5c873c63a1f6ed7eead644a8a380cfbdf5db91dcb6f85707aaab213b1674", size = 80776, upload-time = "2024-09-04T09:06:49.235Z" },
    { url = "https://files.pythonhosted.org/packages/9b/57/d7163c0379f250ef763aba85330a19feefb5ce6cb541ade853aaba881524/kiwisolver-1.4.7-pp39-pypy39_pp73-manylinux_2_17_x86_64.manylinux2014_x86_64.whl", hash = "sha256:801fa7802e5cfabe3ab0c81a34c323a319b097dfb5004be950482d882f3d7225", size = 79984, upload-time = "2024-09-04T09:06:51.336Z" },
    { url = "https://files.pythonhosted.org/packages/8c/95/4a103776c265d13b3d2cd24fb0494d4e04ea435a8ef97e1b2c026d43250b/kiwisolver-1.4.7-pp39-pypy39_pp73-win_amd64.whl", hash = "sha256:0c6c43471bc764fad4bc99c5c2d6d16a676b1abf844ca7c8702bdae92df01ee0", size = 55811, upload-time = "2024-09-04T09:06:53.078Z" },
]

[[package]]
name = "kiwisolver"
version = "1.4.8"
source = { registry = "https://pypi.org/simple" }
resolution-markers = [
    "python_full_version >= '3.12' and sys_platform == 'darwin'",
    "python_full_version == '3.11.*' and sys_platform == 'darwin'",
    "python_full_version >= '3.12' and platform_machine == 'aarch64' and sys_platform == 'linux'",
    "python_full_version == '3.11.*' and platform_machine == 'aarch64' and sys_platform == 'linux'",
    "(python_full_version >= '3.12' and platform_machine != 'aarch64' and sys_platform == 'linux') or (python_full_version >= '3.12' and sys_platform != 'darwin' and sys_platform != 'linux')",
    "(python_full_version == '3.11.*' and platform_machine != 'aarch64' and sys_platform == 'linux') or (python_full_version == '3.11.*' and sys_platform != 'darwin' and sys_platform != 'linux')",
    "python_full_version == '3.10.*' and sys_platform == 'darwin'",
    "python_full_version == '3.10.*' and platform_machine == 'aarch64' and sys_platform == 'linux'",
    "(python_full_version == '3.10.*' and platform_machine != 'aarch64' and sys_platform == 'linux') or (python_full_version == '3.10.*' and sys_platform != 'darwin' and sys_platform != 'linux')",
]
sdist = { url = "https://files.pythonhosted.org/packages/82/59/7c91426a8ac292e1cdd53a63b6d9439abd573c875c3f92c146767dd33faf/kiwisolver-1.4.8.tar.gz", hash = "sha256:23d5f023bdc8c7e54eb65f03ca5d5bb25b601eac4d7f1a042888a1f45237987e", size = 97538, upload-time = "2024-12-24T18:30:51.519Z" }
wheels = [
    { url = "https://files.pythonhosted.org/packages/47/5f/4d8e9e852d98ecd26cdf8eaf7ed8bc33174033bba5e07001b289f07308fd/kiwisolver-1.4.8-cp310-cp310-macosx_10_9_universal2.whl", hash = "sha256:88c6f252f6816a73b1f8c904f7bbe02fd67c09a69f7cb8a0eecdbf5ce78e63db", size = 124623, upload-time = "2024-12-24T18:28:17.687Z" },
    { url = "https://files.pythonhosted.org/packages/1d/70/7f5af2a18a76fe92ea14675f8bd88ce53ee79e37900fa5f1a1d8e0b42998/kiwisolver-1.4.8-cp310-cp310-macosx_10_9_x86_64.whl", hash = "sha256:c72941acb7b67138f35b879bbe85be0f6c6a70cab78fe3ef6db9c024d9223e5b", size = 66720, upload-time = "2024-12-24T18:28:19.158Z" },
    { url = "https://files.pythonhosted.org/packages/c6/13/e15f804a142353aefd089fadc8f1d985561a15358c97aca27b0979cb0785/kiwisolver-1.4.8-cp310-cp310-macosx_11_0_arm64.whl", hash = "sha256:ce2cf1e5688edcb727fdf7cd1bbd0b6416758996826a8be1d958f91880d0809d", size = 65413, upload-time = "2024-12-24T18:28:20.064Z" },
    { url = "https://files.pythonhosted.org/packages/ce/6d/67d36c4d2054e83fb875c6b59d0809d5c530de8148846b1370475eeeece9/kiwisolver-1.4.8-cp310-cp310-manylinux_2_12_i686.manylinux2010_i686.whl", hash = "sha256:c8bf637892dc6e6aad2bc6d4d69d08764166e5e3f69d469e55427b6ac001b19d", size = 1650826, upload-time = "2024-12-24T18:28:21.203Z" },
    { url = "https://files.pythonhosted.org/packages/de/c6/7b9bb8044e150d4d1558423a1568e4f227193662a02231064e3824f37e0a/kiwisolver-1.4.8-cp310-cp310-manylinux_2_12_x86_64.manylinux2010_x86_64.whl", hash = "sha256:034d2c891f76bd3edbdb3ea11140d8510dca675443da7304205a2eaa45d8334c", size = 1628231, upload-time = "2024-12-24T18:28:23.851Z" },
    { url = "https://files.pythonhosted.org/packages/b6/38/ad10d437563063eaaedbe2c3540a71101fc7fb07a7e71f855e93ea4de605/kiwisolver-1.4.8-cp310-cp310-manylinux_2_17_aarch64.manylinux2014_aarch64.whl", hash = "sha256:d47b28d1dfe0793d5e96bce90835e17edf9a499b53969b03c6c47ea5985844c3", size = 1408938, upload-time = "2024-12-24T18:28:26.687Z" },
    { url = "https://files.pythonhosted.org/packages/52/ce/c0106b3bd7f9e665c5f5bc1e07cc95b5dabd4e08e3dad42dbe2faad467e7/kiwisolver-1.4.8-cp310-cp310-manylinux_2_17_ppc64le.manylinux2014_ppc64le.whl", hash = "sha256:eb158fe28ca0c29f2260cca8c43005329ad58452c36f0edf298204de32a9a3ed", size = 1422799, upload-time = "2024-12-24T18:28:30.538Z" },
    { url = "https://files.pythonhosted.org/packages/d0/87/efb704b1d75dc9758087ba374c0f23d3254505edaedd09cf9d247f7878b9/kiwisolver-1.4.8-cp310-cp310-manylinux_2_17_s390x.manylinux2014_s390x.whl", hash = "sha256:d5536185fce131780ebd809f8e623bf4030ce1b161353166c49a3c74c287897f", size = 1354362, upload-time = "2024-12-24T18:28:32.943Z" },
    { url = "https://files.pythonhosted.org/packages/eb/b3/fd760dc214ec9a8f208b99e42e8f0130ff4b384eca8b29dd0efc62052176/kiwisolver-1.4.8-cp310-cp310-musllinux_1_2_aarch64.whl", hash = "sha256:369b75d40abedc1da2c1f4de13f3482cb99e3237b38726710f4a793432b1c5ff", size = 2222695, upload-time = "2024-12-24T18:28:35.641Z" },
    { url = "https://files.pythonhosted.org/packages/a2/09/a27fb36cca3fc01700687cc45dae7a6a5f8eeb5f657b9f710f788748e10d/kiwisolver-1.4.8-cp310-cp310-musllinux_1_2_i686.whl", hash = "sha256:641f2ddf9358c80faa22e22eb4c9f54bd3f0e442e038728f500e3b978d00aa7d", size = 2370802, upload-time = "2024-12-24T18:28:38.357Z" },
    { url = "https://files.pythonhosted.org/packages/3d/c3/ba0a0346db35fe4dc1f2f2cf8b99362fbb922d7562e5f911f7ce7a7b60fa/kiwisolver-1.4.8-cp310-cp310-musllinux_1_2_ppc64le.whl", hash = "sha256:d561d2d8883e0819445cfe58d7ddd673e4015c3c57261d7bdcd3710d0d14005c", size = 2334646, upload-time = "2024-12-24T18:28:40.941Z" },
    { url = "https://files.pythonhosted.org/packages/41/52/942cf69e562f5ed253ac67d5c92a693745f0bed3c81f49fc0cbebe4d6b00/kiwisolver-1.4.8-cp310-cp310-musllinux_1_2_s390x.whl", hash = "sha256:1732e065704b47c9afca7ffa272f845300a4eb959276bf6970dc07265e73b605", size = 2467260, upload-time = "2024-12-24T18:28:42.273Z" },
    { url = "https://files.pythonhosted.org/packages/32/26/2d9668f30d8a494b0411d4d7d4ea1345ba12deb6a75274d58dd6ea01e951/kiwisolver-1.4.8-cp310-cp310-musllinux_1_2_x86_64.whl", hash = "sha256:bcb1ebc3547619c3b58a39e2448af089ea2ef44b37988caf432447374941574e", size = 2288633, upload-time = "2024-12-24T18:28:44.87Z" },
    { url = "https://files.pythonhosted.org/packages/98/99/0dd05071654aa44fe5d5e350729961e7bb535372935a45ac89a8924316e6/kiwisolver-1.4.8-cp310-cp310-win_amd64.whl", hash = "sha256:89c107041f7b27844179ea9c85d6da275aa55ecf28413e87624d033cf1f6b751", size = 71885, upload-time = "2024-12-24T18:28:47.346Z" },
    { url = "https://files.pythonhosted.org/packages/6c/fc/822e532262a97442989335394d441cd1d0448c2e46d26d3e04efca84df22/kiwisolver-1.4.8-cp310-cp310-win_arm64.whl", hash = "sha256:b5773efa2be9eb9fcf5415ea3ab70fc785d598729fd6057bea38d539ead28271", size = 65175, upload-time = "2024-12-24T18:28:49.651Z" },
    { url = "https://files.pythonhosted.org/packages/da/ed/c913ee28936c371418cb167b128066ffb20bbf37771eecc2c97edf8a6e4c/kiwisolver-1.4.8-cp311-cp311-macosx_10_9_universal2.whl", hash = "sha256:a4d3601908c560bdf880f07d94f31d734afd1bb71e96585cace0e38ef44c6d84", size = 124635, upload-time = "2024-12-24T18:28:51.826Z" },
    { url = "https://files.pythonhosted.org/packages/4c/45/4a7f896f7467aaf5f56ef093d1f329346f3b594e77c6a3c327b2d415f521/kiwisolver-1.4.8-cp311-cp311-macosx_10_9_x86_64.whl", hash = "sha256:856b269c4d28a5c0d5e6c1955ec36ebfd1651ac00e1ce0afa3e28da95293b561", size = 66717, upload-time = "2024-12-24T18:28:54.256Z" },
    { url = "https://files.pythonhosted.org/packages/5f/b4/c12b3ac0852a3a68f94598d4c8d569f55361beef6159dce4e7b624160da2/kiwisolver-1.4.8-cp311-cp311-macosx_11_0_arm64.whl", hash = "sha256:c2b9a96e0f326205af81a15718a9073328df1173a2619a68553decb7097fd5d7", size = 65413, upload-time = "2024-12-24T18:28:55.184Z" },
    { url = "https://files.pythonhosted.org/packages/a9/98/1df4089b1ed23d83d410adfdc5947245c753bddfbe06541c4aae330e9e70/kiwisolver-1.4.8-cp311-cp311-manylinux_2_12_i686.manylinux2010_i686.manylinux_2_17_i686.manylinux2014_i686.whl", hash = "sha256:c5020c83e8553f770cb3b5fc13faac40f17e0b205bd237aebd21d53d733adb03", size = 1343994, upload-time = "2024-12-24T18:28:57.493Z" },
    { url = "https://files.pythonhosted.org/packages/8d/bf/b4b169b050c8421a7c53ea1ea74e4ef9c335ee9013216c558a047f162d20/kiwisolver-1.4.8-cp311-cp311-manylinux_2_17_aarch64.manylinux2014_aarch64.whl", hash = "sha256:dace81d28c787956bfbfbbfd72fdcef014f37d9b48830829e488fdb32b49d954", size = 1434804, upload-time = "2024-12-24T18:29:00.077Z" },
    { url = "https://files.pythonhosted.org/packages/66/5a/e13bd341fbcf73325ea60fdc8af752addf75c5079867af2e04cc41f34434/kiwisolver-1.4.8-cp311-cp311-manylinux_2_17_ppc64le.manylinux2014_ppc64le.whl", hash = "sha256:11e1022b524bd48ae56c9b4f9296bce77e15a2e42a502cceba602f804b32bb79", size = 1450690, upload-time = "2024-12-24T18:29:01.401Z" },
    { url = "https://files.pythonhosted.org/packages/9b/4f/5955dcb376ba4a830384cc6fab7d7547bd6759fe75a09564910e9e3bb8ea/kiwisolver-1.4.8-cp311-cp311-manylinux_2_17_s390x.manylinux2014_s390x.whl", hash = "sha256:3b9b4d2892fefc886f30301cdd80debd8bb01ecdf165a449eb6e78f79f0fabd6", size = 1376839, upload-time = "2024-12-24T18:29:02.685Z" },
    { url = "https://files.pythonhosted.org/packages/3a/97/5edbed69a9d0caa2e4aa616ae7df8127e10f6586940aa683a496c2c280b9/kiwisolver-1.4.8-cp311-cp311-manylinux_2_17_x86_64.manylinux2014_x86_64.whl", hash = "sha256:3a96c0e790ee875d65e340ab383700e2b4891677b7fcd30a699146f9384a2bb0", size = 1435109, upload-time = "2024-12-24T18:29:04.113Z" },
    { url = "https://files.pythonhosted.org/packages/13/fc/e756382cb64e556af6c1809a1bbb22c141bbc2445049f2da06b420fe52bf/kiwisolver-1.4.8-cp311-cp311-musllinux_1_2_aarch64.whl", hash = "sha256:23454ff084b07ac54ca8be535f4174170c1094a4cff78fbae4f73a4bcc0d4dab", size = 2245269, upload-time = "2024-12-24T18:29:05.488Z" },
    { url = "https://files.pythonhosted.org/packages/76/15/e59e45829d7f41c776d138245cabae6515cb4eb44b418f6d4109c478b481/kiwisolver-1.4.8-cp311-cp311-musllinux_1_2_i686.whl", hash = "sha256:87b287251ad6488e95b4f0b4a79a6d04d3ea35fde6340eb38fbd1ca9cd35bbbc", size = 2393468, upload-time = "2024-12-24T18:29:06.79Z" },
    { url = "https://files.pythonhosted.org/packages/e9/39/483558c2a913ab8384d6e4b66a932406f87c95a6080112433da5ed668559/kiwisolver-1.4.8-cp311-cp311-musllinux_1_2_ppc64le.whl", hash = "sha256:b21dbe165081142b1232a240fc6383fd32cdd877ca6cc89eab93e5f5883e1c25", size = 2355394, upload-time = "2024-12-24T18:29:08.24Z" },
    { url = "https://files.pythonhosted.org/packages/01/aa/efad1fbca6570a161d29224f14b082960c7e08268a133fe5dc0f6906820e/kiwisolver-1.4.8-cp311-cp311-musllinux_1_2_s390x.whl", hash = "sha256:768cade2c2df13db52475bd28d3a3fac8c9eff04b0e9e2fda0f3760f20b3f7fc", size = 2490901, upload-time = "2024-12-24T18:29:09.653Z" },
    { url = "https://files.pythonhosted.org/packages/c9/4f/15988966ba46bcd5ab9d0c8296914436720dd67fca689ae1a75b4ec1c72f/kiwisolver-1.4.8-cp311-cp311-musllinux_1_2_x86_64.whl", hash = "sha256:d47cfb2650f0e103d4bf68b0b5804c68da97272c84bb12850d877a95c056bd67", size = 2312306, upload-time = "2024-12-24T18:29:12.644Z" },
    { url = "https://files.pythonhosted.org/packages/2d/27/bdf1c769c83f74d98cbc34483a972f221440703054894a37d174fba8aa68/kiwisolver-1.4.8-cp311-cp311-win_amd64.whl", hash = "sha256:ed33ca2002a779a2e20eeb06aea7721b6e47f2d4b8a8ece979d8ba9e2a167e34", size = 71966, upload-time = "2024-12-24T18:29:14.089Z" },
    { url = "https://files.pythonhosted.org/packages/4a/c9/9642ea855604aeb2968a8e145fc662edf61db7632ad2e4fb92424be6b6c0/kiwisolver-1.4.8-cp311-cp311-win_arm64.whl", hash = "sha256:16523b40aab60426ffdebe33ac374457cf62863e330a90a0383639ce14bf44b2", size = 65311, upload-time = "2024-12-24T18:29:15.892Z" },
    { url = "https://files.pythonhosted.org/packages/fc/aa/cea685c4ab647f349c3bc92d2daf7ae34c8e8cf405a6dcd3a497f58a2ac3/kiwisolver-1.4.8-cp312-cp312-macosx_10_13_universal2.whl", hash = "sha256:d6af5e8815fd02997cb6ad9bbed0ee1e60014438ee1a5c2444c96f87b8843502", size = 124152, upload-time = "2024-12-24T18:29:16.85Z" },
    { url = "https://files.pythonhosted.org/packages/c5/0b/8db6d2e2452d60d5ebc4ce4b204feeb16176a851fd42462f66ade6808084/kiwisolver-1.4.8-cp312-cp312-macosx_10_13_x86_64.whl", hash = "sha256:bade438f86e21d91e0cf5dd7c0ed00cda0f77c8c1616bd83f9fc157fa6760d31", size = 66555, upload-time = "2024-12-24T18:29:19.146Z" },
    { url = "https://files.pythonhosted.org/packages/60/26/d6a0db6785dd35d3ba5bf2b2df0aedc5af089962c6eb2cbf67a15b81369e/kiwisolver-1.4.8-cp312-cp312-macosx_11_0_arm64.whl", hash = "sha256:b83dc6769ddbc57613280118fb4ce3cd08899cc3369f7d0e0fab518a7cf37fdb", size = 65067, upload-time = "2024-12-24T18:29:20.096Z" },
    { url = "https://files.pythonhosted.org/packages/c9/ed/1d97f7e3561e09757a196231edccc1bcf59d55ddccefa2afc9c615abd8e0/kiwisolver-1.4.8-cp312-cp312-manylinux_2_12_i686.manylinux2010_i686.manylinux_2_17_i686.manylinux2014_i686.whl", hash = "sha256:111793b232842991be367ed828076b03d96202c19221b5ebab421ce8bcad016f", size = 1378443, upload-time = "2024-12-24T18:29:22.843Z" },
    { url = "https://files.pythonhosted.org/packages/29/61/39d30b99954e6b46f760e6289c12fede2ab96a254c443639052d1b573fbc/kiwisolver-1.4.8-cp312-cp312-manylinux_2_17_aarch64.manylinux2014_aarch64.whl", hash = "sha256:257af1622860e51b1a9d0ce387bf5c2c4f36a90594cb9514f55b074bcc787cfc", size = 1472728, upload-time = "2024-12-24T18:29:24.463Z" },
    { url = "https://files.pythonhosted.org/packages/0c/3e/804163b932f7603ef256e4a715e5843a9600802bb23a68b4e08c8c0ff61d/kiwisolver-1.4.8-cp312-cp312-manylinux_2_17_ppc64le.manylinux2014_ppc64le.whl", hash = "sha256:69b5637c3f316cab1ec1c9a12b8c5f4750a4c4b71af9157645bf32830e39c03a", size = 1478388, upload-time = "2024-12-24T18:29:25.776Z" },
    { url = "https://files.pythonhosted.org/packages/8a/9e/60eaa75169a154700be74f875a4d9961b11ba048bef315fbe89cb6999056/kiwisolver-1.4.8-cp312-cp312-manylinux_2_17_s390x.manylinux2014_s390x.whl", hash = "sha256:782bb86f245ec18009890e7cb8d13a5ef54dcf2ebe18ed65f795e635a96a1c6a", size = 1413849, upload-time = "2024-12-24T18:29:27.202Z" },
    { url = "https://files.pythonhosted.org/packages/bc/b3/9458adb9472e61a998c8c4d95cfdfec91c73c53a375b30b1428310f923e4/kiwisolver-1.4.8-cp312-cp312-manylinux_2_17_x86_64.manylinux2014_x86_64.whl", hash = "sha256:cc978a80a0db3a66d25767b03688f1147a69e6237175c0f4ffffaaedf744055a", size = 1475533, upload-time = "2024-12-24T18:29:28.638Z" },
    { url = "https://files.pythonhosted.org/packages/e4/7a/0a42d9571e35798de80aef4bb43a9b672aa7f8e58643d7bd1950398ffb0a/kiwisolver-1.4.8-cp312-cp312-musllinux_1_2_aarch64.whl", hash = "sha256:36dbbfd34838500a31f52c9786990d00150860e46cd5041386f217101350f0d3", size = 2268898, upload-time = "2024-12-24T18:29:30.368Z" },
    { url = "https://files.pythonhosted.org/packages/d9/07/1255dc8d80271400126ed8db35a1795b1a2c098ac3a72645075d06fe5c5d/kiwisolver-1.4.8-cp312-cp312-musllinux_1_2_i686.whl", hash = "sha256:eaa973f1e05131de5ff3569bbba7f5fd07ea0595d3870ed4a526d486fe57fa1b", size = 2425605, upload-time = "2024-12-24T18:29:33.151Z" },
    { url = "https://files.pythonhosted.org/packages/84/df/5a3b4cf13780ef6f6942df67b138b03b7e79e9f1f08f57c49957d5867f6e/kiwisolver-1.4.8-cp312-cp312-musllinux_1_2_ppc64le.whl", hash = "sha256:a66f60f8d0c87ab7f59b6fb80e642ebb29fec354a4dfad687ca4092ae69d04f4", size = 2375801, upload-time = "2024-12-24T18:29:34.584Z" },
    { url = "https://files.pythonhosted.org/packages/8f/10/2348d068e8b0f635c8c86892788dac7a6b5c0cb12356620ab575775aad89/kiwisolver-1.4.8-cp312-cp312-musllinux_1_2_s390x.whl", hash = "sha256:858416b7fb777a53f0c59ca08190ce24e9abbd3cffa18886a5781b8e3e26f65d", size = 2520077, upload-time = "2024-12-24T18:29:36.138Z" },
    { url = "https://files.pythonhosted.org/packages/32/d8/014b89fee5d4dce157d814303b0fce4d31385a2af4c41fed194b173b81ac/kiwisolver-1.4.8-cp312-cp312-musllinux_1_2_x86_64.whl", hash = "sha256:085940635c62697391baafaaeabdf3dd7a6c3643577dde337f4d66eba021b2b8", size = 2338410, upload-time = "2024-12-24T18:29:39.991Z" },
    { url = "https://files.pythonhosted.org/packages/bd/72/dfff0cc97f2a0776e1c9eb5bef1ddfd45f46246c6533b0191887a427bca5/kiwisolver-1.4.8-cp312-cp312-win_amd64.whl", hash = "sha256:01c3d31902c7db5fb6182832713d3b4122ad9317c2c5877d0539227d96bb2e50", size = 71853, upload-time = "2024-12-24T18:29:42.006Z" },
    { url = "https://files.pythonhosted.org/packages/dc/85/220d13d914485c0948a00f0b9eb419efaf6da81b7d72e88ce2391f7aed8d/kiwisolver-1.4.8-cp312-cp312-win_arm64.whl", hash = "sha256:a3c44cb68861de93f0c4a8175fbaa691f0aa22550c331fefef02b618a9dcb476", size = 65424, upload-time = "2024-12-24T18:29:44.38Z" },
    { url = "https://files.pythonhosted.org/packages/79/b3/e62464a652f4f8cd9006e13d07abad844a47df1e6537f73ddfbf1bc997ec/kiwisolver-1.4.8-cp313-cp313-macosx_10_13_universal2.whl", hash = "sha256:1c8ceb754339793c24aee1c9fb2485b5b1f5bb1c2c214ff13368431e51fc9a09", size = 124156, upload-time = "2024-12-24T18:29:45.368Z" },
    { url = "https://files.pythonhosted.org/packages/8d/2d/f13d06998b546a2ad4f48607a146e045bbe48030774de29f90bdc573df15/kiwisolver-1.4.8-cp313-cp313-macosx_10_13_x86_64.whl", hash = "sha256:54a62808ac74b5e55a04a408cda6156f986cefbcf0ada13572696b507cc92fa1", size = 66555, upload-time = "2024-12-24T18:29:46.37Z" },
    { url = "https://files.pythonhosted.org/packages/59/e3/b8bd14b0a54998a9fd1e8da591c60998dc003618cb19a3f94cb233ec1511/kiwisolver-1.4.8-cp313-cp313-macosx_11_0_arm64.whl", hash = "sha256:68269e60ee4929893aad82666821aaacbd455284124817af45c11e50a4b42e3c", size = 65071, upload-time = "2024-12-24T18:29:47.333Z" },
    { url = "https://files.pythonhosted.org/packages/f0/1c/6c86f6d85ffe4d0ce04228d976f00674f1df5dc893bf2dd4f1928748f187/kiwisolver-1.4.8-cp313-cp313-manylinux_2_12_i686.manylinux2010_i686.manylinux_2_17_i686.manylinux2014_i686.whl", hash = "sha256:34d142fba9c464bc3bbfeff15c96eab0e7310343d6aefb62a79d51421fcc5f1b", size = 1378053, upload-time = "2024-12-24T18:29:49.636Z" },
    { url = "https://files.pythonhosted.org/packages/4e/b9/1c6e9f6dcb103ac5cf87cb695845f5fa71379021500153566d8a8a9fc291/kiwisolver-1.4.8-cp313-cp313-manylinux_2_17_aarch64.manylinux2014_aarch64.whl", hash = "sha256:3ddc373e0eef45b59197de815b1b28ef89ae3955e7722cc9710fb91cd77b7f47", size = 1472278, upload-time = "2024-12-24T18:29:51.164Z" },
    { url = "https://files.pythonhosted.org/packages/ee/81/aca1eb176de671f8bda479b11acdc42c132b61a2ac861c883907dde6debb/kiwisolver-1.4.8-cp313-cp313-manylinux_2_17_ppc64le.manylinux2014_ppc64le.whl", hash = "sha256:77e6f57a20b9bd4e1e2cedda4d0b986ebd0216236f0106e55c28aea3d3d69b16", size = 1478139, upload-time = "2024-12-24T18:29:52.594Z" },
    { url = "https://files.pythonhosted.org/packages/49/f4/e081522473671c97b2687d380e9e4c26f748a86363ce5af48b4a28e48d06/kiwisolver-1.4.8-cp313-cp313-manylinux_2_17_s390x.manylinux2014_s390x.whl", hash = "sha256:08e77738ed7538f036cd1170cbed942ef749137b1311fa2bbe2a7fda2f6bf3cc", size = 1413517, upload-time = "2024-12-24T18:29:53.941Z" },
    { url = "https://files.pythonhosted.org/packages/8f/e9/6a7d025d8da8c4931522922cd706105aa32b3291d1add8c5427cdcd66e63/kiwisolver-1.4.8-cp313-cp313-manylinux_2_17_x86_64.manylinux2014_x86_64.whl", hash = "sha256:a5ce1e481a74b44dd5e92ff03ea0cb371ae7a0268318e202be06c8f04f4f1246", size = 1474952, upload-time = "2024-12-24T18:29:56.523Z" },
    { url = "https://files.pythonhosted.org/packages/82/13/13fa685ae167bee5d94b415991c4fc7bb0a1b6ebea6e753a87044b209678/kiwisolver-1.4.8-cp313-cp313-musllinux_1_2_aarch64.whl", hash = "sha256:fc2ace710ba7c1dfd1a3b42530b62b9ceed115f19a1656adefce7b1782a37794", size = 2269132, upload-time = "2024-12-24T18:29:57.989Z" },
    { url = "https://files.pythonhosted.org/packages/ef/92/bb7c9395489b99a6cb41d502d3686bac692586db2045adc19e45ee64ed23/kiwisolver-1.4.8-cp313-cp313-musllinux_1_2_i686.whl", hash = "sha256:3452046c37c7692bd52b0e752b87954ef86ee2224e624ef7ce6cb21e8c41cc1b", size = 2425997, upload-time = "2024-12-24T18:29:59.393Z" },
    { url = "https://files.pythonhosted.org/packages/ed/12/87f0e9271e2b63d35d0d8524954145837dd1a6c15b62a2d8c1ebe0f182b4/kiwisolver-1.4.8-cp313-cp313-musllinux_1_2_ppc64le.whl", hash = "sha256:7e9a60b50fe8b2ec6f448fe8d81b07e40141bfced7f896309df271a0b92f80f3", size = 2376060, upload-time = "2024-12-24T18:30:01.338Z" },
    { url = "https://files.pythonhosted.org/packages/02/6e/c8af39288edbce8bf0fa35dee427b082758a4b71e9c91ef18fa667782138/kiwisolver-1.4.8-cp313-cp313-musllinux_1_2_s390x.whl", hash = "sha256:918139571133f366e8362fa4a297aeba86c7816b7ecf0bc79168080e2bd79957", size = 2520471, upload-time = "2024-12-24T18:30:04.574Z" },
    { url = "https://files.pythonhosted.org/packages/13/78/df381bc7b26e535c91469f77f16adcd073beb3e2dd25042efd064af82323/kiwisolver-1.4.8-cp313-cp313-musllinux_1_2_x86_64.whl", hash = "sha256:e063ef9f89885a1d68dd8b2e18f5ead48653176d10a0e324e3b0030e3a69adeb", size = 2338793, upload-time = "2024-12-24T18:30:06.25Z" },
    { url = "https://files.pythonhosted.org/packages/d0/dc/c1abe38c37c071d0fc71c9a474fd0b9ede05d42f5a458d584619cfd2371a/kiwisolver-1.4.8-cp313-cp313-win_amd64.whl", hash = "sha256:a17b7c4f5b2c51bb68ed379defd608a03954a1845dfed7cc0117f1cc8a9b7fd2", size = 71855, upload-time = "2024-12-24T18:30:07.535Z" },
    { url = "https://files.pythonhosted.org/packages/a0/b6/21529d595b126ac298fdd90b705d87d4c5693de60023e0efcb4f387ed99e/kiwisolver-1.4.8-cp313-cp313-win_arm64.whl", hash = "sha256:3cd3bc628b25f74aedc6d374d5babf0166a92ff1317f46267f12d2ed54bc1d30", size = 65430, upload-time = "2024-12-24T18:30:08.504Z" },
    { url = "https://files.pythonhosted.org/packages/34/bd/b89380b7298e3af9b39f49334e3e2a4af0e04819789f04b43d560516c0c8/kiwisolver-1.4.8-cp313-cp313t-macosx_10_13_universal2.whl", hash = "sha256:370fd2df41660ed4e26b8c9d6bbcad668fbe2560462cba151a721d49e5b6628c", size = 126294, upload-time = "2024-12-24T18:30:09.508Z" },
    { url = "https://files.pythonhosted.org/packages/83/41/5857dc72e5e4148eaac5aa76e0703e594e4465f8ab7ec0fc60e3a9bb8fea/kiwisolver-1.4.8-cp313-cp313t-macosx_10_13_x86_64.whl", hash = "sha256:84a2f830d42707de1d191b9490ac186bf7997a9495d4e9072210a1296345f7dc", size = 67736, upload-time = "2024-12-24T18:30:11.039Z" },
    { url = "https://files.pythonhosted.org/packages/e1/d1/be059b8db56ac270489fb0b3297fd1e53d195ba76e9bbb30e5401fa6b759/kiwisolver-1.4.8-cp313-cp313t-macosx_11_0_arm64.whl", hash = "sha256:7a3ad337add5148cf51ce0b55642dc551c0b9d6248458a757f98796ca7348712", size = 66194, upload-time = "2024-12-24T18:30:14.886Z" },
    { url = "https://files.pythonhosted.org/packages/e1/83/4b73975f149819eb7dcf9299ed467eba068ecb16439a98990dcb12e63fdd/kiwisolver-1.4.8-cp313-cp313t-manylinux_2_12_i686.manylinux2010_i686.manylinux_2_17_i686.manylinux2014_i686.whl", hash = "sha256:7506488470f41169b86d8c9aeff587293f530a23a23a49d6bc64dab66bedc71e", size = 1465942, upload-time = "2024-12-24T18:30:18.927Z" },
    { url = "https://files.pythonhosted.org/packages/c7/2c/30a5cdde5102958e602c07466bce058b9d7cb48734aa7a4327261ac8e002/kiwisolver-1.4.8-cp313-cp313t-manylinux_2_17_aarch64.manylinux2014_aarch64.whl", hash = "sha256:2f0121b07b356a22fb0414cec4666bbe36fd6d0d759db3d37228f496ed67c880", size = 1595341, upload-time = "2024-12-24T18:30:22.102Z" },
    { url = "https://files.pythonhosted.org/packages/ff/9b/1e71db1c000385aa069704f5990574b8244cce854ecd83119c19e83c9586/kiwisolver-1.4.8-cp313-cp313t-manylinux_2_17_ppc64le.manylinux2014_ppc64le.whl", hash = "sha256:d6d6bd87df62c27d4185de7c511c6248040afae67028a8a22012b010bc7ad062", size = 1598455, upload-time = "2024-12-24T18:30:24.947Z" },
    { url = "https://files.pythonhosted.org/packages/85/92/c8fec52ddf06231b31cbb779af77e99b8253cd96bd135250b9498144c78b/kiwisolver-1.4.8-cp313-cp313t-manylinux_2_17_s390x.manylinux2014_s390x.whl", hash = "sha256:291331973c64bb9cce50bbe871fb2e675c4331dab4f31abe89f175ad7679a4d7", size = 1522138, upload-time = "2024-12-24T18:30:26.286Z" },
    { url = "https://files.pythonhosted.org/packages/0b/51/9eb7e2cd07a15d8bdd976f6190c0164f92ce1904e5c0c79198c4972926b7/kiwisolver-1.4.8-cp313-cp313t-manylinux_2_17_x86_64.manylinux2014_x86_64.whl", hash = "sha256:893f5525bb92d3d735878ec00f781b2de998333659507d29ea4466208df37bed", size = 1582857, upload-time = "2024-12-24T18:30:28.86Z" },
    { url = "https://files.pythonhosted.org/packages/0f/95/c5a00387a5405e68ba32cc64af65ce881a39b98d73cc394b24143bebc5b8/kiwisolver-1.4.8-cp313-cp313t-musllinux_1_2_aarch64.whl", hash = "sha256:b47a465040146981dc9db8647981b8cb96366fbc8d452b031e4f8fdffec3f26d", size = 2293129, upload-time = "2024-12-24T18:30:30.34Z" },
    { url = "https://files.pythonhosted.org/packages/44/83/eeb7af7d706b8347548313fa3a3a15931f404533cc54fe01f39e830dd231/kiwisolver-1.4.8-cp313-cp313t-musllinux_1_2_i686.whl", hash = "sha256:99cea8b9dd34ff80c521aef46a1dddb0dcc0283cf18bde6d756f1e6f31772165", size = 2421538, upload-time = "2024-12-24T18:30:33.334Z" },
    { url = "https://files.pythonhosted.org/packages/05/f9/27e94c1b3eb29e6933b6986ffc5fa1177d2cd1f0c8efc5f02c91c9ac61de/kiwisolver-1.4.8-cp313-cp313t-musllinux_1_2_ppc64le.whl", hash = "sha256:151dffc4865e5fe6dafce5480fab84f950d14566c480c08a53c663a0020504b6", size = 2390661, upload-time = "2024-12-24T18:30:34.939Z" },
    { url = "https://files.pythonhosted.org/packages/d9/d4/3c9735faa36ac591a4afcc2980d2691000506050b7a7e80bcfe44048daa7/kiwisolver-1.4.8-cp313-cp313t-musllinux_1_2_s390x.whl", hash = "sha256:577facaa411c10421314598b50413aa1ebcf5126f704f1e5d72d7e4e9f020d90", size = 2546710, upload-time = "2024-12-24T18:30:37.281Z" },
    { url = "https://files.pythonhosted.org/packages/4c/fa/be89a49c640930180657482a74970cdcf6f7072c8d2471e1babe17a222dc/kiwisolver-1.4.8-cp313-cp313t-musllinux_1_2_x86_64.whl", hash = "sha256:be4816dc51c8a471749d664161b434912eee82f2ea66bd7628bd14583a833e85", size = 2349213, upload-time = "2024-12-24T18:30:40.019Z" },
    { url = "https://files.pythonhosted.org/packages/1f/f9/ae81c47a43e33b93b0a9819cac6723257f5da2a5a60daf46aa5c7226ea85/kiwisolver-1.4.8-pp310-pypy310_pp73-macosx_10_15_x86_64.whl", hash = "sha256:e7a019419b7b510f0f7c9dceff8c5eae2392037eae483a7f9162625233802b0a", size = 60403, upload-time = "2024-12-24T18:30:41.372Z" },
    { url = "https://files.pythonhosted.org/packages/58/ca/f92b5cb6f4ce0c1ebfcfe3e2e42b96917e16f7090e45b21102941924f18f/kiwisolver-1.4.8-pp310-pypy310_pp73-macosx_11_0_arm64.whl", hash = "sha256:286b18e86682fd2217a48fc6be6b0f20c1d0ed10958d8dc53453ad58d7be0bf8", size = 58657, upload-time = "2024-12-24T18:30:42.392Z" },
    { url = "https://files.pythonhosted.org/packages/80/28/ae0240f732f0484d3a4dc885d055653c47144bdf59b670aae0ec3c65a7c8/kiwisolver-1.4.8-pp310-pypy310_pp73-manylinux_2_12_i686.manylinux2010_i686.manylinux_2_17_i686.manylinux2014_i686.whl", hash = "sha256:4191ee8dfd0be1c3666ccbac178c5a05d5f8d689bbe3fc92f3c4abec817f8fe0", size = 84948, upload-time = "2024-12-24T18:30:44.703Z" },
    { url = "https://files.pythonhosted.org/packages/5d/eb/78d50346c51db22c7203c1611f9b513075f35c4e0e4877c5dde378d66043/kiwisolver-1.4.8-pp310-pypy310_pp73-manylinux_2_17_aarch64.manylinux2014_aarch64.whl", hash = "sha256:7cd2785b9391f2873ad46088ed7599a6a71e762e1ea33e87514b1a441ed1da1c", size = 81186, upload-time = "2024-12-24T18:30:45.654Z" },
    { url = "https://files.pythonhosted.org/packages/43/f8/7259f18c77adca88d5f64f9a522792e178b2691f3748817a8750c2d216ef/kiwisolver-1.4.8-pp310-pypy310_pp73-manylinux_2_17_x86_64.manylinux2014_x86_64.whl", hash = "sha256:c07b29089b7ba090b6f1a669f1411f27221c3662b3a1b7010e67b59bb5a6f10b", size = 80279, upload-time = "2024-12-24T18:30:47.951Z" },
    { url = "https://files.pythonhosted.org/packages/3a/1d/50ad811d1c5dae091e4cf046beba925bcae0a610e79ae4c538f996f63ed5/kiwisolver-1.4.8-pp310-pypy310_pp73-win_amd64.whl", hash = "sha256:65ea09a5a3faadd59c2ce96dc7bf0f364986a315949dc6374f04396b0d60e09b", size = 71762, upload-time = "2024-12-24T18:30:48.903Z" },
]

[[package]]
name = "latexcodec"
version = "3.0.1"
source = { registry = "https://pypi.org/simple" }
sdist = { url = "https://files.pythonhosted.org/packages/27/dd/4270b2c5e2ee49316c3859e62293bd2ea8e382339d63ab7bbe9f39c0ec3b/latexcodec-3.0.1.tar.gz", hash = "sha256:e78a6911cd72f9dec35031c6ec23584de6842bfbc4610a9678868d14cdfb0357", size = 31222, upload-time = "2025-06-17T18:47:34.051Z" }
wheels = [
    { url = "https://files.pythonhosted.org/packages/b5/40/23569737873cc9637fd488606347e9dd92b9fa37ba4fcda1f98ee5219a97/latexcodec-3.0.1-py3-none-any.whl", hash = "sha256:a9eb8200bff693f0437a69581f7579eb6bca25c4193515c09900ce76451e452e", size = 18532, upload-time = "2025-06-17T18:47:30.726Z" },
]

[[package]]
name = "lazy-loader"
version = "0.4"
source = { registry = "https://pypi.org/simple" }
dependencies = [
    { name = "packaging" },
]
sdist = { url = "https://files.pythonhosted.org/packages/6f/6b/c875b30a1ba490860c93da4cabf479e03f584eba06fe5963f6f6644653d8/lazy_loader-0.4.tar.gz", hash = "sha256:47c75182589b91a4e1a85a136c074285a5ad4d9f39c63e0d7fb76391c4574cd1", size = 15431, upload-time = "2024-04-05T13:03:12.261Z" }
wheels = [
    { url = "https://files.pythonhosted.org/packages/83/60/d497a310bde3f01cb805196ac61b7ad6dc5dcf8dce66634dc34364b20b4f/lazy_loader-0.4-py3-none-any.whl", hash = "sha256:342aa8e14d543a154047afb4ba8ef17f5563baad3fc610d7b15b213b0f119efc", size = 12097, upload-time = "2024-04-05T13:03:10.514Z" },
]

[[package]]
name = "markupsafe"
version = "3.0.2"
source = { registry = "https://pypi.org/simple" }
sdist = { url = "https://files.pythonhosted.org/packages/b2/97/5d42485e71dfc078108a86d6de8fa46db44a1a9295e89c5d6d4a06e23a62/markupsafe-3.0.2.tar.gz", hash = "sha256:ee55d3edf80167e48ea11a923c7386f4669df67d7994554387f84e7d8b0a2bf0", size = 20537, upload-time = "2024-10-18T15:21:54.129Z" }
wheels = [
    { url = "https://files.pythonhosted.org/packages/04/90/d08277ce111dd22f77149fd1a5d4653eeb3b3eaacbdfcbae5afb2600eebd/MarkupSafe-3.0.2-cp310-cp310-macosx_10_9_universal2.whl", hash = "sha256:7e94c425039cde14257288fd61dcfb01963e658efbc0ff54f5306b06054700f8", size = 14357, upload-time = "2024-10-18T15:20:51.44Z" },
    { url = "https://files.pythonhosted.org/packages/04/e1/6e2194baeae0bca1fae6629dc0cbbb968d4d941469cbab11a3872edff374/MarkupSafe-3.0.2-cp310-cp310-macosx_11_0_arm64.whl", hash = "sha256:9e2d922824181480953426608b81967de705c3cef4d1af983af849d7bd619158", size = 12393, upload-time = "2024-10-18T15:20:52.426Z" },
    { url = "https://files.pythonhosted.org/packages/1d/69/35fa85a8ece0a437493dc61ce0bb6d459dcba482c34197e3efc829aa357f/MarkupSafe-3.0.2-cp310-cp310-manylinux_2_17_aarch64.manylinux2014_aarch64.whl", hash = "sha256:38a9ef736c01fccdd6600705b09dc574584b89bea478200c5fbf112a6b0d5579", size = 21732, upload-time = "2024-10-18T15:20:53.578Z" },
    { url = "https://files.pythonhosted.org/packages/22/35/137da042dfb4720b638d2937c38a9c2df83fe32d20e8c8f3185dbfef05f7/MarkupSafe-3.0.2-cp310-cp310-manylinux_2_17_x86_64.manylinux2014_x86_64.whl", hash = "sha256:bbcb445fa71794da8f178f0f6d66789a28d7319071af7a496d4d507ed566270d", size = 20866, upload-time = "2024-10-18T15:20:55.06Z" },
    { url = "https://files.pythonhosted.org/packages/29/28/6d029a903727a1b62edb51863232152fd335d602def598dade38996887f0/MarkupSafe-3.0.2-cp310-cp310-manylinux_2_5_i686.manylinux1_i686.manylinux_2_17_i686.manylinux2014_i686.whl", hash = "sha256:57cb5a3cf367aeb1d316576250f65edec5bb3be939e9247ae594b4bcbc317dfb", size = 20964, upload-time = "2024-10-18T15:20:55.906Z" },
    { url = "https://files.pythonhosted.org/packages/cc/cd/07438f95f83e8bc028279909d9c9bd39e24149b0d60053a97b2bc4f8aa51/MarkupSafe-3.0.2-cp310-cp310-musllinux_1_2_aarch64.whl", hash = "sha256:3809ede931876f5b2ec92eef964286840ed3540dadf803dd570c3b7e13141a3b", size = 21977, upload-time = "2024-10-18T15:20:57.189Z" },
    { url = "https://files.pythonhosted.org/packages/29/01/84b57395b4cc062f9c4c55ce0df7d3108ca32397299d9df00fedd9117d3d/MarkupSafe-3.0.2-cp310-cp310-musllinux_1_2_i686.whl", hash = "sha256:e07c3764494e3776c602c1e78e298937c3315ccc9043ead7e685b7f2b8d47b3c", size = 21366, upload-time = "2024-10-18T15:20:58.235Z" },
    { url = "https://files.pythonhosted.org/packages/bd/6e/61ebf08d8940553afff20d1fb1ba7294b6f8d279df9fd0c0db911b4bbcfd/MarkupSafe-3.0.2-cp310-cp310-musllinux_1_2_x86_64.whl", hash = "sha256:b424c77b206d63d500bcb69fa55ed8d0e6a3774056bdc4839fc9298a7edca171", size = 21091, upload-time = "2024-10-18T15:20:59.235Z" },
    { url = "https://files.pythonhosted.org/packages/11/23/ffbf53694e8c94ebd1e7e491de185124277964344733c45481f32ede2499/MarkupSafe-3.0.2-cp310-cp310-win32.whl", hash = "sha256:fcabf5ff6eea076f859677f5f0b6b5c1a51e70a376b0579e0eadef8db48c6b50", size = 15065, upload-time = "2024-10-18T15:21:00.307Z" },
    { url = "https://files.pythonhosted.org/packages/44/06/e7175d06dd6e9172d4a69a72592cb3f7a996a9c396eee29082826449bbc3/MarkupSafe-3.0.2-cp310-cp310-win_amd64.whl", hash = "sha256:6af100e168aa82a50e186c82875a5893c5597a0c1ccdb0d8b40240b1f28b969a", size = 15514, upload-time = "2024-10-18T15:21:01.122Z" },
    { url = "https://files.pythonhosted.org/packages/6b/28/bbf83e3f76936960b850435576dd5e67034e200469571be53f69174a2dfd/MarkupSafe-3.0.2-cp311-cp311-macosx_10_9_universal2.whl", hash = "sha256:9025b4018f3a1314059769c7bf15441064b2207cb3f065e6ea1e7359cb46db9d", size = 14353, upload-time = "2024-10-18T15:21:02.187Z" },
    { url = "https://files.pythonhosted.org/packages/6c/30/316d194b093cde57d448a4c3209f22e3046c5bb2fb0820b118292b334be7/MarkupSafe-3.0.2-cp311-cp311-macosx_11_0_arm64.whl", hash = "sha256:93335ca3812df2f366e80509ae119189886b0f3c2b81325d39efdb84a1e2ae93", size = 12392, upload-time = "2024-10-18T15:21:02.941Z" },
    { url = "https://files.pythonhosted.org/packages/f2/96/9cdafba8445d3a53cae530aaf83c38ec64c4d5427d975c974084af5bc5d2/MarkupSafe-3.0.2-cp311-cp311-manylinux_2_17_aarch64.manylinux2014_aarch64.whl", hash = "sha256:2cb8438c3cbb25e220c2ab33bb226559e7afb3baec11c4f218ffa7308603c832", size = 23984, upload-time = "2024-10-18T15:21:03.953Z" },
    { url = "https://files.pythonhosted.org/packages/f1/a4/aefb044a2cd8d7334c8a47d3fb2c9f328ac48cb349468cc31c20b539305f/MarkupSafe-3.0.2-cp311-cp311-manylinux_2_17_x86_64.manylinux2014_x86_64.whl", hash = "sha256:a123e330ef0853c6e822384873bef7507557d8e4a082961e1defa947aa59ba84", size = 23120, upload-time = "2024-10-18T15:21:06.495Z" },
    { url = "https://files.pythonhosted.org/packages/8d/21/5e4851379f88f3fad1de30361db501300d4f07bcad047d3cb0449fc51f8c/MarkupSafe-3.0.2-cp311-cp311-manylinux_2_5_i686.manylinux1_i686.manylinux_2_17_i686.manylinux2014_i686.whl", hash = "sha256:1e084f686b92e5b83186b07e8a17fc09e38fff551f3602b249881fec658d3eca", size = 23032, upload-time = "2024-10-18T15:21:07.295Z" },
    { url = "https://files.pythonhosted.org/packages/00/7b/e92c64e079b2d0d7ddf69899c98842f3f9a60a1ae72657c89ce2655c999d/MarkupSafe-3.0.2-cp311-cp311-musllinux_1_2_aarch64.whl", hash = "sha256:d8213e09c917a951de9d09ecee036d5c7d36cb6cb7dbaece4c71a60d79fb9798", size = 24057, upload-time = "2024-10-18T15:21:08.073Z" },
    { url = "https://files.pythonhosted.org/packages/f9/ac/46f960ca323037caa0a10662ef97d0a4728e890334fc156b9f9e52bcc4ca/MarkupSafe-3.0.2-cp311-cp311-musllinux_1_2_i686.whl", hash = "sha256:5b02fb34468b6aaa40dfc198d813a641e3a63b98c2b05a16b9f80b7ec314185e", size = 23359, upload-time = "2024-10-18T15:21:09.318Z" },
    { url = "https://files.pythonhosted.org/packages/69/84/83439e16197337b8b14b6a5b9c2105fff81d42c2a7c5b58ac7b62ee2c3b1/MarkupSafe-3.0.2-cp311-cp311-musllinux_1_2_x86_64.whl", hash = "sha256:0bff5e0ae4ef2e1ae4fdf2dfd5b76c75e5c2fa4132d05fc1b0dabcd20c7e28c4", size = 23306, upload-time = "2024-10-18T15:21:10.185Z" },
    { url = "https://files.pythonhosted.org/packages/9a/34/a15aa69f01e2181ed8d2b685c0d2f6655d5cca2c4db0ddea775e631918cd/MarkupSafe-3.0.2-cp311-cp311-win32.whl", hash = "sha256:6c89876f41da747c8d3677a2b540fb32ef5715f97b66eeb0c6b66f5e3ef6f59d", size = 15094, upload-time = "2024-10-18T15:21:11.005Z" },
    { url = "https://files.pythonhosted.org/packages/da/b8/3a3bd761922d416f3dc5d00bfbed11f66b1ab89a0c2b6e887240a30b0f6b/MarkupSafe-3.0.2-cp311-cp311-win_amd64.whl", hash = "sha256:70a87b411535ccad5ef2f1df5136506a10775d267e197e4cf531ced10537bd6b", size = 15521, upload-time = "2024-10-18T15:21:12.911Z" },
    { url = "https://files.pythonhosted.org/packages/22/09/d1f21434c97fc42f09d290cbb6350d44eb12f09cc62c9476effdb33a18aa/MarkupSafe-3.0.2-cp312-cp312-macosx_10_13_universal2.whl", hash = "sha256:9778bd8ab0a994ebf6f84c2b949e65736d5575320a17ae8984a77fab08db94cf", size = 14274, upload-time = "2024-10-18T15:21:13.777Z" },
    { url = "https://files.pythonhosted.org/packages/6b/b0/18f76bba336fa5aecf79d45dcd6c806c280ec44538b3c13671d49099fdd0/MarkupSafe-3.0.2-cp312-cp312-macosx_11_0_arm64.whl", hash = "sha256:846ade7b71e3536c4e56b386c2a47adf5741d2d8b94ec9dc3e92e5e1ee1e2225", size = 12348, upload-time = "2024-10-18T15:21:14.822Z" },
    { url = "https://files.pythonhosted.org/packages/e0/25/dd5c0f6ac1311e9b40f4af06c78efde0f3b5cbf02502f8ef9501294c425b/MarkupSafe-3.0.2-cp312-cp312-manylinux_2_17_aarch64.manylinux2014_aarch64.whl", hash = "sha256:1c99d261bd2d5f6b59325c92c73df481e05e57f19837bdca8413b9eac4bd8028", size = 24149, upload-time = "2024-10-18T15:21:15.642Z" },
    { url = "https://files.pythonhosted.org/packages/f3/f0/89e7aadfb3749d0f52234a0c8c7867877876e0a20b60e2188e9850794c17/MarkupSafe-3.0.2-cp312-cp312-manylinux_2_17_x86_64.manylinux2014_x86_64.whl", hash = "sha256:e17c96c14e19278594aa4841ec148115f9c7615a47382ecb6b82bd8fea3ab0c8", size = 23118, upload-time = "2024-10-18T15:21:17.133Z" },
    { url = "https://files.pythonhosted.org/packages/d5/da/f2eeb64c723f5e3777bc081da884b414671982008c47dcc1873d81f625b6/MarkupSafe-3.0.2-cp312-cp312-manylinux_2_5_i686.manylinux1_i686.manylinux_2_17_i686.manylinux2014_i686.whl", hash = "sha256:88416bd1e65dcea10bc7569faacb2c20ce071dd1f87539ca2ab364bf6231393c", size = 22993, upload-time = "2024-10-18T15:21:18.064Z" },
    { url = "https://files.pythonhosted.org/packages/da/0e/1f32af846df486dce7c227fe0f2398dc7e2e51d4a370508281f3c1c5cddc/MarkupSafe-3.0.2-cp312-cp312-musllinux_1_2_aarch64.whl", hash = "sha256:2181e67807fc2fa785d0592dc2d6206c019b9502410671cc905d132a92866557", size = 24178, upload-time = "2024-10-18T15:21:18.859Z" },
    { url = "https://files.pythonhosted.org/packages/c4/f6/bb3ca0532de8086cbff5f06d137064c8410d10779c4c127e0e47d17c0b71/MarkupSafe-3.0.2-cp312-cp312-musllinux_1_2_i686.whl", hash = "sha256:52305740fe773d09cffb16f8ed0427942901f00adedac82ec8b67752f58a1b22", size = 23319, upload-time = "2024-10-18T15:21:19.671Z" },
    { url = "https://files.pythonhosted.org/packages/a2/82/8be4c96ffee03c5b4a034e60a31294daf481e12c7c43ab8e34a1453ee48b/MarkupSafe-3.0.2-cp312-cp312-musllinux_1_2_x86_64.whl", hash = "sha256:ad10d3ded218f1039f11a75f8091880239651b52e9bb592ca27de44eed242a48", size = 23352, upload-time = "2024-10-18T15:21:20.971Z" },
    { url = "https://files.pythonhosted.org/packages/51/ae/97827349d3fcffee7e184bdf7f41cd6b88d9919c80f0263ba7acd1bbcb18/MarkupSafe-3.0.2-cp312-cp312-win32.whl", hash = "sha256:0f4ca02bea9a23221c0182836703cbf8930c5e9454bacce27e767509fa286a30", size = 15097, upload-time = "2024-10-18T15:21:22.646Z" },
    { url = "https://files.pythonhosted.org/packages/c1/80/a61f99dc3a936413c3ee4e1eecac96c0da5ed07ad56fd975f1a9da5bc630/MarkupSafe-3.0.2-cp312-cp312-win_amd64.whl", hash = "sha256:8e06879fc22a25ca47312fbe7c8264eb0b662f6db27cb2d3bbbc74b1df4b9b87", size = 15601, upload-time = "2024-10-18T15:21:23.499Z" },
    { url = "https://files.pythonhosted.org/packages/83/0e/67eb10a7ecc77a0c2bbe2b0235765b98d164d81600746914bebada795e97/MarkupSafe-3.0.2-cp313-cp313-macosx_10_13_universal2.whl", hash = "sha256:ba9527cdd4c926ed0760bc301f6728ef34d841f405abf9d4f959c478421e4efd", size = 14274, upload-time = "2024-10-18T15:21:24.577Z" },
    { url = "https://files.pythonhosted.org/packages/2b/6d/9409f3684d3335375d04e5f05744dfe7e9f120062c9857df4ab490a1031a/MarkupSafe-3.0.2-cp313-cp313-macosx_11_0_arm64.whl", hash = "sha256:f8b3d067f2e40fe93e1ccdd6b2e1d16c43140e76f02fb1319a05cf2b79d99430", size = 12352, upload-time = "2024-10-18T15:21:25.382Z" },
    { url = "https://files.pythonhosted.org/packages/d2/f5/6eadfcd3885ea85fe2a7c128315cc1bb7241e1987443d78c8fe712d03091/MarkupSafe-3.0.2-cp313-cp313-manylinux_2_17_aarch64.manylinux2014_aarch64.whl", hash = "sha256:569511d3b58c8791ab4c2e1285575265991e6d8f8700c7be0e88f86cb0672094", size = 24122, upload-time = "2024-10-18T15:21:26.199Z" },
    { url = "https://files.pythonhosted.org/packages/0c/91/96cf928db8236f1bfab6ce15ad070dfdd02ed88261c2afafd4b43575e9e9/MarkupSafe-3.0.2-cp313-cp313-manylinux_2_17_x86_64.manylinux2014_x86_64.whl", hash = "sha256:15ab75ef81add55874e7ab7055e9c397312385bd9ced94920f2802310c930396", size = 23085, upload-time = "2024-10-18T15:21:27.029Z" },
    { url = "https://files.pythonhosted.org/packages/c2/cf/c9d56af24d56ea04daae7ac0940232d31d5a8354f2b457c6d856b2057d69/MarkupSafe-3.0.2-cp313-cp313-manylinux_2_5_i686.manylinux1_i686.manylinux_2_17_i686.manylinux2014_i686.whl", hash = "sha256:f3818cb119498c0678015754eba762e0d61e5b52d34c8b13d770f0719f7b1d79", size = 22978, upload-time = "2024-10-18T15:21:27.846Z" },
    { url = "https://files.pythonhosted.org/packages/2a/9f/8619835cd6a711d6272d62abb78c033bda638fdc54c4e7f4272cf1c0962b/MarkupSafe-3.0.2-cp313-cp313-musllinux_1_2_aarch64.whl", hash = "sha256:cdb82a876c47801bb54a690c5ae105a46b392ac6099881cdfb9f6e95e4014c6a", size = 24208, upload-time = "2024-10-18T15:21:28.744Z" },
    { url = "https://files.pythonhosted.org/packages/f9/bf/176950a1792b2cd2102b8ffeb5133e1ed984547b75db47c25a67d3359f77/MarkupSafe-3.0.2-cp313-cp313-musllinux_1_2_i686.whl", hash = "sha256:cabc348d87e913db6ab4aa100f01b08f481097838bdddf7c7a84b7575b7309ca", size = 23357, upload-time = "2024-10-18T15:21:29.545Z" },
    { url = "https://files.pythonhosted.org/packages/ce/4f/9a02c1d335caabe5c4efb90e1b6e8ee944aa245c1aaaab8e8a618987d816/MarkupSafe-3.0.2-cp313-cp313-musllinux_1_2_x86_64.whl", hash = "sha256:444dcda765c8a838eaae23112db52f1efaf750daddb2d9ca300bcae1039adc5c", size = 23344, upload-time = "2024-10-18T15:21:30.366Z" },
    { url = "https://files.pythonhosted.org/packages/ee/55/c271b57db36f748f0e04a759ace9f8f759ccf22b4960c270c78a394f58be/MarkupSafe-3.0.2-cp313-cp313-win32.whl", hash = "sha256:bcf3e58998965654fdaff38e58584d8937aa3096ab5354d493c77d1fdd66d7a1", size = 15101, upload-time = "2024-10-18T15:21:31.207Z" },
    { url = "https://files.pythonhosted.org/packages/29/88/07df22d2dd4df40aba9f3e402e6dc1b8ee86297dddbad4872bd5e7b0094f/MarkupSafe-3.0.2-cp313-cp313-win_amd64.whl", hash = "sha256:e6a2a455bd412959b57a172ce6328d2dd1f01cb2135efda2e4576e8a23fa3b0f", size = 15603, upload-time = "2024-10-18T15:21:32.032Z" },
    { url = "https://files.pythonhosted.org/packages/62/6a/8b89d24db2d32d433dffcd6a8779159da109842434f1dd2f6e71f32f738c/MarkupSafe-3.0.2-cp313-cp313t-macosx_10_13_universal2.whl", hash = "sha256:b5a6b3ada725cea8a5e634536b1b01c30bcdcd7f9c6fff4151548d5bf6b3a36c", size = 14510, upload-time = "2024-10-18T15:21:33.625Z" },
    { url = "https://files.pythonhosted.org/packages/7a/06/a10f955f70a2e5a9bf78d11a161029d278eeacbd35ef806c3fd17b13060d/MarkupSafe-3.0.2-cp313-cp313t-macosx_11_0_arm64.whl", hash = "sha256:a904af0a6162c73e3edcb969eeeb53a63ceeb5d8cf642fade7d39e7963a22ddb", size = 12486, upload-time = "2024-10-18T15:21:34.611Z" },
    { url = "https://files.pythonhosted.org/packages/34/cf/65d4a571869a1a9078198ca28f39fba5fbb910f952f9dbc5220afff9f5e6/MarkupSafe-3.0.2-cp313-cp313t-manylinux_2_17_aarch64.manylinux2014_aarch64.whl", hash = "sha256:4aa4e5faecf353ed117801a068ebab7b7e09ffb6e1d5e412dc852e0da018126c", size = 25480, upload-time = "2024-10-18T15:21:35.398Z" },
    { url = "https://files.pythonhosted.org/packages/0c/e3/90e9651924c430b885468b56b3d597cabf6d72be4b24a0acd1fa0e12af67/MarkupSafe-3.0.2-cp313-cp313t-manylinux_2_17_x86_64.manylinux2014_x86_64.whl", hash = "sha256:c0ef13eaeee5b615fb07c9a7dadb38eac06a0608b41570d8ade51c56539e509d", size = 23914, upload-time = "2024-10-18T15:21:36.231Z" },
    { url = "https://files.pythonhosted.org/packages/66/8c/6c7cf61f95d63bb866db39085150df1f2a5bd3335298f14a66b48e92659c/MarkupSafe-3.0.2-cp313-cp313t-manylinux_2_5_i686.manylinux1_i686.manylinux_2_17_i686.manylinux2014_i686.whl", hash = "sha256:d16a81a06776313e817c951135cf7340a3e91e8c1ff2fac444cfd75fffa04afe", size = 23796, upload-time = "2024-10-18T15:21:37.073Z" },
    { url = "https://files.pythonhosted.org/packages/bb/35/cbe9238ec3f47ac9a7c8b3df7a808e7cb50fe149dc7039f5f454b3fba218/MarkupSafe-3.0.2-cp313-cp313t-musllinux_1_2_aarch64.whl", hash = "sha256:6381026f158fdb7c72a168278597a5e3a5222e83ea18f543112b2662a9b699c5", size = 25473, upload-time = "2024-10-18T15:21:37.932Z" },
    { url = "https://files.pythonhosted.org/packages/e6/32/7621a4382488aa283cc05e8984a9c219abad3bca087be9ec77e89939ded9/MarkupSafe-3.0.2-cp313-cp313t-musllinux_1_2_i686.whl", hash = "sha256:3d79d162e7be8f996986c064d1c7c817f6df3a77fe3d6859f6f9e7be4b8c213a", size = 24114, upload-time = "2024-10-18T15:21:39.799Z" },
    { url = "https://files.pythonhosted.org/packages/0d/80/0985960e4b89922cb5a0bac0ed39c5b96cbc1a536a99f30e8c220a996ed9/MarkupSafe-3.0.2-cp313-cp313t-musllinux_1_2_x86_64.whl", hash = "sha256:131a3c7689c85f5ad20f9f6fb1b866f402c445b220c19fe4308c0b147ccd2ad9", size = 24098, upload-time = "2024-10-18T15:21:40.813Z" },
    { url = "https://files.pythonhosted.org/packages/82/78/fedb03c7d5380df2427038ec8d973587e90561b2d90cd472ce9254cf348b/MarkupSafe-3.0.2-cp313-cp313t-win32.whl", hash = "sha256:ba8062ed2cf21c07a9e295d5b8a2a5ce678b913b45fdf68c32d95d6c1291e0b6", size = 15208, upload-time = "2024-10-18T15:21:41.814Z" },
    { url = "https://files.pythonhosted.org/packages/4f/65/6079a46068dfceaeabb5dcad6d674f5f5c61a6fa5673746f42a9f4c233b3/MarkupSafe-3.0.2-cp313-cp313t-win_amd64.whl", hash = "sha256:e444a31f8db13eb18ada366ab3cf45fd4b31e4db1236a4448f68778c1d1a5a2f", size = 15739, upload-time = "2024-10-18T15:21:42.784Z" },
    { url = "https://files.pythonhosted.org/packages/a7/ea/9b1530c3fdeeca613faeb0fb5cbcf2389d816072fab72a71b45749ef6062/MarkupSafe-3.0.2-cp39-cp39-macosx_10_9_universal2.whl", hash = "sha256:eaa0a10b7f72326f1372a713e73c3f739b524b3af41feb43e4921cb529f5929a", size = 14344, upload-time = "2024-10-18T15:21:43.721Z" },
    { url = "https://files.pythonhosted.org/packages/4b/c2/fbdbfe48848e7112ab05e627e718e854d20192b674952d9042ebd8c9e5de/MarkupSafe-3.0.2-cp39-cp39-macosx_11_0_arm64.whl", hash = "sha256:48032821bbdf20f5799ff537c7ac3d1fba0ba032cfc06194faffa8cda8b560ff", size = 12389, upload-time = "2024-10-18T15:21:44.666Z" },
    { url = "https://files.pythonhosted.org/packages/f0/25/7a7c6e4dbd4f867d95d94ca15449e91e52856f6ed1905d58ef1de5e211d0/MarkupSafe-3.0.2-cp39-cp39-manylinux_2_17_aarch64.manylinux2014_aarch64.whl", hash = "sha256:1a9d3f5f0901fdec14d8d2f66ef7d035f2157240a433441719ac9a3fba440b13", size = 21607, upload-time = "2024-10-18T15:21:45.452Z" },
    { url = "https://files.pythonhosted.org/packages/53/8f/f339c98a178f3c1e545622206b40986a4c3307fe39f70ccd3d9df9a9e425/MarkupSafe-3.0.2-cp39-cp39-manylinux_2_17_x86_64.manylinux2014_x86_64.whl", hash = "sha256:88b49a3b9ff31e19998750c38e030fc7bb937398b1f78cfa599aaef92d693144", size = 20728, upload-time = "2024-10-18T15:21:46.295Z" },
    { url = "https://files.pythonhosted.org/packages/1a/03/8496a1a78308456dbd50b23a385c69b41f2e9661c67ea1329849a598a8f9/MarkupSafe-3.0.2-cp39-cp39-manylinux_2_5_i686.manylinux1_i686.manylinux_2_17_i686.manylinux2014_i686.whl", hash = "sha256:cfad01eed2c2e0c01fd0ecd2ef42c492f7f93902e39a42fc9ee1692961443a29", size = 20826, upload-time = "2024-10-18T15:21:47.134Z" },
    { url = "https://files.pythonhosted.org/packages/e6/cf/0a490a4bd363048c3022f2f475c8c05582179bb179defcee4766fb3dcc18/MarkupSafe-3.0.2-cp39-cp39-musllinux_1_2_aarch64.whl", hash = "sha256:1225beacc926f536dc82e45f8a4d68502949dc67eea90eab715dea3a21c1b5f0", size = 21843, upload-time = "2024-10-18T15:21:48.334Z" },
    { url = "https://files.pythonhosted.org/packages/19/a3/34187a78613920dfd3cdf68ef6ce5e99c4f3417f035694074beb8848cd77/MarkupSafe-3.0.2-cp39-cp39-musllinux_1_2_i686.whl", hash = "sha256:3169b1eefae027567d1ce6ee7cae382c57fe26e82775f460f0b2778beaad66c0", size = 21219, upload-time = "2024-10-18T15:21:49.587Z" },
    { url = "https://files.pythonhosted.org/packages/17/d8/5811082f85bb88410ad7e452263af048d685669bbbfb7b595e8689152498/MarkupSafe-3.0.2-cp39-cp39-musllinux_1_2_x86_64.whl", hash = "sha256:eb7972a85c54febfb25b5c4b4f3af4dcc731994c7da0d8a0b4a6eb0640e1d178", size = 20946, upload-time = "2024-10-18T15:21:50.441Z" },
    { url = "https://files.pythonhosted.org/packages/7c/31/bd635fb5989440d9365c5e3c47556cfea121c7803f5034ac843e8f37c2f2/MarkupSafe-3.0.2-cp39-cp39-win32.whl", hash = "sha256:8c4e8c3ce11e1f92f6536ff07154f9d49677ebaaafc32db9db4620bc11ed480f", size = 15063, upload-time = "2024-10-18T15:21:51.385Z" },
    { url = "https://files.pythonhosted.org/packages/b3/73/085399401383ce949f727afec55ec3abd76648d04b9f22e1c0e99cb4bec3/MarkupSafe-3.0.2-cp39-cp39-win_amd64.whl", hash = "sha256:6e296a513ca3d94054c2c881cc913116e90fd030ad1c656b3869762b754f5f8a", size = 15506, upload-time = "2024-10-18T15:21:52.974Z" },
]

[[package]]
name = "matplotlib"
version = "3.9.4"
source = { registry = "https://pypi.org/simple" }
resolution-markers = [
    "python_full_version < '3.10' and platform_machine == 'arm64' and sys_platform == 'darwin'",
    "python_full_version < '3.10' and platform_machine == 'aarch64' and sys_platform == 'linux'",
    "(python_full_version < '3.10' and platform_machine != 'arm64' and sys_platform == 'darwin') or (python_full_version < '3.10' and platform_machine != 'aarch64' and sys_platform == 'linux') or (python_full_version < '3.10' and sys_platform != 'darwin' and sys_platform != 'linux')",
]
dependencies = [
    { name = "contourpy", version = "1.3.0", source = { registry = "https://pypi.org/simple" }, marker = "python_full_version < '3.10'" },
    { name = "cycler", marker = "python_full_version < '3.10'" },
    { name = "fonttools", marker = "python_full_version < '3.10'" },
    { name = "importlib-resources", marker = "python_full_version < '3.10'" },
    { name = "kiwisolver", version = "1.4.7", source = { registry = "https://pypi.org/simple" }, marker = "python_full_version < '3.10'" },
    { name = "numpy", version = "2.0.2", source = { registry = "https://pypi.org/simple" }, marker = "python_full_version < '3.10'" },
    { name = "packaging", marker = "python_full_version < '3.10'" },
    { name = "pillow", marker = "python_full_version < '3.10'" },
    { name = "pyparsing", marker = "python_full_version < '3.10'" },
    { name = "python-dateutil", marker = "python_full_version < '3.10'" },
]
sdist = { url = "https://files.pythonhosted.org/packages/df/17/1747b4154034befd0ed33b52538f5eb7752d05bb51c5e2a31470c3bc7d52/matplotlib-3.9.4.tar.gz", hash = "sha256:1e00e8be7393cbdc6fedfa8a6fba02cf3e83814b285db1c60b906a023ba41bc3", size = 36106529, upload-time = "2024-12-13T05:56:34.184Z" }
wheels = [
    { url = "https://files.pythonhosted.org/packages/7e/94/27d2e2c30d54b56c7b764acc1874a909e34d1965a427fc7092bb6a588b63/matplotlib-3.9.4-cp310-cp310-macosx_10_12_x86_64.whl", hash = "sha256:c5fdd7abfb706dfa8d307af64a87f1a862879ec3cd8d0ec8637458f0885b9c50", size = 7885089, upload-time = "2024-12-13T05:54:24.224Z" },
    { url = "https://files.pythonhosted.org/packages/c6/25/828273307e40a68eb8e9df832b6b2aaad075864fdc1de4b1b81e40b09e48/matplotlib-3.9.4-cp310-cp310-macosx_11_0_arm64.whl", hash = "sha256:d89bc4e85e40a71d1477780366c27fb7c6494d293e1617788986f74e2a03d7ff", size = 7770600, upload-time = "2024-12-13T05:54:27.214Z" },
    { url = "https://files.pythonhosted.org/packages/f2/65/f841a422ec994da5123368d76b126acf4fc02ea7459b6e37c4891b555b83/matplotlib-3.9.4-cp310-cp310-manylinux_2_17_aarch64.manylinux2014_aarch64.whl", hash = "sha256:ddf9f3c26aae695c5daafbf6b94e4c1a30d6cd617ba594bbbded3b33a1fcfa26", size = 8200138, upload-time = "2024-12-13T05:54:29.497Z" },
    { url = "https://files.pythonhosted.org/packages/07/06/272aca07a38804d93b6050813de41ca7ab0e29ba7a9dd098e12037c919a9/matplotlib-3.9.4-cp310-cp310-manylinux_2_17_x86_64.manylinux2014_x86_64.whl", hash = "sha256:18ebcf248030173b59a868fda1fe42397253f6698995b55e81e1f57431d85e50", size = 8312711, upload-time = "2024-12-13T05:54:34.396Z" },
    { url = "https://files.pythonhosted.org/packages/98/37/f13e23b233c526b7e27ad61be0a771894a079e0f7494a10d8d81557e0e9a/matplotlib-3.9.4-cp310-cp310-musllinux_1_2_x86_64.whl", hash = "sha256:974896ec43c672ec23f3f8c648981e8bc880ee163146e0312a9b8def2fac66f5", size = 9090622, upload-time = "2024-12-13T05:54:36.808Z" },
    { url = "https://files.pythonhosted.org/packages/4f/8c/b1f5bd2bd70e60f93b1b54c4d5ba7a992312021d0ddddf572f9a1a6d9348/matplotlib-3.9.4-cp310-cp310-win_amd64.whl", hash = "sha256:4598c394ae9711cec135639374e70871fa36b56afae17bdf032a345be552a88d", size = 7828211, upload-time = "2024-12-13T05:54:40.596Z" },
    { url = "https://files.pythonhosted.org/packages/74/4b/65be7959a8fa118a3929b49a842de5b78bb55475236fcf64f3e308ff74a0/matplotlib-3.9.4-cp311-cp311-macosx_10_12_x86_64.whl", hash = "sha256:d4dd29641d9fb8bc4492420c5480398dd40a09afd73aebe4eb9d0071a05fbe0c", size = 7894430, upload-time = "2024-12-13T05:54:44.049Z" },
    { url = "https://files.pythonhosted.org/packages/e9/18/80f70d91896e0a517b4a051c3fd540daa131630fd75e02e250365353b253/matplotlib-3.9.4-cp311-cp311-macosx_11_0_arm64.whl", hash = "sha256:30e5b22e8bcfb95442bf7d48b0d7f3bdf4a450cbf68986ea45fca3d11ae9d099", size = 7780045, upload-time = "2024-12-13T05:54:46.414Z" },
    { url = "https://files.pythonhosted.org/packages/a2/73/ccb381026e3238c5c25c3609ba4157b2d1a617ec98d65a8b4ee4e1e74d02/matplotlib-3.9.4-cp311-cp311-manylinux_2_17_aarch64.manylinux2014_aarch64.whl", hash = "sha256:2bb0030d1d447fd56dcc23b4c64a26e44e898f0416276cac1ebc25522e0ac249", size = 8209906, upload-time = "2024-12-13T05:54:49.459Z" },
    { url = "https://files.pythonhosted.org/packages/ab/33/1648da77b74741c89f5ea95cbf42a291b4b364f2660b316318811404ed97/matplotlib-3.9.4-cp311-cp311-manylinux_2_17_x86_64.manylinux2014_x86_64.whl", hash = "sha256:aca90ed222ac3565d2752b83dbb27627480d27662671e4d39da72e97f657a423", size = 8322873, upload-time = "2024-12-13T05:54:53.066Z" },
    { url = "https://files.pythonhosted.org/packages/57/d3/8447ba78bc6593c9044c372d1609f8ea10fb1e071e7a9e0747bea74fc16c/matplotlib-3.9.4-cp311-cp311-musllinux_1_2_x86_64.whl", hash = "sha256:a181b2aa2906c608fcae72f977a4a2d76e385578939891b91c2550c39ecf361e", size = 9099566, upload-time = "2024-12-13T05:54:55.522Z" },
    { url = "https://files.pythonhosted.org/packages/23/e1/4f0e237bf349c02ff9d1b6e7109f1a17f745263809b9714a8576dc17752b/matplotlib-3.9.4-cp311-cp311-win_amd64.whl", hash = "sha256:1f6882828231eca17f501c4dcd98a05abb3f03d157fbc0769c6911fe08b6cfd3", size = 7838065, upload-time = "2024-12-13T05:54:58.337Z" },
    { url = "https://files.pythonhosted.org/packages/1a/2b/c918bf6c19d6445d1cefe3d2e42cb740fb997e14ab19d4daeb6a7ab8a157/matplotlib-3.9.4-cp312-cp312-macosx_10_13_x86_64.whl", hash = "sha256:dfc48d67e6661378a21c2983200a654b72b5c5cdbd5d2cf6e5e1ece860f0cc70", size = 7891131, upload-time = "2024-12-13T05:55:02.837Z" },
    { url = "https://files.pythonhosted.org/packages/c1/e5/b4e8fc601ca302afeeabf45f30e706a445c7979a180e3a978b78b2b681a4/matplotlib-3.9.4-cp312-cp312-macosx_11_0_arm64.whl", hash = "sha256:47aef0fab8332d02d68e786eba8113ffd6f862182ea2999379dec9e237b7e483", size = 7776365, upload-time = "2024-12-13T05:55:05.158Z" },
    { url = "https://files.pythonhosted.org/packages/99/06/b991886c506506476e5d83625c5970c656a491b9f80161458fed94597808/matplotlib-3.9.4-cp312-cp312-manylinux_2_17_aarch64.manylinux2014_aarch64.whl", hash = "sha256:fba1f52c6b7dc764097f52fd9ab627b90db452c9feb653a59945de16752e965f", size = 8200707, upload-time = "2024-12-13T05:55:09.48Z" },
    { url = "https://files.pythonhosted.org/packages/c3/e2/556b627498cb27e61026f2d1ba86a78ad1b836fef0996bef5440e8bc9559/matplotlib-3.9.4-cp312-cp312-manylinux_2_17_x86_64.manylinux2014_x86_64.whl", hash = "sha256:173ac3748acaac21afcc3fa1633924609ba1b87749006bc25051c52c422a5d00", size = 8313761, upload-time = "2024-12-13T05:55:12.95Z" },
    { url = "https://files.pythonhosted.org/packages/58/ff/165af33ec766ff818306ea88e91f9f60d2a6ed543be1eb122a98acbf3b0d/matplotlib-3.9.4-cp312-cp312-musllinux_1_2_x86_64.whl", hash = "sha256:320edea0cadc07007765e33f878b13b3738ffa9745c5f707705692df70ffe0e0", size = 9095284, upload-time = "2024-12-13T05:55:16.199Z" },
    { url = "https://files.pythonhosted.org/packages/9f/8b/3d0c7a002db3b1ed702731c2a9a06d78d035f1f2fb0fb936a8e43cc1e9f4/matplotlib-3.9.4-cp312-cp312-win_amd64.whl", hash = "sha256:a4a4cfc82330b27042a7169533da7991e8789d180dd5b3daeaee57d75cd5a03b", size = 7841160, upload-time = "2024-12-13T05:55:19.991Z" },
    { url = "https://files.pythonhosted.org/packages/49/b1/999f89a7556d101b23a2f0b54f1b6e140d73f56804da1398f2f0bc0924bc/matplotlib-3.9.4-cp313-cp313-macosx_10_13_x86_64.whl", hash = "sha256:37eeffeeca3c940985b80f5b9a7b95ea35671e0e7405001f249848d2b62351b6", size = 7891499, upload-time = "2024-12-13T05:55:22.142Z" },
    { url = "https://files.pythonhosted.org/packages/87/7b/06a32b13a684977653396a1bfcd34d4e7539c5d55c8cbfaa8ae04d47e4a9/matplotlib-3.9.4-cp313-cp313-macosx_11_0_arm64.whl", hash = "sha256:3e7465ac859ee4abcb0d836137cd8414e7bb7ad330d905abced457217d4f0f45", size = 7776802, upload-time = "2024-12-13T05:55:25.947Z" },
    { url = "https://files.pythonhosted.org/packages/65/87/ac498451aff739e515891bbb92e566f3c7ef31891aaa878402a71f9b0910/matplotlib-3.9.4-cp313-cp313-manylinux_2_17_aarch64.manylinux2014_aarch64.whl", hash = "sha256:f4c12302c34afa0cf061bea23b331e747e5e554b0fa595c96e01c7b75bc3b858", size = 8200802, upload-time = "2024-12-13T05:55:28.461Z" },
    { url = "https://files.pythonhosted.org/packages/f8/6b/9eb761c00e1cb838f6c92e5f25dcda3f56a87a52f6cb8fdfa561e6cf6a13/matplotlib-3.9.4-cp313-cp313-manylinux_2_17_x86_64.manylinux2014_x86_64.whl", hash = "sha256:2b8c97917f21b75e72108b97707ba3d48f171541a74aa2a56df7a40626bafc64", size = 8313880, upload-time = "2024-12-13T05:55:30.965Z" },
    { url = "https://files.pythonhosted.org/packages/d7/a2/c8eaa600e2085eec7e38cbbcc58a30fc78f8224939d31d3152bdafc01fd1/matplotlib-3.9.4-cp313-cp313-musllinux_1_2_x86_64.whl", hash = "sha256:0229803bd7e19271b03cb09f27db76c918c467aa4ce2ae168171bc67c3f508df", size = 9094637, upload-time = "2024-12-13T05:55:33.701Z" },
    { url = "https://files.pythonhosted.org/packages/71/1f/c6e1daea55b7bfeb3d84c6cb1abc449f6a02b181e7e2a5e4db34c3afb793/matplotlib-3.9.4-cp313-cp313-win_amd64.whl", hash = "sha256:7c0d8ef442ebf56ff5e206f8083d08252ee738e04f3dc88ea882853a05488799", size = 7841311, upload-time = "2024-12-13T05:55:36.737Z" },
    { url = "https://files.pythonhosted.org/packages/c0/3a/2757d3f7d388b14dd48f5a83bea65b6d69f000e86b8f28f74d86e0d375bd/matplotlib-3.9.4-cp313-cp313t-macosx_10_13_x86_64.whl", hash = "sha256:a04c3b00066a688834356d196136349cb32f5e1003c55ac419e91585168b88fb", size = 7919989, upload-time = "2024-12-13T05:55:39.024Z" },
    { url = "https://files.pythonhosted.org/packages/24/28/f5077c79a4f521589a37fe1062d6a6ea3534e068213f7357e7cfffc2e17a/matplotlib-3.9.4-cp313-cp313t-macosx_11_0_arm64.whl", hash = "sha256:04c519587f6c210626741a1e9a68eefc05966ede24205db8982841826af5871a", size = 7809417, upload-time = "2024-12-13T05:55:42.412Z" },
    { url = "https://files.pythonhosted.org/packages/36/c8/c523fd2963156692916a8eb7d4069084cf729359f7955cf09075deddfeaf/matplotlib-3.9.4-cp313-cp313t-manylinux_2_17_aarch64.manylinux2014_aarch64.whl", hash = "sha256:308afbf1a228b8b525fcd5cec17f246bbbb63b175a3ef6eb7b4d33287ca0cf0c", size = 8226258, upload-time = "2024-12-13T05:55:47.259Z" },
    { url = "https://files.pythonhosted.org/packages/f6/88/499bf4b8fa9349b6f5c0cf4cead0ebe5da9d67769129f1b5651e5ac51fbc/matplotlib-3.9.4-cp313-cp313t-manylinux_2_17_x86_64.manylinux2014_x86_64.whl", hash = "sha256:ddb3b02246ddcffd3ce98e88fed5b238bc5faff10dbbaa42090ea13241d15764", size = 8335849, upload-time = "2024-12-13T05:55:49.763Z" },
    { url = "https://files.pythonhosted.org/packages/b8/9f/20a4156b9726188646a030774ee337d5ff695a965be45ce4dbcb9312c170/matplotlib-3.9.4-cp313-cp313t-musllinux_1_2_x86_64.whl", hash = "sha256:8a75287e9cb9eee48cb79ec1d806f75b29c0fde978cb7223a1f4c5848d696041", size = 9102152, upload-time = "2024-12-13T05:55:51.997Z" },
    { url = "https://files.pythonhosted.org/packages/10/11/237f9c3a4e8d810b1759b67ff2da7c32c04f9c80aa475e7beb36ed43a8fb/matplotlib-3.9.4-cp313-cp313t-win_amd64.whl", hash = "sha256:488deb7af140f0ba86da003e66e10d55ff915e152c78b4b66d231638400b1965", size = 7896987, upload-time = "2024-12-13T05:55:55.941Z" },
    { url = "https://files.pythonhosted.org/packages/56/eb/501b465c9fef28f158e414ea3a417913dc2ac748564c7ed41535f23445b4/matplotlib-3.9.4-cp39-cp39-macosx_10_12_x86_64.whl", hash = "sha256:3c3724d89a387ddf78ff88d2a30ca78ac2b4c89cf37f2db4bd453c34799e933c", size = 7885919, upload-time = "2024-12-13T05:55:59.66Z" },
    { url = "https://files.pythonhosted.org/packages/da/36/236fbd868b6c91309a5206bd90c3f881f4f44b2d997cd1d6239ef652f878/matplotlib-3.9.4-cp39-cp39-macosx_11_0_arm64.whl", hash = "sha256:d5f0a8430ffe23d7e32cfd86445864ccad141797f7d25b7c41759a5b5d17cfd7", size = 7771486, upload-time = "2024-12-13T05:56:04.264Z" },
    { url = "https://files.pythonhosted.org/packages/e0/4b/105caf2d54d5ed11d9f4335398f5103001a03515f2126c936a752ccf1461/matplotlib-3.9.4-cp39-cp39-manylinux_2_17_aarch64.manylinux2014_aarch64.whl", hash = "sha256:6bb0141a21aef3b64b633dc4d16cbd5fc538b727e4958be82a0e1c92a234160e", size = 8201838, upload-time = "2024-12-13T05:56:06.792Z" },
    { url = "https://files.pythonhosted.org/packages/5d/a7/bb01188fb4013d34d274caf44a2f8091255b0497438e8b6c0a7c1710c692/matplotlib-3.9.4-cp39-cp39-manylinux_2_17_x86_64.manylinux2014_x86_64.whl", hash = "sha256:57aa235109e9eed52e2c2949db17da185383fa71083c00c6c143a60e07e0888c", size = 8314492, upload-time = "2024-12-13T05:56:09.964Z" },
    { url = "https://files.pythonhosted.org/packages/33/19/02e1a37f7141fc605b193e927d0a9cdf9dc124a20b9e68793f4ffea19695/matplotlib-3.9.4-cp39-cp39-musllinux_1_2_x86_64.whl", hash = "sha256:b18c600061477ccfdd1e6fd050c33d8be82431700f3452b297a56d9ed7037abb", size = 9092500, upload-time = "2024-12-13T05:56:13.55Z" },
    { url = "https://files.pythonhosted.org/packages/57/68/c2feb4667adbf882ffa4b3e0ac9967f848980d9f8b5bebd86644aa67ce6a/matplotlib-3.9.4-cp39-cp39-win_amd64.whl", hash = "sha256:ef5f2d1b67d2d2145ff75e10f8c008bfbf71d45137c4b648c87193e7dd053eac", size = 7822962, upload-time = "2024-12-13T05:56:16.358Z" },
    { url = "https://files.pythonhosted.org/packages/0c/22/2ef6a364cd3f565442b0b055e0599744f1e4314ec7326cdaaa48a4d864d7/matplotlib-3.9.4-pp39-pypy39_pp73-macosx_10_15_x86_64.whl", hash = "sha256:44e0ed786d769d85bc787b0606a53f2d8d2d1d3c8a2608237365e9121c1a338c", size = 7877995, upload-time = "2024-12-13T05:56:18.805Z" },
    { url = "https://files.pythonhosted.org/packages/87/b8/2737456e566e9f4d94ae76b8aa0d953d9acb847714f9a7ad80184474f5be/matplotlib-3.9.4-pp39-pypy39_pp73-macosx_11_0_arm64.whl", hash = "sha256:09debb9ce941eb23ecdbe7eab972b1c3e0276dcf01688073faff7b0f61d6c6ca", size = 7769300, upload-time = "2024-12-13T05:56:21.315Z" },
    { url = "https://files.pythonhosted.org/packages/b2/1f/e709c6ec7b5321e6568769baa288c7178e60a93a9da9e682b39450da0e29/matplotlib-3.9.4-pp39-pypy39_pp73-manylinux_2_17_x86_64.manylinux2014_x86_64.whl", hash = "sha256:bcc53cf157a657bfd03afab14774d54ba73aa84d42cfe2480c91bd94873952db", size = 8313423, upload-time = "2024-12-13T05:56:26.719Z" },
    { url = "https://files.pythonhosted.org/packages/5e/b6/5a1f868782cd13f053a679984e222007ecff654a9bfbac6b27a65f4eeb05/matplotlib-3.9.4-pp39-pypy39_pp73-win_amd64.whl", hash = "sha256:ad45da51be7ad02387801fd154ef74d942f49fe3fcd26a64c94842ba7ec0d865", size = 7854624, upload-time = "2024-12-13T05:56:29.359Z" },
]

[[package]]
name = "matplotlib"
version = "3.10.3"
source = { registry = "https://pypi.org/simple" }
resolution-markers = [
    "python_full_version >= '3.12' and sys_platform == 'darwin'",
    "python_full_version == '3.11.*' and sys_platform == 'darwin'",
    "python_full_version >= '3.12' and platform_machine == 'aarch64' and sys_platform == 'linux'",
    "python_full_version == '3.11.*' and platform_machine == 'aarch64' and sys_platform == 'linux'",
    "(python_full_version >= '3.12' and platform_machine != 'aarch64' and sys_platform == 'linux') or (python_full_version >= '3.12' and sys_platform != 'darwin' and sys_platform != 'linux')",
    "(python_full_version == '3.11.*' and platform_machine != 'aarch64' and sys_platform == 'linux') or (python_full_version == '3.11.*' and sys_platform != 'darwin' and sys_platform != 'linux')",
    "python_full_version == '3.10.*' and sys_platform == 'darwin'",
    "python_full_version == '3.10.*' and platform_machine == 'aarch64' and sys_platform == 'linux'",
    "(python_full_version == '3.10.*' and platform_machine != 'aarch64' and sys_platform == 'linux') or (python_full_version == '3.10.*' and sys_platform != 'darwin' and sys_platform != 'linux')",
]
dependencies = [
    { name = "contourpy", version = "1.3.2", source = { registry = "https://pypi.org/simple" }, marker = "python_full_version == '3.10.*'" },
    { name = "contourpy", version = "1.3.3", source = { registry = "https://pypi.org/simple" }, marker = "python_full_version >= '3.11'" },
    { name = "cycler", marker = "python_full_version >= '3.10'" },
    { name = "fonttools", marker = "python_full_version >= '3.10'" },
    { name = "kiwisolver", version = "1.4.8", source = { registry = "https://pypi.org/simple" }, marker = "python_full_version >= '3.10'" },
    { name = "numpy", version = "2.2.6", source = { registry = "https://pypi.org/simple" }, marker = "python_full_version == '3.10.*'" },
    { name = "numpy", version = "2.3.2", source = { registry = "https://pypi.org/simple" }, marker = "python_full_version >= '3.11'" },
    { name = "packaging", marker = "python_full_version >= '3.10'" },
    { name = "pillow", marker = "python_full_version >= '3.10'" },
    { name = "pyparsing", marker = "python_full_version >= '3.10'" },
    { name = "python-dateutil", marker = "python_full_version >= '3.10'" },
]
sdist = { url = "https://files.pythonhosted.org/packages/26/91/d49359a21893183ed2a5b6c76bec40e0b1dcbf8ca148f864d134897cfc75/matplotlib-3.10.3.tar.gz", hash = "sha256:2f82d2c5bb7ae93aaaa4cd42aca65d76ce6376f83304fa3a630b569aca274df0", size = 34799811, upload-time = "2025-05-08T19:10:54.39Z" }
wheels = [
    { url = "https://files.pythonhosted.org/packages/d0/ea/2bba25d289d389c7451f331ecd593944b3705f06ddf593fa7be75037d308/matplotlib-3.10.3-cp310-cp310-macosx_10_12_x86_64.whl", hash = "sha256:213fadd6348d106ca7db99e113f1bea1e65e383c3ba76e8556ba4a3054b65ae7", size = 8167862, upload-time = "2025-05-08T19:09:39.563Z" },
    { url = "https://files.pythonhosted.org/packages/41/81/cc70b5138c926604e8c9ed810ed4c79e8116ba72e02230852f5c12c87ba2/matplotlib-3.10.3-cp310-cp310-macosx_11_0_arm64.whl", hash = "sha256:d3bec61cb8221f0ca6313889308326e7bb303d0d302c5cc9e523b2f2e6c73deb", size = 8042149, upload-time = "2025-05-08T19:09:42.413Z" },
    { url = "https://files.pythonhosted.org/packages/4a/9a/0ff45b6bfa42bb16de597e6058edf2361c298ad5ef93b327728145161bbf/matplotlib-3.10.3-cp310-cp310-manylinux_2_17_aarch64.manylinux2014_aarch64.whl", hash = "sha256:8c21ae75651c0231b3ba014b6d5e08fb969c40cdb5a011e33e99ed0c9ea86ecb", size = 8453719, upload-time = "2025-05-08T19:09:44.901Z" },
    { url = "https://files.pythonhosted.org/packages/85/c7/1866e972fed6d71ef136efbc980d4d1854ab7ef1ea8152bbd995ca231c81/matplotlib-3.10.3-cp310-cp310-manylinux_2_17_x86_64.manylinux2014_x86_64.whl", hash = "sha256:a49e39755580b08e30e3620efc659330eac5d6534ab7eae50fa5e31f53ee4e30", size = 8590801, upload-time = "2025-05-08T19:09:47.404Z" },
    { url = "https://files.pythonhosted.org/packages/5d/b9/748f6626d534ab7e255bdc39dc22634d337cf3ce200f261b5d65742044a1/matplotlib-3.10.3-cp310-cp310-musllinux_1_2_x86_64.whl", hash = "sha256:cf4636203e1190871d3a73664dea03d26fb019b66692cbfd642faafdad6208e8", size = 9402111, upload-time = "2025-05-08T19:09:49.474Z" },
    { url = "https://files.pythonhosted.org/packages/1f/78/8bf07bd8fb67ea5665a6af188e70b57fcb2ab67057daa06b85a08e59160a/matplotlib-3.10.3-cp310-cp310-win_amd64.whl", hash = "sha256:fd5641a9bb9d55f4dd2afe897a53b537c834b9012684c8444cc105895c8c16fd", size = 8057213, upload-time = "2025-05-08T19:09:51.489Z" },
    { url = "https://files.pythonhosted.org/packages/f5/bd/af9f655456f60fe1d575f54fb14704ee299b16e999704817a7645dfce6b0/matplotlib-3.10.3-cp311-cp311-macosx_10_12_x86_64.whl", hash = "sha256:0ef061f74cd488586f552d0c336b2f078d43bc00dc473d2c3e7bfee2272f3fa8", size = 8178873, upload-time = "2025-05-08T19:09:53.857Z" },
    { url = "https://files.pythonhosted.org/packages/c2/86/e1c86690610661cd716eda5f9d0b35eaf606ae6c9b6736687cfc8f2d0cd8/matplotlib-3.10.3-cp311-cp311-macosx_11_0_arm64.whl", hash = "sha256:d96985d14dc5f4a736bbea4b9de9afaa735f8a0fc2ca75be2fa9e96b2097369d", size = 8052205, upload-time = "2025-05-08T19:09:55.684Z" },
    { url = "https://files.pythonhosted.org/packages/54/51/a9f8e49af3883dacddb2da1af5fca1f7468677f1188936452dd9aaaeb9ed/matplotlib-3.10.3-cp311-cp311-manylinux_2_17_aarch64.manylinux2014_aarch64.whl", hash = "sha256:7c5f0283da91e9522bdba4d6583ed9d5521566f63729ffb68334f86d0bb98049", size = 8465823, upload-time = "2025-05-08T19:09:57.442Z" },
    { url = "https://files.pythonhosted.org/packages/e7/e3/c82963a3b86d6e6d5874cbeaa390166458a7f1961bab9feb14d3d1a10f02/matplotlib-3.10.3-cp311-cp311-manylinux_2_17_x86_64.manylinux2014_x86_64.whl", hash = "sha256:fdfa07c0ec58035242bc8b2c8aae37037c9a886370eef6850703d7583e19964b", size = 8606464, upload-time = "2025-05-08T19:09:59.471Z" },
    { url = "https://files.pythonhosted.org/packages/0e/34/24da1027e7fcdd9e82da3194c470143c551852757a4b473a09a012f5b945/matplotlib-3.10.3-cp311-cp311-musllinux_1_2_x86_64.whl", hash = "sha256:c0b9849a17bce080a16ebcb80a7b714b5677d0ec32161a2cc0a8e5a6030ae220", size = 9413103, upload-time = "2025-05-08T19:10:03.208Z" },
    { url = "https://files.pythonhosted.org/packages/a6/da/948a017c3ea13fd4a97afad5fdebe2f5bbc4d28c0654510ce6fd6b06b7bd/matplotlib-3.10.3-cp311-cp311-win_amd64.whl", hash = "sha256:eef6ed6c03717083bc6d69c2d7ee8624205c29a8e6ea5a31cd3492ecdbaee1e1", size = 8065492, upload-time = "2025-05-08T19:10:05.271Z" },
    { url = "https://files.pythonhosted.org/packages/eb/43/6b80eb47d1071f234ef0c96ca370c2ca621f91c12045f1401b5c9b28a639/matplotlib-3.10.3-cp312-cp312-macosx_10_13_x86_64.whl", hash = "sha256:0ab1affc11d1f495ab9e6362b8174a25afc19c081ba5b0775ef00533a4236eea", size = 8179689, upload-time = "2025-05-08T19:10:07.602Z" },
    { url = "https://files.pythonhosted.org/packages/0f/70/d61a591958325c357204870b5e7b164f93f2a8cca1dc6ce940f563909a13/matplotlib-3.10.3-cp312-cp312-macosx_11_0_arm64.whl", hash = "sha256:2a818d8bdcafa7ed2eed74487fdb071c09c1ae24152d403952adad11fa3c65b4", size = 8050466, upload-time = "2025-05-08T19:10:09.383Z" },
    { url = "https://files.pythonhosted.org/packages/e7/75/70c9d2306203148cc7902a961240c5927dd8728afedf35e6a77e105a2985/matplotlib-3.10.3-cp312-cp312-manylinux_2_17_aarch64.manylinux2014_aarch64.whl", hash = "sha256:748ebc3470c253e770b17d8b0557f0aa85cf8c63fd52f1a61af5b27ec0b7ffee", size = 8456252, upload-time = "2025-05-08T19:10:11.958Z" },
    { url = "https://files.pythonhosted.org/packages/c4/91/ba0ae1ff4b3f30972ad01cd4a8029e70a0ec3b8ea5be04764b128b66f763/matplotlib-3.10.3-cp312-cp312-manylinux_2_17_x86_64.manylinux2014_x86_64.whl", hash = "sha256:ed70453fd99733293ace1aec568255bc51c6361cb0da94fa5ebf0649fdb2150a", size = 8601321, upload-time = "2025-05-08T19:10:14.47Z" },
    { url = "https://files.pythonhosted.org/packages/d2/88/d636041eb54a84b889e11872d91f7cbf036b3b0e194a70fa064eb8b04f7a/matplotlib-3.10.3-cp312-cp312-musllinux_1_2_x86_64.whl", hash = "sha256:dbed9917b44070e55640bd13419de83b4c918e52d97561544814ba463811cbc7", size = 9406972, upload-time = "2025-05-08T19:10:16.569Z" },
    { url = "https://files.pythonhosted.org/packages/b1/79/0d1c165eac44405a86478082e225fce87874f7198300bbebc55faaf6d28d/matplotlib-3.10.3-cp312-cp312-win_amd64.whl", hash = "sha256:cf37d8c6ef1a48829443e8ba5227b44236d7fcaf7647caa3178a4ff9f7a5be05", size = 8067954, upload-time = "2025-05-08T19:10:18.663Z" },
    { url = "https://files.pythonhosted.org/packages/3b/c1/23cfb566a74c696a3b338d8955c549900d18fe2b898b6e94d682ca21e7c2/matplotlib-3.10.3-cp313-cp313-macosx_10_13_x86_64.whl", hash = "sha256:9f2efccc8dcf2b86fc4ee849eea5dcaecedd0773b30f47980dc0cbeabf26ec84", size = 8180318, upload-time = "2025-05-08T19:10:20.426Z" },
    { url = "https://files.pythonhosted.org/packages/6c/0c/02f1c3b66b30da9ee343c343acbb6251bef5b01d34fad732446eaadcd108/matplotlib-3.10.3-cp313-cp313-macosx_11_0_arm64.whl", hash = "sha256:3ddbba06a6c126e3301c3d272a99dcbe7f6c24c14024e80307ff03791a5f294e", size = 8051132, upload-time = "2025-05-08T19:10:22.569Z" },
    { url = "https://files.pythonhosted.org/packages/b4/ab/8db1a5ac9b3a7352fb914133001dae889f9fcecb3146541be46bed41339c/matplotlib-3.10.3-cp313-cp313-manylinux_2_17_aarch64.manylinux2014_aarch64.whl", hash = "sha256:748302b33ae9326995b238f606e9ed840bf5886ebafcb233775d946aa8107a15", size = 8457633, upload-time = "2025-05-08T19:10:24.749Z" },
    { url = "https://files.pythonhosted.org/packages/f5/64/41c4367bcaecbc03ef0d2a3ecee58a7065d0a36ae1aa817fe573a2da66d4/matplotlib-3.10.3-cp313-cp313-manylinux_2_17_x86_64.manylinux2014_x86_64.whl", hash = "sha256:a80fcccbef63302c0efd78042ea3c2436104c5b1a4d3ae20f864593696364ac7", size = 8601031, upload-time = "2025-05-08T19:10:27.03Z" },
    { url = "https://files.pythonhosted.org/packages/12/6f/6cc79e9e5ab89d13ed64da28898e40fe5b105a9ab9c98f83abd24e46d7d7/matplotlib-3.10.3-cp313-cp313-musllinux_1_2_x86_64.whl", hash = "sha256:55e46cbfe1f8586adb34f7587c3e4f7dedc59d5226719faf6cb54fc24f2fd52d", size = 9406988, upload-time = "2025-05-08T19:10:29.056Z" },
    { url = "https://files.pythonhosted.org/packages/b1/0f/eed564407bd4d935ffabf561ed31099ed609e19287409a27b6d336848653/matplotlib-3.10.3-cp313-cp313-win_amd64.whl", hash = "sha256:151d89cb8d33cb23345cd12490c76fd5d18a56581a16d950b48c6ff19bb2ab93", size = 8068034, upload-time = "2025-05-08T19:10:31.221Z" },
    { url = "https://files.pythonhosted.org/packages/3e/e5/2f14791ff69b12b09e9975e1d116d9578ac684460860ce542c2588cb7a1c/matplotlib-3.10.3-cp313-cp313t-macosx_10_13_x86_64.whl", hash = "sha256:c26dd9834e74d164d06433dc7be5d75a1e9890b926b3e57e74fa446e1a62c3e2", size = 8218223, upload-time = "2025-05-08T19:10:33.114Z" },
    { url = "https://files.pythonhosted.org/packages/5c/08/30a94afd828b6e02d0a52cae4a29d6e9ccfcf4c8b56cc28b021d3588873e/matplotlib-3.10.3-cp313-cp313t-macosx_11_0_arm64.whl", hash = "sha256:24853dad5b8c84c8c2390fc31ce4858b6df504156893292ce8092d190ef8151d", size = 8094985, upload-time = "2025-05-08T19:10:35.337Z" },
    { url = "https://files.pythonhosted.org/packages/89/44/f3bc6b53066c889d7a1a3ea8094c13af6a667c5ca6220ec60ecceec2dabe/matplotlib-3.10.3-cp313-cp313t-manylinux_2_17_aarch64.manylinux2014_aarch64.whl", hash = "sha256:68f7878214d369d7d4215e2a9075fef743be38fa401d32e6020bab2dfabaa566", size = 8483109, upload-time = "2025-05-08T19:10:37.611Z" },
    { url = "https://files.pythonhosted.org/packages/ba/c7/473bc559beec08ebee9f86ca77a844b65747e1a6c2691e8c92e40b9f42a8/matplotlib-3.10.3-cp313-cp313t-manylinux_2_17_x86_64.manylinux2014_x86_64.whl", hash = "sha256:f6929fc618cb6db9cb75086f73b3219bbb25920cb24cee2ea7a12b04971a4158", size = 8618082, upload-time = "2025-05-08T19:10:39.892Z" },
    { url = "https://files.pythonhosted.org/packages/d8/e9/6ce8edd264c8819e37bbed8172e0ccdc7107fe86999b76ab5752276357a4/matplotlib-3.10.3-cp313-cp313t-musllinux_1_2_x86_64.whl", hash = "sha256:6c7818292a5cc372a2dc4c795e5c356942eb8350b98ef913f7fda51fe175ac5d", size = 9413699, upload-time = "2025-05-08T19:10:42.376Z" },
    { url = "https://files.pythonhosted.org/packages/1b/92/9a45c91089c3cf690b5badd4be81e392ff086ccca8a1d4e3a08463d8a966/matplotlib-3.10.3-cp313-cp313t-win_amd64.whl", hash = "sha256:4f23ffe95c5667ef8a2b56eea9b53db7f43910fa4a2d5472ae0f72b64deab4d5", size = 8139044, upload-time = "2025-05-08T19:10:44.551Z" },
    { url = "https://files.pythonhosted.org/packages/3d/d1/f54d43e95384b312ffa4a74a4326c722f3b8187aaaa12e9a84cdf3037131/matplotlib-3.10.3-pp310-pypy310_pp73-macosx_10_15_x86_64.whl", hash = "sha256:86ab63d66bbc83fdb6733471d3bff40897c1e9921cba112accd748eee4bce5e4", size = 8162896, upload-time = "2025-05-08T19:10:46.432Z" },
    { url = "https://files.pythonhosted.org/packages/24/a4/fbfc00c2346177c95b353dcf9b5a004106abe8730a62cb6f27e79df0a698/matplotlib-3.10.3-pp310-pypy310_pp73-macosx_11_0_arm64.whl", hash = "sha256:a48f9c08bf7444b5d2391a83e75edb464ccda3c380384b36532a0962593a1751", size = 8039702, upload-time = "2025-05-08T19:10:49.634Z" },
    { url = "https://files.pythonhosted.org/packages/6a/b9/59e120d24a2ec5fc2d30646adb2efb4621aab3c6d83d66fb2a7a182db032/matplotlib-3.10.3-pp310-pypy310_pp73-manylinux_2_17_x86_64.manylinux2014_x86_64.whl", hash = "sha256:cb73d8aa75a237457988f9765e4dfe1c0d2453c5ca4eabc897d4309672c8e014", size = 8594298, upload-time = "2025-05-08T19:10:51.738Z" },
]

[[package]]
name = "mccabe"
version = "0.7.0"
source = { registry = "https://pypi.org/simple" }
sdist = { url = "https://files.pythonhosted.org/packages/e7/ff/0ffefdcac38932a54d2b5eed4e0ba8a408f215002cd178ad1df0f2806ff8/mccabe-0.7.0.tar.gz", hash = "sha256:348e0240c33b60bbdf4e523192ef919f28cb2c3d7d5c7794f74009290f236325", size = 9658, upload-time = "2022-01-24T01:14:51.113Z" }
wheels = [
    { url = "https://files.pythonhosted.org/packages/27/1a/1f68f9ba0c207934b35b86a8ca3aad8395a3d6dd7921c0686e23853ff5a9/mccabe-0.7.0-py2.py3-none-any.whl", hash = "sha256:6c2d30ab6be0e4a46919781807b4f0d834ebdd6c6e3dca0bda5a15f863427b6e", size = 7350, upload-time = "2022-01-24T01:14:49.62Z" },
]

[[package]]
name = "networkx"
version = "3.2.1"
source = { registry = "https://pypi.org/simple" }
resolution-markers = [
    "python_full_version < '3.10' and platform_machine == 'arm64' and sys_platform == 'darwin'",
    "python_full_version < '3.10' and platform_machine == 'aarch64' and sys_platform == 'linux'",
    "(python_full_version < '3.10' and platform_machine != 'arm64' and sys_platform == 'darwin') or (python_full_version < '3.10' and platform_machine != 'aarch64' and sys_platform == 'linux') or (python_full_version < '3.10' and sys_platform != 'darwin' and sys_platform != 'linux')",
]
sdist = { url = "https://files.pythonhosted.org/packages/c4/80/a84676339aaae2f1cfdf9f418701dd634aef9cc76f708ef55c36ff39c3ca/networkx-3.2.1.tar.gz", hash = "sha256:9f1bb5cf3409bf324e0a722c20bdb4c20ee39bf1c30ce8ae499c8502b0b5e0c6", size = 2073928, upload-time = "2023-10-28T08:41:39.364Z" }
wheels = [
    { url = "https://files.pythonhosted.org/packages/d5/f0/8fbc882ca80cf077f1b246c0e3c3465f7f415439bdea6b899f6b19f61f70/networkx-3.2.1-py3-none-any.whl", hash = "sha256:f18c69adc97877c42332c170849c96cefa91881c99a7cb3e95b7c659ebdc1ec2", size = 1647772, upload-time = "2023-10-28T08:41:36.945Z" },
]

[[package]]
name = "networkx"
version = "3.4.2"
source = { registry = "https://pypi.org/simple" }
resolution-markers = [
    "python_full_version == '3.10.*' and sys_platform == 'darwin'",
    "python_full_version == '3.10.*' and platform_machine == 'aarch64' and sys_platform == 'linux'",
    "(python_full_version == '3.10.*' and platform_machine != 'aarch64' and sys_platform == 'linux') or (python_full_version == '3.10.*' and sys_platform != 'darwin' and sys_platform != 'linux')",
]
sdist = { url = "https://files.pythonhosted.org/packages/fd/1d/06475e1cd5264c0b870ea2cc6fdb3e37177c1e565c43f56ff17a10e3937f/networkx-3.4.2.tar.gz", hash = "sha256:307c3669428c5362aab27c8a1260aa8f47c4e91d3891f48be0141738d8d053e1", size = 2151368, upload-time = "2024-10-21T12:39:38.695Z" }
wheels = [
    { url = "https://files.pythonhosted.org/packages/b9/54/dd730b32ea14ea797530a4479b2ed46a6fb250f682a9cfb997e968bf0261/networkx-3.4.2-py3-none-any.whl", hash = "sha256:df5d4365b724cf81b8c6a7312509d0c22386097011ad1abe274afd5e9d3bbc5f", size = 1723263, upload-time = "2024-10-21T12:39:36.247Z" },
]

[[package]]
name = "networkx"
version = "3.5"
source = { registry = "https://pypi.org/simple" }
resolution-markers = [
    "python_full_version >= '3.12' and sys_platform == 'darwin'",
    "python_full_version == '3.11.*' and sys_platform == 'darwin'",
    "python_full_version >= '3.12' and platform_machine == 'aarch64' and sys_platform == 'linux'",
    "python_full_version == '3.11.*' and platform_machine == 'aarch64' and sys_platform == 'linux'",
    "(python_full_version >= '3.12' and platform_machine != 'aarch64' and sys_platform == 'linux') or (python_full_version >= '3.12' and sys_platform != 'darwin' and sys_platform != 'linux')",
    "(python_full_version == '3.11.*' and platform_machine != 'aarch64' and sys_platform == 'linux') or (python_full_version == '3.11.*' and sys_platform != 'darwin' and sys_platform != 'linux')",
]
sdist = { url = "https://files.pythonhosted.org/packages/6c/4f/ccdb8ad3a38e583f214547fd2f7ff1fc160c43a75af88e6aec213404b96a/networkx-3.5.tar.gz", hash = "sha256:d4c6f9cf81f52d69230866796b82afbccdec3db7ae4fbd1b65ea750feed50037", size = 2471065, upload-time = "2025-05-29T11:35:07.804Z" }
wheels = [
    { url = "https://files.pythonhosted.org/packages/eb/8d/776adee7bbf76365fdd7f2552710282c79a4ead5d2a46408c9043a2b70ba/networkx-3.5-py3-none-any.whl", hash = "sha256:0030d386a9a06dee3565298b4a734b68589749a544acbb6c412dc9e2489ec6ec", size = 2034406, upload-time = "2025-05-29T11:35:04.961Z" },
]

[[package]]
name = "numpy"
version = "2.0.2"
source = { registry = "https://pypi.org/simple" }
resolution-markers = [
    "python_full_version < '3.10' and platform_machine == 'arm64' and sys_platform == 'darwin'",
    "python_full_version < '3.10' and platform_machine == 'aarch64' and sys_platform == 'linux'",
    "(python_full_version < '3.10' and platform_machine != 'arm64' and sys_platform == 'darwin') or (python_full_version < '3.10' and platform_machine != 'aarch64' and sys_platform == 'linux') or (python_full_version < '3.10' and sys_platform != 'darwin' and sys_platform != 'linux')",
]
sdist = { url = "https://files.pythonhosted.org/packages/a9/75/10dd1f8116a8b796cb2c737b674e02d02e80454bda953fa7e65d8c12b016/numpy-2.0.2.tar.gz", hash = "sha256:883c987dee1880e2a864ab0dc9892292582510604156762362d9326444636e78", size = 18902015, upload-time = "2024-08-26T20:19:40.945Z" }
wheels = [
    { url = "https://files.pythonhosted.org/packages/21/91/3495b3237510f79f5d81f2508f9f13fea78ebfdf07538fc7444badda173d/numpy-2.0.2-cp310-cp310-macosx_10_9_x86_64.whl", hash = "sha256:51129a29dbe56f9ca83438b706e2e69a39892b5eda6cedcb6b0c9fdc9b0d3ece", size = 21165245, upload-time = "2024-08-26T20:04:14.625Z" },
    { url = "https://files.pythonhosted.org/packages/05/33/26178c7d437a87082d11019292dce6d3fe6f0e9026b7b2309cbf3e489b1d/numpy-2.0.2-cp310-cp310-macosx_11_0_arm64.whl", hash = "sha256:f15975dfec0cf2239224d80e32c3170b1d168335eaedee69da84fbe9f1f9cd04", size = 13738540, upload-time = "2024-08-26T20:04:36.784Z" },
    { url = "https://files.pythonhosted.org/packages/ec/31/cc46e13bf07644efc7a4bf68df2df5fb2a1a88d0cd0da9ddc84dc0033e51/numpy-2.0.2-cp310-cp310-macosx_14_0_arm64.whl", hash = "sha256:8c5713284ce4e282544c68d1c3b2c7161d38c256d2eefc93c1d683cf47683e66", size = 5300623, upload-time = "2024-08-26T20:04:46.491Z" },
    { url = "https://files.pythonhosted.org/packages/6e/16/7bfcebf27bb4f9d7ec67332ffebee4d1bf085c84246552d52dbb548600e7/numpy-2.0.2-cp310-cp310-macosx_14_0_x86_64.whl", hash = "sha256:becfae3ddd30736fe1889a37f1f580e245ba79a5855bff5f2a29cb3ccc22dd7b", size = 6901774, upload-time = "2024-08-26T20:04:58.173Z" },
    { url = "https://files.pythonhosted.org/packages/f9/a3/561c531c0e8bf082c5bef509d00d56f82e0ea7e1e3e3a7fc8fa78742a6e5/numpy-2.0.2-cp310-cp310-manylinux_2_17_aarch64.manylinux2014_aarch64.whl", hash = "sha256:2da5960c3cf0df7eafefd806d4e612c5e19358de82cb3c343631188991566ccd", size = 13907081, upload-time = "2024-08-26T20:05:19.098Z" },
    { url = "https://files.pythonhosted.org/packages/fa/66/f7177ab331876200ac7563a580140643d1179c8b4b6a6b0fc9838de2a9b8/numpy-2.0.2-cp310-cp310-manylinux_2_17_x86_64.manylinux2014_x86_64.whl", hash = "sha256:496f71341824ed9f3d2fd36cf3ac57ae2e0165c143b55c3a035ee219413f3318", size = 19523451, upload-time = "2024-08-26T20:05:47.479Z" },
    { url = "https://files.pythonhosted.org/packages/25/7f/0b209498009ad6453e4efc2c65bcdf0ae08a182b2b7877d7ab38a92dc542/numpy-2.0.2-cp310-cp310-musllinux_1_1_x86_64.whl", hash = "sha256:a61ec659f68ae254e4d237816e33171497e978140353c0c2038d46e63282d0c8", size = 19927572, upload-time = "2024-08-26T20:06:17.137Z" },
    { url = "https://files.pythonhosted.org/packages/3e/df/2619393b1e1b565cd2d4c4403bdd979621e2c4dea1f8532754b2598ed63b/numpy-2.0.2-cp310-cp310-musllinux_1_2_aarch64.whl", hash = "sha256:d731a1c6116ba289c1e9ee714b08a8ff882944d4ad631fd411106a30f083c326", size = 14400722, upload-time = "2024-08-26T20:06:39.16Z" },
    { url = "https://files.pythonhosted.org/packages/22/ad/77e921b9f256d5da36424ffb711ae79ca3f451ff8489eeca544d0701d74a/numpy-2.0.2-cp310-cp310-win32.whl", hash = "sha256:984d96121c9f9616cd33fbd0618b7f08e0cfc9600a7ee1d6fd9b239186d19d97", size = 6472170, upload-time = "2024-08-26T20:06:50.361Z" },
    { url = "https://files.pythonhosted.org/packages/10/05/3442317535028bc29cf0c0dd4c191a4481e8376e9f0db6bcf29703cadae6/numpy-2.0.2-cp310-cp310-win_amd64.whl", hash = "sha256:c7b0be4ef08607dd04da4092faee0b86607f111d5ae68036f16cc787e250a131", size = 15905558, upload-time = "2024-08-26T20:07:13.881Z" },
    { url = "https://files.pythonhosted.org/packages/8b/cf/034500fb83041aa0286e0fb16e7c76e5c8b67c0711bb6e9e9737a717d5fe/numpy-2.0.2-cp311-cp311-macosx_10_9_x86_64.whl", hash = "sha256:49ca4decb342d66018b01932139c0961a8f9ddc7589611158cb3c27cbcf76448", size = 21169137, upload-time = "2024-08-26T20:07:45.345Z" },
    { url = "https://files.pythonhosted.org/packages/4a/d9/32de45561811a4b87fbdee23b5797394e3d1504b4a7cf40c10199848893e/numpy-2.0.2-cp311-cp311-macosx_11_0_arm64.whl", hash = "sha256:11a76c372d1d37437857280aa142086476136a8c0f373b2e648ab2c8f18fb195", size = 13703552, upload-time = "2024-08-26T20:08:06.666Z" },
    { url = "https://files.pythonhosted.org/packages/c1/ca/2f384720020c7b244d22508cb7ab23d95f179fcfff33c31a6eeba8d6c512/numpy-2.0.2-cp311-cp311-macosx_14_0_arm64.whl", hash = "sha256:807ec44583fd708a21d4a11d94aedf2f4f3c3719035c76a2bbe1fe8e217bdc57", size = 5298957, upload-time = "2024-08-26T20:08:15.83Z" },
    { url = "https://files.pythonhosted.org/packages/0e/78/a3e4f9fb6aa4e6fdca0c5428e8ba039408514388cf62d89651aade838269/numpy-2.0.2-cp311-cp311-macosx_14_0_x86_64.whl", hash = "sha256:8cafab480740e22f8d833acefed5cc87ce276f4ece12fdaa2e8903db2f82897a", size = 6905573, upload-time = "2024-08-26T20:08:27.185Z" },
    { url = "https://files.pythonhosted.org/packages/a0/72/cfc3a1beb2caf4efc9d0b38a15fe34025230da27e1c08cc2eb9bfb1c7231/numpy-2.0.2-cp311-cp311-manylinux_2_17_aarch64.manylinux2014_aarch64.whl", hash = "sha256:a15f476a45e6e5a3a79d8a14e62161d27ad897381fecfa4a09ed5322f2085669", size = 13914330, upload-time = "2024-08-26T20:08:48.058Z" },
    { url = "https://files.pythonhosted.org/packages/ba/a8/c17acf65a931ce551fee11b72e8de63bf7e8a6f0e21add4c937c83563538/numpy-2.0.2-cp311-cp311-manylinux_2_17_x86_64.manylinux2014_x86_64.whl", hash = "sha256:13e689d772146140a252c3a28501da66dfecd77490b498b168b501835041f951", size = 19534895, upload-time = "2024-08-26T20:09:16.536Z" },
    { url = "https://files.pythonhosted.org/packages/ba/86/8767f3d54f6ae0165749f84648da9dcc8cd78ab65d415494962c86fac80f/numpy-2.0.2-cp311-cp311-musllinux_1_1_x86_64.whl", hash = "sha256:9ea91dfb7c3d1c56a0e55657c0afb38cf1eeae4544c208dc465c3c9f3a7c09f9", size = 19937253, upload-time = "2024-08-26T20:09:46.263Z" },
    { url = "https://files.pythonhosted.org/packages/df/87/f76450e6e1c14e5bb1eae6836478b1028e096fd02e85c1c37674606ab752/numpy-2.0.2-cp311-cp311-musllinux_1_2_aarch64.whl", hash = "sha256:c1c9307701fec8f3f7a1e6711f9089c06e6284b3afbbcd259f7791282d660a15", size = 14414074, upload-time = "2024-08-26T20:10:08.483Z" },
    { url = "https://files.pythonhosted.org/packages/5c/ca/0f0f328e1e59f73754f06e1adfb909de43726d4f24c6a3f8805f34f2b0fa/numpy-2.0.2-cp311-cp311-win32.whl", hash = "sha256:a392a68bd329eafac5817e5aefeb39038c48b671afd242710b451e76090e81f4", size = 6470640, upload-time = "2024-08-26T20:10:19.732Z" },
    { url = "https://files.pythonhosted.org/packages/eb/57/3a3f14d3a759dcf9bf6e9eda905794726b758819df4663f217d658a58695/numpy-2.0.2-cp311-cp311-win_amd64.whl", hash = "sha256:286cd40ce2b7d652a6f22efdfc6d1edf879440e53e76a75955bc0c826c7e64dc", size = 15910230, upload-time = "2024-08-26T20:10:43.413Z" },
    { url = "https://files.pythonhosted.org/packages/45/40/2e117be60ec50d98fa08c2f8c48e09b3edea93cfcabd5a9ff6925d54b1c2/numpy-2.0.2-cp312-cp312-macosx_10_9_x86_64.whl", hash = "sha256:df55d490dea7934f330006d0f81e8551ba6010a5bf035a249ef61a94f21c500b", size = 20895803, upload-time = "2024-08-26T20:11:13.916Z" },
    { url = "https://files.pythonhosted.org/packages/46/92/1b8b8dee833f53cef3e0a3f69b2374467789e0bb7399689582314df02651/numpy-2.0.2-cp312-cp312-macosx_11_0_arm64.whl", hash = "sha256:8df823f570d9adf0978347d1f926b2a867d5608f434a7cff7f7908c6570dcf5e", size = 13471835, upload-time = "2024-08-26T20:11:34.779Z" },
    { url = "https://files.pythonhosted.org/packages/7f/19/e2793bde475f1edaea6945be141aef6c8b4c669b90c90a300a8954d08f0a/numpy-2.0.2-cp312-cp312-macosx_14_0_arm64.whl", hash = "sha256:9a92ae5c14811e390f3767053ff54eaee3bf84576d99a2456391401323f4ec2c", size = 5038499, upload-time = "2024-08-26T20:11:43.902Z" },
    { url = "https://files.pythonhosted.org/packages/e3/ff/ddf6dac2ff0dd50a7327bcdba45cb0264d0e96bb44d33324853f781a8f3c/numpy-2.0.2-cp312-cp312-macosx_14_0_x86_64.whl", hash = "sha256:a842d573724391493a97a62ebbb8e731f8a5dcc5d285dfc99141ca15a3302d0c", size = 6633497, upload-time = "2024-08-26T20:11:55.09Z" },
    { url = "https://files.pythonhosted.org/packages/72/21/67f36eac8e2d2cd652a2e69595a54128297cdcb1ff3931cfc87838874bd4/numpy-2.0.2-cp312-cp312-manylinux_2_17_aarch64.manylinux2014_aarch64.whl", hash = "sha256:c05e238064fc0610c840d1cf6a13bf63d7e391717d247f1bf0318172e759e692", size = 13621158, upload-time = "2024-08-26T20:12:14.95Z" },
    { url = "https://files.pythonhosted.org/packages/39/68/e9f1126d757653496dbc096cb429014347a36b228f5a991dae2c6b6cfd40/numpy-2.0.2-cp312-cp312-manylinux_2_17_x86_64.manylinux2014_x86_64.whl", hash = "sha256:0123ffdaa88fa4ab64835dcbde75dcdf89c453c922f18dced6e27c90d1d0ec5a", size = 19236173, upload-time = "2024-08-26T20:12:44.049Z" },
    { url = "https://files.pythonhosted.org/packages/d1/e9/1f5333281e4ebf483ba1c888b1d61ba7e78d7e910fdd8e6499667041cc35/numpy-2.0.2-cp312-cp312-musllinux_1_1_x86_64.whl", hash = "sha256:96a55f64139912d61de9137f11bf39a55ec8faec288c75a54f93dfd39f7eb40c", size = 19634174, upload-time = "2024-08-26T20:13:13.634Z" },
    { url = "https://files.pythonhosted.org/packages/71/af/a469674070c8d8408384e3012e064299f7a2de540738a8e414dcfd639996/numpy-2.0.2-cp312-cp312-musllinux_1_2_aarch64.whl", hash = "sha256:ec9852fb39354b5a45a80bdab5ac02dd02b15f44b3804e9f00c556bf24b4bded", size = 14099701, upload-time = "2024-08-26T20:13:34.851Z" },
    { url = "https://files.pythonhosted.org/packages/d0/3d/08ea9f239d0e0e939b6ca52ad403c84a2bce1bde301a8eb4888c1c1543f1/numpy-2.0.2-cp312-cp312-win32.whl", hash = "sha256:671bec6496f83202ed2d3c8fdc486a8fc86942f2e69ff0e986140339a63bcbe5", size = 6174313, upload-time = "2024-08-26T20:13:45.653Z" },
    { url = "https://files.pythonhosted.org/packages/b2/b5/4ac39baebf1fdb2e72585c8352c56d063b6126be9fc95bd2bb5ef5770c20/numpy-2.0.2-cp312-cp312-win_amd64.whl", hash = "sha256:cfd41e13fdc257aa5778496b8caa5e856dc4896d4ccf01841daee1d96465467a", size = 15606179, upload-time = "2024-08-26T20:14:08.786Z" },
    { url = "https://files.pythonhosted.org/packages/43/c1/41c8f6df3162b0c6ffd4437d729115704bd43363de0090c7f913cfbc2d89/numpy-2.0.2-cp39-cp39-macosx_10_9_x86_64.whl", hash = "sha256:9059e10581ce4093f735ed23f3b9d283b9d517ff46009ddd485f1747eb22653c", size = 21169942, upload-time = "2024-08-26T20:14:40.108Z" },
    { url = "https://files.pythonhosted.org/packages/39/bc/fd298f308dcd232b56a4031fd6ddf11c43f9917fbc937e53762f7b5a3bb1/numpy-2.0.2-cp39-cp39-macosx_11_0_arm64.whl", hash = "sha256:423e89b23490805d2a5a96fe40ec507407b8ee786d66f7328be214f9679df6dd", size = 13711512, upload-time = "2024-08-26T20:15:00.985Z" },
    { url = "https://files.pythonhosted.org/packages/96/ff/06d1aa3eeb1c614eda245c1ba4fb88c483bee6520d361641331872ac4b82/numpy-2.0.2-cp39-cp39-macosx_14_0_arm64.whl", hash = "sha256:2b2955fa6f11907cf7a70dab0d0755159bca87755e831e47932367fc8f2f2d0b", size = 5306976, upload-time = "2024-08-26T20:15:10.876Z" },
    { url = "https://files.pythonhosted.org/packages/2d/98/121996dcfb10a6087a05e54453e28e58694a7db62c5a5a29cee14c6e047b/numpy-2.0.2-cp39-cp39-macosx_14_0_x86_64.whl", hash = "sha256:97032a27bd9d8988b9a97a8c4d2c9f2c15a81f61e2f21404d7e8ef00cb5be729", size = 6906494, upload-time = "2024-08-26T20:15:22.055Z" },
    { url = "https://files.pythonhosted.org/packages/15/31/9dffc70da6b9bbf7968f6551967fc21156207366272c2a40b4ed6008dc9b/numpy-2.0.2-cp39-cp39-manylinux_2_17_aarch64.manylinux2014_aarch64.whl", hash = "sha256:1e795a8be3ddbac43274f18588329c72939870a16cae810c2b73461c40718ab1", size = 13912596, upload-time = "2024-08-26T20:15:42.452Z" },
    { url = "https://files.pythonhosted.org/packages/b9/14/78635daab4b07c0930c919d451b8bf8c164774e6a3413aed04a6d95758ce/numpy-2.0.2-cp39-cp39-manylinux_2_17_x86_64.manylinux2014_x86_64.whl", hash = "sha256:f26b258c385842546006213344c50655ff1555a9338e2e5e02a0756dc3e803dd", size = 19526099, upload-time = "2024-08-26T20:16:11.048Z" },
    { url = "https://files.pythonhosted.org/packages/26/4c/0eeca4614003077f68bfe7aac8b7496f04221865b3a5e7cb230c9d055afd/numpy-2.0.2-cp39-cp39-musllinux_1_1_x86_64.whl", hash = "sha256:5fec9451a7789926bcf7c2b8d187292c9f93ea30284802a0ab3f5be8ab36865d", size = 19932823, upload-time = "2024-08-26T20:16:40.171Z" },
    { url = "https://files.pythonhosted.org/packages/f1/46/ea25b98b13dccaebddf1a803f8c748680d972e00507cd9bc6dcdb5aa2ac1/numpy-2.0.2-cp39-cp39-musllinux_1_2_aarch64.whl", hash = "sha256:9189427407d88ff25ecf8f12469d4d39d35bee1db5d39fc5c168c6f088a6956d", size = 14404424, upload-time = "2024-08-26T20:17:02.604Z" },
    { url = "https://files.pythonhosted.org/packages/c8/a6/177dd88d95ecf07e722d21008b1b40e681a929eb9e329684d449c36586b2/numpy-2.0.2-cp39-cp39-win32.whl", hash = "sha256:905d16e0c60200656500c95b6b8dca5d109e23cb24abc701d41c02d74c6b3afa", size = 6476809, upload-time = "2024-08-26T20:17:13.553Z" },
    { url = "https://files.pythonhosted.org/packages/ea/2b/7fc9f4e7ae5b507c1a3a21f0f15ed03e794c1242ea8a242ac158beb56034/numpy-2.0.2-cp39-cp39-win_amd64.whl", hash = "sha256:a3f4ab0caa7f053f6797fcd4e1e25caee367db3112ef2b6ef82d749530768c73", size = 15911314, upload-time = "2024-08-26T20:17:36.72Z" },
    { url = "https://files.pythonhosted.org/packages/8f/3b/df5a870ac6a3be3a86856ce195ef42eec7ae50d2a202be1f5a4b3b340e14/numpy-2.0.2-pp39-pypy39_pp73-macosx_10_9_x86_64.whl", hash = "sha256:7f0a0c6f12e07fa94133c8a67404322845220c06a9e80e85999afe727f7438b8", size = 21025288, upload-time = "2024-08-26T20:18:07.732Z" },
    { url = "https://files.pythonhosted.org/packages/2c/97/51af92f18d6f6f2d9ad8b482a99fb74e142d71372da5d834b3a2747a446e/numpy-2.0.2-pp39-pypy39_pp73-macosx_14_0_x86_64.whl", hash = "sha256:312950fdd060354350ed123c0e25a71327d3711584beaef30cdaa93320c392d4", size = 6762793, upload-time = "2024-08-26T20:18:19.125Z" },
    { url = "https://files.pythonhosted.org/packages/12/46/de1fbd0c1b5ccaa7f9a005b66761533e2f6a3e560096682683a223631fe9/numpy-2.0.2-pp39-pypy39_pp73-manylinux_2_17_x86_64.manylinux2014_x86_64.whl", hash = "sha256:26df23238872200f63518dd2aa984cfca675d82469535dc7162dc2ee52d9dd5c", size = 19334885, upload-time = "2024-08-26T20:18:47.237Z" },
    { url = "https://files.pythonhosted.org/packages/cc/dc/d330a6faefd92b446ec0f0dfea4c3207bb1fef3c4771d19cf4543efd2c78/numpy-2.0.2-pp39-pypy39_pp73-win_amd64.whl", hash = "sha256:a46288ec55ebbd58947d31d72be2c63cbf839f0a63b49cb755022310792a3385", size = 15828784, upload-time = "2024-08-26T20:19:11.19Z" },
]

[[package]]
name = "numpy"
version = "2.2.6"
source = { registry = "https://pypi.org/simple" }
resolution-markers = [
    "python_full_version == '3.10.*' and sys_platform == 'darwin'",
    "python_full_version == '3.10.*' and platform_machine == 'aarch64' and sys_platform == 'linux'",
    "(python_full_version == '3.10.*' and platform_machine != 'aarch64' and sys_platform == 'linux') or (python_full_version == '3.10.*' and sys_platform != 'darwin' and sys_platform != 'linux')",
]
sdist = { url = "https://files.pythonhosted.org/packages/76/21/7d2a95e4bba9dc13d043ee156a356c0a8f0c6309dff6b21b4d71a073b8a8/numpy-2.2.6.tar.gz", hash = "sha256:e29554e2bef54a90aa5cc07da6ce955accb83f21ab5de01a62c8478897b264fd", size = 20276440, upload-time = "2025-05-17T22:38:04.611Z" }
wheels = [
    { url = "https://files.pythonhosted.org/packages/9a/3e/ed6db5be21ce87955c0cbd3009f2803f59fa08df21b5df06862e2d8e2bdd/numpy-2.2.6-cp310-cp310-macosx_10_9_x86_64.whl", hash = "sha256:b412caa66f72040e6d268491a59f2c43bf03eb6c96dd8f0307829feb7fa2b6fb", size = 21165245, upload-time = "2025-05-17T21:27:58.555Z" },
    { url = "https://files.pythonhosted.org/packages/22/c2/4b9221495b2a132cc9d2eb862e21d42a009f5a60e45fc44b00118c174bff/numpy-2.2.6-cp310-cp310-macosx_11_0_arm64.whl", hash = "sha256:8e41fd67c52b86603a91c1a505ebaef50b3314de0213461c7a6e99c9a3beff90", size = 14360048, upload-time = "2025-05-17T21:28:21.406Z" },
    { url = "https://files.pythonhosted.org/packages/fd/77/dc2fcfc66943c6410e2bf598062f5959372735ffda175b39906d54f02349/numpy-2.2.6-cp310-cp310-macosx_14_0_arm64.whl", hash = "sha256:37e990a01ae6ec7fe7fa1c26c55ecb672dd98b19c3d0e1d1f326fa13cb38d163", size = 5340542, upload-time = "2025-05-17T21:28:30.931Z" },
    { url = "https://files.pythonhosted.org/packages/7a/4f/1cb5fdc353a5f5cc7feb692db9b8ec2c3d6405453f982435efc52561df58/numpy-2.2.6-cp310-cp310-macosx_14_0_x86_64.whl", hash = "sha256:5a6429d4be8ca66d889b7cf70f536a397dc45ba6faeb5f8c5427935d9592e9cf", size = 6878301, upload-time = "2025-05-17T21:28:41.613Z" },
    { url = "https://files.pythonhosted.org/packages/eb/17/96a3acd228cec142fcb8723bd3cc39c2a474f7dcf0a5d16731980bcafa95/numpy-2.2.6-cp310-cp310-manylinux_2_17_aarch64.manylinux2014_aarch64.whl", hash = "sha256:efd28d4e9cd7d7a8d39074a4d44c63eda73401580c5c76acda2ce969e0a38e83", size = 14297320, upload-time = "2025-05-17T21:29:02.78Z" },
    { url = "https://files.pythonhosted.org/packages/b4/63/3de6a34ad7ad6646ac7d2f55ebc6ad439dbbf9c4370017c50cf403fb19b5/numpy-2.2.6-cp310-cp310-manylinux_2_17_x86_64.manylinux2014_x86_64.whl", hash = "sha256:fc7b73d02efb0e18c000e9ad8b83480dfcd5dfd11065997ed4c6747470ae8915", size = 16801050, upload-time = "2025-05-17T21:29:27.675Z" },
    { url = "https://files.pythonhosted.org/packages/07/b6/89d837eddef52b3d0cec5c6ba0456c1bf1b9ef6a6672fc2b7873c3ec4e2e/numpy-2.2.6-cp310-cp310-musllinux_1_2_aarch64.whl", hash = "sha256:74d4531beb257d2c3f4b261bfb0fc09e0f9ebb8842d82a7b4209415896adc680", size = 15807034, upload-time = "2025-05-17T21:29:51.102Z" },
    { url = "https://files.pythonhosted.org/packages/01/c8/dc6ae86e3c61cfec1f178e5c9f7858584049b6093f843bca541f94120920/numpy-2.2.6-cp310-cp310-musllinux_1_2_x86_64.whl", hash = "sha256:8fc377d995680230e83241d8a96def29f204b5782f371c532579b4f20607a289", size = 18614185, upload-time = "2025-05-17T21:30:18.703Z" },
    { url = "https://files.pythonhosted.org/packages/5b/c5/0064b1b7e7c89137b471ccec1fd2282fceaae0ab3a9550f2568782d80357/numpy-2.2.6-cp310-cp310-win32.whl", hash = "sha256:b093dd74e50a8cba3e873868d9e93a85b78e0daf2e98c6797566ad8044e8363d", size = 6527149, upload-time = "2025-05-17T21:30:29.788Z" },
    { url = "https://files.pythonhosted.org/packages/a3/dd/4b822569d6b96c39d1215dbae0582fd99954dcbcf0c1a13c61783feaca3f/numpy-2.2.6-cp310-cp310-win_amd64.whl", hash = "sha256:f0fd6321b839904e15c46e0d257fdd101dd7f530fe03fd6359c1ea63738703f3", size = 12904620, upload-time = "2025-05-17T21:30:48.994Z" },
    { url = "https://files.pythonhosted.org/packages/da/a8/4f83e2aa666a9fbf56d6118faaaf5f1974d456b1823fda0a176eff722839/numpy-2.2.6-cp311-cp311-macosx_10_9_x86_64.whl", hash = "sha256:f9f1adb22318e121c5c69a09142811a201ef17ab257a1e66ca3025065b7f53ae", size = 21176963, upload-time = "2025-05-17T21:31:19.36Z" },
    { url = "https://files.pythonhosted.org/packages/b3/2b/64e1affc7972decb74c9e29e5649fac940514910960ba25cd9af4488b66c/numpy-2.2.6-cp311-cp311-macosx_11_0_arm64.whl", hash = "sha256:c820a93b0255bc360f53eca31a0e676fd1101f673dda8da93454a12e23fc5f7a", size = 14406743, upload-time = "2025-05-17T21:31:41.087Z" },
    { url = "https://files.pythonhosted.org/packages/4a/9f/0121e375000b5e50ffdd8b25bf78d8e1a5aa4cca3f185d41265198c7b834/numpy-2.2.6-cp311-cp311-macosx_14_0_arm64.whl", hash = "sha256:3d70692235e759f260c3d837193090014aebdf026dfd167834bcba43e30c2a42", size = 5352616, upload-time = "2025-05-17T21:31:50.072Z" },
    { url = "https://files.pythonhosted.org/packages/31/0d/b48c405c91693635fbe2dcd7bc84a33a602add5f63286e024d3b6741411c/numpy-2.2.6-cp311-cp311-macosx_14_0_x86_64.whl", hash = "sha256:481b49095335f8eed42e39e8041327c05b0f6f4780488f61286ed3c01368d491", size = 6889579, upload-time = "2025-05-17T21:32:01.712Z" },
    { url = "https://files.pythonhosted.org/packages/52/b8/7f0554d49b565d0171eab6e99001846882000883998e7b7d9f0d98b1f934/numpy-2.2.6-cp311-cp311-manylinux_2_17_aarch64.manylinux2014_aarch64.whl", hash = "sha256:b64d8d4d17135e00c8e346e0a738deb17e754230d7e0810ac5012750bbd85a5a", size = 14312005, upload-time = "2025-05-17T21:32:23.332Z" },
    { url = "https://files.pythonhosted.org/packages/b3/dd/2238b898e51bd6d389b7389ffb20d7f4c10066d80351187ec8e303a5a475/numpy-2.2.6-cp311-cp311-manylinux_2_17_x86_64.manylinux2014_x86_64.whl", hash = "sha256:ba10f8411898fc418a521833e014a77d3ca01c15b0c6cdcce6a0d2897e6dbbdf", size = 16821570, upload-time = "2025-05-17T21:32:47.991Z" },
    { url = "https://files.pythonhosted.org/packages/83/6c/44d0325722cf644f191042bf47eedad61c1e6df2432ed65cbe28509d404e/numpy-2.2.6-cp311-cp311-musllinux_1_2_aarch64.whl", hash = "sha256:bd48227a919f1bafbdda0583705e547892342c26fb127219d60a5c36882609d1", size = 15818548, upload-time = "2025-05-17T21:33:11.728Z" },
    { url = "https://files.pythonhosted.org/packages/ae/9d/81e8216030ce66be25279098789b665d49ff19eef08bfa8cb96d4957f422/numpy-2.2.6-cp311-cp311-musllinux_1_2_x86_64.whl", hash = "sha256:9551a499bf125c1d4f9e250377c1ee2eddd02e01eac6644c080162c0c51778ab", size = 18620521, upload-time = "2025-05-17T21:33:39.139Z" },
    { url = "https://files.pythonhosted.org/packages/6a/fd/e19617b9530b031db51b0926eed5345ce8ddc669bb3bc0044b23e275ebe8/numpy-2.2.6-cp311-cp311-win32.whl", hash = "sha256:0678000bb9ac1475cd454c6b8c799206af8107e310843532b04d49649c717a47", size = 6525866, upload-time = "2025-05-17T21:33:50.273Z" },
    { url = "https://files.pythonhosted.org/packages/31/0a/f354fb7176b81747d870f7991dc763e157a934c717b67b58456bc63da3df/numpy-2.2.6-cp311-cp311-win_amd64.whl", hash = "sha256:e8213002e427c69c45a52bbd94163084025f533a55a59d6f9c5b820774ef3303", size = 12907455, upload-time = "2025-05-17T21:34:09.135Z" },
    { url = "https://files.pythonhosted.org/packages/82/5d/c00588b6cf18e1da539b45d3598d3557084990dcc4331960c15ee776ee41/numpy-2.2.6-cp312-cp312-macosx_10_13_x86_64.whl", hash = "sha256:41c5a21f4a04fa86436124d388f6ed60a9343a6f767fced1a8a71c3fbca038ff", size = 20875348, upload-time = "2025-05-17T21:34:39.648Z" },
    { url = "https://files.pythonhosted.org/packages/66/ee/560deadcdde6c2f90200450d5938f63a34b37e27ebff162810f716f6a230/numpy-2.2.6-cp312-cp312-macosx_11_0_arm64.whl", hash = "sha256:de749064336d37e340f640b05f24e9e3dd678c57318c7289d222a8a2f543e90c", size = 14119362, upload-time = "2025-05-17T21:35:01.241Z" },
    { url = "https://files.pythonhosted.org/packages/3c/65/4baa99f1c53b30adf0acd9a5519078871ddde8d2339dc5a7fde80d9d87da/numpy-2.2.6-cp312-cp312-macosx_14_0_arm64.whl", hash = "sha256:894b3a42502226a1cac872f840030665f33326fc3dac8e57c607905773cdcde3", size = 5084103, upload-time = "2025-05-17T21:35:10.622Z" },
    { url = "https://files.pythonhosted.org/packages/cc/89/e5a34c071a0570cc40c9a54eb472d113eea6d002e9ae12bb3a8407fb912e/numpy-2.2.6-cp312-cp312-macosx_14_0_x86_64.whl", hash = "sha256:71594f7c51a18e728451bb50cc60a3ce4e6538822731b2933209a1f3614e9282", size = 6625382, upload-time = "2025-05-17T21:35:21.414Z" },
    { url = "https://files.pythonhosted.org/packages/f8/35/8c80729f1ff76b3921d5c9487c7ac3de9b2a103b1cd05e905b3090513510/numpy-2.2.6-cp312-cp312-manylinux_2_17_aarch64.manylinux2014_aarch64.whl", hash = "sha256:f2618db89be1b4e05f7a1a847a9c1c0abd63e63a1607d892dd54668dd92faf87", size = 14018462, upload-time = "2025-05-17T21:35:42.174Z" },
    { url = "https://files.pythonhosted.org/packages/8c/3d/1e1db36cfd41f895d266b103df00ca5b3cbe965184df824dec5c08c6b803/numpy-2.2.6-cp312-cp312-manylinux_2_17_x86_64.manylinux2014_x86_64.whl", hash = "sha256:fd83c01228a688733f1ded5201c678f0c53ecc1006ffbc404db9f7a899ac6249", size = 16527618, upload-time = "2025-05-17T21:36:06.711Z" },
    { url = "https://files.pythonhosted.org/packages/61/c6/03ed30992602c85aa3cd95b9070a514f8b3c33e31124694438d88809ae36/numpy-2.2.6-cp312-cp312-musllinux_1_2_aarch64.whl", hash = "sha256:37c0ca431f82cd5fa716eca9506aefcabc247fb27ba69c5062a6d3ade8cf8f49", size = 15505511, upload-time = "2025-05-17T21:36:29.965Z" },
    { url = "https://files.pythonhosted.org/packages/b7/25/5761d832a81df431e260719ec45de696414266613c9ee268394dd5ad8236/numpy-2.2.6-cp312-cp312-musllinux_1_2_x86_64.whl", hash = "sha256:fe27749d33bb772c80dcd84ae7e8df2adc920ae8297400dabec45f0dedb3f6de", size = 18313783, upload-time = "2025-05-17T21:36:56.883Z" },
    { url = "https://files.pythonhosted.org/packages/57/0a/72d5a3527c5ebffcd47bde9162c39fae1f90138c961e5296491ce778e682/numpy-2.2.6-cp312-cp312-win32.whl", hash = "sha256:4eeaae00d789f66c7a25ac5f34b71a7035bb474e679f410e5e1a94deb24cf2d4", size = 6246506, upload-time = "2025-05-17T21:37:07.368Z" },
    { url = "https://files.pythonhosted.org/packages/36/fa/8c9210162ca1b88529ab76b41ba02d433fd54fecaf6feb70ef9f124683f1/numpy-2.2.6-cp312-cp312-win_amd64.whl", hash = "sha256:c1f9540be57940698ed329904db803cf7a402f3fc200bfe599334c9bd84a40b2", size = 12614190, upload-time = "2025-05-17T21:37:26.213Z" },
    { url = "https://files.pythonhosted.org/packages/f9/5c/6657823f4f594f72b5471f1db1ab12e26e890bb2e41897522d134d2a3e81/numpy-2.2.6-cp313-cp313-macosx_10_13_x86_64.whl", hash = "sha256:0811bb762109d9708cca4d0b13c4f67146e3c3b7cf8d34018c722adb2d957c84", size = 20867828, upload-time = "2025-05-17T21:37:56.699Z" },
    { url = "https://files.pythonhosted.org/packages/dc/9e/14520dc3dadf3c803473bd07e9b2bd1b69bc583cb2497b47000fed2fa92f/numpy-2.2.6-cp313-cp313-macosx_11_0_arm64.whl", hash = "sha256:287cc3162b6f01463ccd86be154f284d0893d2b3ed7292439ea97eafa8170e0b", size = 14143006, upload-time = "2025-05-17T21:38:18.291Z" },
    { url = "https://files.pythonhosted.org/packages/4f/06/7e96c57d90bebdce9918412087fc22ca9851cceaf5567a45c1f404480e9e/numpy-2.2.6-cp313-cp313-macosx_14_0_arm64.whl", hash = "sha256:f1372f041402e37e5e633e586f62aa53de2eac8d98cbfb822806ce4bbefcb74d", size = 5076765, upload-time = "2025-05-17T21:38:27.319Z" },
    { url = "https://files.pythonhosted.org/packages/73/ed/63d920c23b4289fdac96ddbdd6132e9427790977d5457cd132f18e76eae0/numpy-2.2.6-cp313-cp313-macosx_14_0_x86_64.whl", hash = "sha256:55a4d33fa519660d69614a9fad433be87e5252f4b03850642f88993f7b2ca566", size = 6617736, upload-time = "2025-05-17T21:38:38.141Z" },
    { url = "https://files.pythonhosted.org/packages/85/c5/e19c8f99d83fd377ec8c7e0cf627a8049746da54afc24ef0a0cb73d5dfb5/numpy-2.2.6-cp313-cp313-manylinux_2_17_aarch64.manylinux2014_aarch64.whl", hash = "sha256:f92729c95468a2f4f15e9bb94c432a9229d0d50de67304399627a943201baa2f", size = 14010719, upload-time = "2025-05-17T21:38:58.433Z" },
    { url = "https://files.pythonhosted.org/packages/19/49/4df9123aafa7b539317bf6d342cb6d227e49f7a35b99c287a6109b13dd93/numpy-2.2.6-cp313-cp313-manylinux_2_17_x86_64.manylinux2014_x86_64.whl", hash = "sha256:1bc23a79bfabc5d056d106f9befb8d50c31ced2fbc70eedb8155aec74a45798f", size = 16526072, upload-time = "2025-05-17T21:39:22.638Z" },
    { url = "https://files.pythonhosted.org/packages/b2/6c/04b5f47f4f32f7c2b0e7260442a8cbcf8168b0e1a41ff1495da42f42a14f/numpy-2.2.6-cp313-cp313-musllinux_1_2_aarch64.whl", hash = "sha256:e3143e4451880bed956e706a3220b4e5cf6172ef05fcc397f6f36a550b1dd868", size = 15503213, upload-time = "2025-05-17T21:39:45.865Z" },
    { url = "https://files.pythonhosted.org/packages/17/0a/5cd92e352c1307640d5b6fec1b2ffb06cd0dabe7d7b8227f97933d378422/numpy-2.2.6-cp313-cp313-musllinux_1_2_x86_64.whl", hash = "sha256:b4f13750ce79751586ae2eb824ba7e1e8dba64784086c98cdbbcc6a42112ce0d", size = 18316632, upload-time = "2025-05-17T21:40:13.331Z" },
    { url = "https://files.pythonhosted.org/packages/f0/3b/5cba2b1d88760ef86596ad0f3d484b1cbff7c115ae2429678465057c5155/numpy-2.2.6-cp313-cp313-win32.whl", hash = "sha256:5beb72339d9d4fa36522fc63802f469b13cdbe4fdab4a288f0c441b74272ebfd", size = 6244532, upload-time = "2025-05-17T21:43:46.099Z" },
    { url = "https://files.pythonhosted.org/packages/cb/3b/d58c12eafcb298d4e6d0d40216866ab15f59e55d148a5658bb3132311fcf/numpy-2.2.6-cp313-cp313-win_amd64.whl", hash = "sha256:b0544343a702fa80c95ad5d3d608ea3599dd54d4632df855e4c8d24eb6ecfa1c", size = 12610885, upload-time = "2025-05-17T21:44:05.145Z" },
    { url = "https://files.pythonhosted.org/packages/6b/9e/4bf918b818e516322db999ac25d00c75788ddfd2d2ade4fa66f1f38097e1/numpy-2.2.6-cp313-cp313t-macosx_10_13_x86_64.whl", hash = "sha256:0bca768cd85ae743b2affdc762d617eddf3bcf8724435498a1e80132d04879e6", size = 20963467, upload-time = "2025-05-17T21:40:44Z" },
    { url = "https://files.pythonhosted.org/packages/61/66/d2de6b291507517ff2e438e13ff7b1e2cdbdb7cb40b3ed475377aece69f9/numpy-2.2.6-cp313-cp313t-macosx_11_0_arm64.whl", hash = "sha256:fc0c5673685c508a142ca65209b4e79ed6740a4ed6b2267dbba90f34b0b3cfda", size = 14225144, upload-time = "2025-05-17T21:41:05.695Z" },
    { url = "https://files.pythonhosted.org/packages/e4/25/480387655407ead912e28ba3a820bc69af9adf13bcbe40b299d454ec011f/numpy-2.2.6-cp313-cp313t-macosx_14_0_arm64.whl", hash = "sha256:5bd4fc3ac8926b3819797a7c0e2631eb889b4118a9898c84f585a54d475b7e40", size = 5200217, upload-time = "2025-05-17T21:41:15.903Z" },
    { url = "https://files.pythonhosted.org/packages/aa/4a/6e313b5108f53dcbf3aca0c0f3e9c92f4c10ce57a0a721851f9785872895/numpy-2.2.6-cp313-cp313t-macosx_14_0_x86_64.whl", hash = "sha256:fee4236c876c4e8369388054d02d0e9bb84821feb1a64dd59e137e6511a551f8", size = 6712014, upload-time = "2025-05-17T21:41:27.321Z" },
    { url = "https://files.pythonhosted.org/packages/b7/30/172c2d5c4be71fdf476e9de553443cf8e25feddbe185e0bd88b096915bcc/numpy-2.2.6-cp313-cp313t-manylinux_2_17_aarch64.manylinux2014_aarch64.whl", hash = "sha256:e1dda9c7e08dc141e0247a5b8f49cf05984955246a327d4c48bda16821947b2f", size = 14077935, upload-time = "2025-05-17T21:41:49.738Z" },
    { url = "https://files.pythonhosted.org/packages/12/fb/9e743f8d4e4d3c710902cf87af3512082ae3d43b945d5d16563f26ec251d/numpy-2.2.6-cp313-cp313t-manylinux_2_17_x86_64.manylinux2014_x86_64.whl", hash = "sha256:f447e6acb680fd307f40d3da4852208af94afdfab89cf850986c3ca00562f4fa", size = 16600122, upload-time = "2025-05-17T21:42:14.046Z" },
    { url = "https://files.pythonhosted.org/packages/12/75/ee20da0e58d3a66f204f38916757e01e33a9737d0b22373b3eb5a27358f9/numpy-2.2.6-cp313-cp313t-musllinux_1_2_aarch64.whl", hash = "sha256:389d771b1623ec92636b0786bc4ae56abafad4a4c513d36a55dce14bd9ce8571", size = 15586143, upload-time = "2025-05-17T21:42:37.464Z" },
    { url = "https://files.pythonhosted.org/packages/76/95/bef5b37f29fc5e739947e9ce5179ad402875633308504a52d188302319c8/numpy-2.2.6-cp313-cp313t-musllinux_1_2_x86_64.whl", hash = "sha256:8e9ace4a37db23421249ed236fdcdd457d671e25146786dfc96835cd951aa7c1", size = 18385260, upload-time = "2025-05-17T21:43:05.189Z" },
    { url = "https://files.pythonhosted.org/packages/09/04/f2f83279d287407cf36a7a8053a5abe7be3622a4363337338f2585e4afda/numpy-2.2.6-cp313-cp313t-win32.whl", hash = "sha256:038613e9fb8c72b0a41f025a7e4c3f0b7a1b5d768ece4796b674c8f3fe13efff", size = 6377225, upload-time = "2025-05-17T21:43:16.254Z" },
    { url = "https://files.pythonhosted.org/packages/67/0e/35082d13c09c02c011cf21570543d202ad929d961c02a147493cb0c2bdf5/numpy-2.2.6-cp313-cp313t-win_amd64.whl", hash = "sha256:6031dd6dfecc0cf9f668681a37648373bddd6421fff6c66ec1624eed0180ee06", size = 12771374, upload-time = "2025-05-17T21:43:35.479Z" },
    { url = "https://files.pythonhosted.org/packages/9e/3b/d94a75f4dbf1ef5d321523ecac21ef23a3cd2ac8b78ae2aac40873590229/numpy-2.2.6-pp310-pypy310_pp73-macosx_10_15_x86_64.whl", hash = "sha256:0b605b275d7bd0c640cad4e5d30fa701a8d59302e127e5f79138ad62762c3e3d", size = 21040391, upload-time = "2025-05-17T21:44:35.948Z" },
    { url = "https://files.pythonhosted.org/packages/17/f4/09b2fa1b58f0fb4f7c7963a1649c64c4d315752240377ed74d9cd878f7b5/numpy-2.2.6-pp310-pypy310_pp73-macosx_14_0_x86_64.whl", hash = "sha256:7befc596a7dc9da8a337f79802ee8adb30a552a94f792b9c9d18c840055907db", size = 6786754, upload-time = "2025-05-17T21:44:47.446Z" },
    { url = "https://files.pythonhosted.org/packages/af/30/feba75f143bdc868a1cc3f44ccfa6c4b9ec522b36458e738cd00f67b573f/numpy-2.2.6-pp310-pypy310_pp73-manylinux_2_17_x86_64.manylinux2014_x86_64.whl", hash = "sha256:ce47521a4754c8f4593837384bd3424880629f718d87c5d44f8ed763edd63543", size = 16643476, upload-time = "2025-05-17T21:45:11.871Z" },
    { url = "https://files.pythonhosted.org/packages/37/48/ac2a9584402fb6c0cd5b5d1a91dcf176b15760130dd386bbafdbfe3640bf/numpy-2.2.6-pp310-pypy310_pp73-win_amd64.whl", hash = "sha256:d042d24c90c41b54fd506da306759e06e568864df8ec17ccc17e9e884634fd00", size = 12812666, upload-time = "2025-05-17T21:45:31.426Z" },
]

[[package]]
name = "numpy"
version = "2.3.2"
source = { registry = "https://pypi.org/simple" }
resolution-markers = [
    "python_full_version >= '3.12' and sys_platform == 'darwin'",
    "python_full_version == '3.11.*' and sys_platform == 'darwin'",
    "python_full_version >= '3.12' and platform_machine == 'aarch64' and sys_platform == 'linux'",
    "python_full_version == '3.11.*' and platform_machine == 'aarch64' and sys_platform == 'linux'",
    "(python_full_version >= '3.12' and platform_machine != 'aarch64' and sys_platform == 'linux') or (python_full_version >= '3.12' and sys_platform != 'darwin' and sys_platform != 'linux')",
    "(python_full_version == '3.11.*' and platform_machine != 'aarch64' and sys_platform == 'linux') or (python_full_version == '3.11.*' and sys_platform != 'darwin' and sys_platform != 'linux')",
]
sdist = { url = "https://files.pythonhosted.org/packages/37/7d/3fec4199c5ffb892bed55cff901e4f39a58c81df9c44c280499e92cad264/numpy-2.3.2.tar.gz", hash = "sha256:e0486a11ec30cdecb53f184d496d1c6a20786c81e55e41640270130056f8ee48", size = 20489306, upload-time = "2025-07-24T21:32:07.553Z" }
wheels = [
    { url = "https://files.pythonhosted.org/packages/96/26/1320083986108998bd487e2931eed2aeedf914b6e8905431487543ec911d/numpy-2.3.2-cp311-cp311-macosx_10_9_x86_64.whl", hash = "sha256:852ae5bed3478b92f093e30f785c98e0cb62fa0a939ed057c31716e18a7a22b9", size = 21259016, upload-time = "2025-07-24T20:24:35.214Z" },
    { url = "https://files.pythonhosted.org/packages/c4/2b/792b341463fa93fc7e55abbdbe87dac316c5b8cb5e94fb7a59fb6fa0cda5/numpy-2.3.2-cp311-cp311-macosx_11_0_arm64.whl", hash = "sha256:7a0e27186e781a69959d0230dd9909b5e26024f8da10683bd6344baea1885168", size = 14451158, upload-time = "2025-07-24T20:24:58.397Z" },
    { url = "https://files.pythonhosted.org/packages/b7/13/e792d7209261afb0c9f4759ffef6135b35c77c6349a151f488f531d13595/numpy-2.3.2-cp311-cp311-macosx_14_0_arm64.whl", hash = "sha256:f0a1a8476ad77a228e41619af2fa9505cf69df928e9aaa165746584ea17fed2b", size = 5379817, upload-time = "2025-07-24T20:25:07.746Z" },
    { url = "https://files.pythonhosted.org/packages/49/ce/055274fcba4107c022b2113a213c7287346563f48d62e8d2a5176ad93217/numpy-2.3.2-cp311-cp311-macosx_14_0_x86_64.whl", hash = "sha256:cbc95b3813920145032412f7e33d12080f11dc776262df1712e1638207dde9e8", size = 6913606, upload-time = "2025-07-24T20:25:18.84Z" },
    { url = "https://files.pythonhosted.org/packages/17/f2/e4d72e6bc5ff01e2ab613dc198d560714971900c03674b41947e38606502/numpy-2.3.2-cp311-cp311-manylinux_2_27_aarch64.manylinux_2_28_aarch64.whl", hash = "sha256:f75018be4980a7324edc5930fe39aa391d5734531b1926968605416ff58c332d", size = 14589652, upload-time = "2025-07-24T20:25:40.356Z" },
    { url = "https://files.pythonhosted.org/packages/c8/b0/fbeee3000a51ebf7222016e2939b5c5ecf8000a19555d04a18f1e02521b8/numpy-2.3.2-cp311-cp311-manylinux_2_27_x86_64.manylinux_2_28_x86_64.whl", hash = "sha256:20b8200721840f5621b7bd03f8dcd78de33ec522fc40dc2641aa09537df010c3", size = 16938816, upload-time = "2025-07-24T20:26:05.721Z" },
    { url = "https://files.pythonhosted.org/packages/a9/ec/2f6c45c3484cc159621ea8fc000ac5a86f1575f090cac78ac27193ce82cd/numpy-2.3.2-cp311-cp311-musllinux_1_2_aarch64.whl", hash = "sha256:1f91e5c028504660d606340a084db4b216567ded1056ea2b4be4f9d10b67197f", size = 16370512, upload-time = "2025-07-24T20:26:30.545Z" },
    { url = "https://files.pythonhosted.org/packages/b5/01/dd67cf511850bd7aefd6347aaae0956ed415abea741ae107834aae7d6d4e/numpy-2.3.2-cp311-cp311-musllinux_1_2_x86_64.whl", hash = "sha256:fb1752a3bb9a3ad2d6b090b88a9a0ae1cd6f004ef95f75825e2f382c183b2097", size = 18884947, upload-time = "2025-07-24T20:26:58.24Z" },
    { url = "https://files.pythonhosted.org/packages/a7/17/2cf60fd3e6a61d006778735edf67a222787a8c1a7842aed43ef96d777446/numpy-2.3.2-cp311-cp311-win32.whl", hash = "sha256:4ae6863868aaee2f57503c7a5052b3a2807cf7a3914475e637a0ecd366ced220", size = 6599494, upload-time = "2025-07-24T20:27:09.786Z" },
    { url = "https://files.pythonhosted.org/packages/d5/03/0eade211c504bda872a594f045f98ddcc6caef2b7c63610946845e304d3f/numpy-2.3.2-cp311-cp311-win_amd64.whl", hash = "sha256:240259d6564f1c65424bcd10f435145a7644a65a6811cfc3201c4a429ba79170", size = 13087889, upload-time = "2025-07-24T20:27:29.558Z" },
    { url = "https://files.pythonhosted.org/packages/13/32/2c7979d39dafb2a25087e12310fc7f3b9d3c7d960df4f4bc97955ae0ce1d/numpy-2.3.2-cp311-cp311-win_arm64.whl", hash = "sha256:4209f874d45f921bde2cff1ffcd8a3695f545ad2ffbef6d3d3c6768162efab89", size = 10459560, upload-time = "2025-07-24T20:27:46.803Z" },
    { url = "https://files.pythonhosted.org/packages/00/6d/745dd1c1c5c284d17725e5c802ca4d45cfc6803519d777f087b71c9f4069/numpy-2.3.2-cp312-cp312-macosx_10_13_x86_64.whl", hash = "sha256:bc3186bea41fae9d8e90c2b4fb5f0a1f5a690682da79b92574d63f56b529080b", size = 20956420, upload-time = "2025-07-24T20:28:18.002Z" },
    { url = "https://files.pythonhosted.org/packages/bc/96/e7b533ea5740641dd62b07a790af5d9d8fec36000b8e2d0472bd7574105f/numpy-2.3.2-cp312-cp312-macosx_11_0_arm64.whl", hash = "sha256:2f4f0215edb189048a3c03bd5b19345bdfa7b45a7a6f72ae5945d2a28272727f", size = 14184660, upload-time = "2025-07-24T20:28:39.522Z" },
    { url = "https://files.pythonhosted.org/packages/2b/53/102c6122db45a62aa20d1b18c9986f67e6b97e0d6fbc1ae13e3e4c84430c/numpy-2.3.2-cp312-cp312-macosx_14_0_arm64.whl", hash = "sha256:8b1224a734cd509f70816455c3cffe13a4f599b1bf7130f913ba0e2c0b2006c0", size = 5113382, upload-time = "2025-07-24T20:28:48.544Z" },
    { url = "https://files.pythonhosted.org/packages/2b/21/376257efcbf63e624250717e82b4fae93d60178f09eb03ed766dbb48ec9c/numpy-2.3.2-cp312-cp312-macosx_14_0_x86_64.whl", hash = "sha256:3dcf02866b977a38ba3ec10215220609ab9667378a9e2150615673f3ffd6c73b", size = 6647258, upload-time = "2025-07-24T20:28:59.104Z" },
    { url = "https://files.pythonhosted.org/packages/91/ba/f4ebf257f08affa464fe6036e13f2bf9d4642a40228781dc1235da81be9f/numpy-2.3.2-cp312-cp312-manylinux_2_27_aarch64.manylinux_2_28_aarch64.whl", hash = "sha256:572d5512df5470f50ada8d1972c5f1082d9a0b7aa5944db8084077570cf98370", size = 14281409, upload-time = "2025-07-24T20:40:30.298Z" },
    { url = "https://files.pythonhosted.org/packages/59/ef/f96536f1df42c668cbacb727a8c6da7afc9c05ece6d558927fb1722693e1/numpy-2.3.2-cp312-cp312-manylinux_2_27_x86_64.manylinux_2_28_x86_64.whl", hash = "sha256:8145dd6d10df13c559d1e4314df29695613575183fa2e2d11fac4c208c8a1f73", size = 16641317, upload-time = "2025-07-24T20:40:56.625Z" },
    { url = "https://files.pythonhosted.org/packages/f6/a7/af813a7b4f9a42f498dde8a4c6fcbff8100eed00182cc91dbaf095645f38/numpy-2.3.2-cp312-cp312-musllinux_1_2_aarch64.whl", hash = "sha256:103ea7063fa624af04a791c39f97070bf93b96d7af7eb23530cd087dc8dbe9dc", size = 16056262, upload-time = "2025-07-24T20:41:20.797Z" },
    { url = "https://files.pythonhosted.org/packages/8b/5d/41c4ef8404caaa7f05ed1cfb06afe16a25895260eacbd29b4d84dff2920b/numpy-2.3.2-cp312-cp312-musllinux_1_2_x86_64.whl", hash = "sha256:fc927d7f289d14f5e037be917539620603294454130b6de200091e23d27dc9be", size = 18579342, upload-time = "2025-07-24T20:41:50.753Z" },
    { url = "https://files.pythonhosted.org/packages/a1/4f/9950e44c5a11636f4a3af6e825ec23003475cc9a466edb7a759ed3ea63bd/numpy-2.3.2-cp312-cp312-win32.whl", hash = "sha256:d95f59afe7f808c103be692175008bab926b59309ade3e6d25009e9a171f7036", size = 6320610, upload-time = "2025-07-24T20:42:01.551Z" },
    { url = "https://files.pythonhosted.org/packages/7c/2f/244643a5ce54a94f0a9a2ab578189c061e4a87c002e037b0829dd77293b6/numpy-2.3.2-cp312-cp312-win_amd64.whl", hash = "sha256:9e196ade2400c0c737d93465327d1ae7c06c7cb8a1756121ebf54b06ca183c7f", size = 12786292, upload-time = "2025-07-24T20:42:20.738Z" },
    { url = "https://files.pythonhosted.org/packages/54/cd/7b5f49d5d78db7badab22d8323c1b6ae458fbf86c4fdfa194ab3cd4eb39b/numpy-2.3.2-cp312-cp312-win_arm64.whl", hash = "sha256:ee807923782faaf60d0d7331f5e86da7d5e3079e28b291973c545476c2b00d07", size = 10194071, upload-time = "2025-07-24T20:42:36.657Z" },
    { url = "https://files.pythonhosted.org/packages/1c/c0/c6bb172c916b00700ed3bf71cb56175fd1f7dbecebf8353545d0b5519f6c/numpy-2.3.2-cp313-cp313-macosx_10_13_x86_64.whl", hash = "sha256:c8d9727f5316a256425892b043736d63e89ed15bbfe6556c5ff4d9d4448ff3b3", size = 20949074, upload-time = "2025-07-24T20:43:07.813Z" },
    { url = "https://files.pythonhosted.org/packages/20/4e/c116466d22acaf4573e58421c956c6076dc526e24a6be0903219775d862e/numpy-2.3.2-cp313-cp313-macosx_11_0_arm64.whl", hash = "sha256:efc81393f25f14d11c9d161e46e6ee348637c0a1e8a54bf9dedc472a3fae993b", size = 14177311, upload-time = "2025-07-24T20:43:29.335Z" },
    { url = "https://files.pythonhosted.org/packages/78/45/d4698c182895af189c463fc91d70805d455a227261d950e4e0f1310c2550/numpy-2.3.2-cp313-cp313-macosx_14_0_arm64.whl", hash = "sha256:dd937f088a2df683cbb79dda9a772b62a3e5a8a7e76690612c2737f38c6ef1b6", size = 5106022, upload-time = "2025-07-24T20:43:37.999Z" },
    { url = "https://files.pythonhosted.org/packages/9f/76/3e6880fef4420179309dba72a8c11f6166c431cf6dee54c577af8906f914/numpy-2.3.2-cp313-cp313-macosx_14_0_x86_64.whl", hash = "sha256:11e58218c0c46c80509186e460d79fbdc9ca1eb8d8aee39d8f2dc768eb781089", size = 6640135, upload-time = "2025-07-24T20:43:49.28Z" },
    { url = "https://files.pythonhosted.org/packages/34/fa/87ff7f25b3c4ce9085a62554460b7db686fef1e0207e8977795c7b7d7ba1/numpy-2.3.2-cp313-cp313-manylinux_2_27_aarch64.manylinux_2_28_aarch64.whl", hash = "sha256:5ad4ebcb683a1f99f4f392cc522ee20a18b2bb12a2c1c42c3d48d5a1adc9d3d2", size = 14278147, upload-time = "2025-07-24T20:44:10.328Z" },
    { url = "https://files.pythonhosted.org/packages/1d/0f/571b2c7a3833ae419fe69ff7b479a78d313581785203cc70a8db90121b9a/numpy-2.3.2-cp313-cp313-manylinux_2_27_x86_64.manylinux_2_28_x86_64.whl", hash = "sha256:938065908d1d869c7d75d8ec45f735a034771c6ea07088867f713d1cd3bbbe4f", size = 16635989, upload-time = "2025-07-24T20:44:34.88Z" },
    { url = "https://files.pythonhosted.org/packages/24/5a/84ae8dca9c9a4c592fe11340b36a86ffa9fd3e40513198daf8a97839345c/numpy-2.3.2-cp313-cp313-musllinux_1_2_aarch64.whl", hash = "sha256:66459dccc65d8ec98cc7df61307b64bf9e08101f9598755d42d8ae65d9a7a6ee", size = 16053052, upload-time = "2025-07-24T20:44:58.872Z" },
    { url = "https://files.pythonhosted.org/packages/57/7c/e5725d99a9133b9813fcf148d3f858df98511686e853169dbaf63aec6097/numpy-2.3.2-cp313-cp313-musllinux_1_2_x86_64.whl", hash = "sha256:a7af9ed2aa9ec5950daf05bb11abc4076a108bd3c7db9aa7251d5f107079b6a6", size = 18577955, upload-time = "2025-07-24T20:45:26.714Z" },
    { url = "https://files.pythonhosted.org/packages/ae/11/7c546fcf42145f29b71e4d6f429e96d8d68e5a7ba1830b2e68d7418f0bbd/numpy-2.3.2-cp313-cp313-win32.whl", hash = "sha256:906a30249315f9c8e17b085cc5f87d3f369b35fedd0051d4a84686967bdbbd0b", size = 6311843, upload-time = "2025-07-24T20:49:24.444Z" },
    { url = "https://files.pythonhosted.org/packages/aa/6f/a428fd1cb7ed39b4280d057720fed5121b0d7754fd2a9768640160f5517b/numpy-2.3.2-cp313-cp313-win_amd64.whl", hash = "sha256:c63d95dc9d67b676e9108fe0d2182987ccb0f11933c1e8959f42fa0da8d4fa56", size = 12782876, upload-time = "2025-07-24T20:49:43.227Z" },
    { url = "https://files.pythonhosted.org/packages/65/85/4ea455c9040a12595fb6c43f2c217257c7b52dd0ba332c6a6c1d28b289fe/numpy-2.3.2-cp313-cp313-win_arm64.whl", hash = "sha256:b05a89f2fb84d21235f93de47129dd4f11c16f64c87c33f5e284e6a3a54e43f2", size = 10192786, upload-time = "2025-07-24T20:49:59.443Z" },
    { url = "https://files.pythonhosted.org/packages/80/23/8278f40282d10c3f258ec3ff1b103d4994bcad78b0cba9208317f6bb73da/numpy-2.3.2-cp313-cp313t-macosx_10_13_x86_64.whl", hash = "sha256:4e6ecfeddfa83b02318f4d84acf15fbdbf9ded18e46989a15a8b6995dfbf85ab", size = 21047395, upload-time = "2025-07-24T20:45:58.821Z" },
    { url = "https://files.pythonhosted.org/packages/1f/2d/624f2ce4a5df52628b4ccd16a4f9437b37c35f4f8a50d00e962aae6efd7a/numpy-2.3.2-cp313-cp313t-macosx_11_0_arm64.whl", hash = "sha256:508b0eada3eded10a3b55725b40806a4b855961040180028f52580c4729916a2", size = 14300374, upload-time = "2025-07-24T20:46:20.207Z" },
    { url = "https://files.pythonhosted.org/packages/f6/62/ff1e512cdbb829b80a6bd08318a58698867bca0ca2499d101b4af063ee97/numpy-2.3.2-cp313-cp313t-macosx_14_0_arm64.whl", hash = "sha256:754d6755d9a7588bdc6ac47dc4ee97867271b17cee39cb87aef079574366db0a", size = 5228864, upload-time = "2025-07-24T20:46:30.58Z" },
    { url = "https://files.pythonhosted.org/packages/7d/8e/74bc18078fff03192d4032cfa99d5a5ca937807136d6f5790ce07ca53515/numpy-2.3.2-cp313-cp313t-macosx_14_0_x86_64.whl", hash = "sha256:a9f66e7d2b2d7712410d3bc5684149040ef5f19856f20277cd17ea83e5006286", size = 6737533, upload-time = "2025-07-24T20:46:46.111Z" },
    { url = "https://files.pythonhosted.org/packages/19/ea/0731efe2c9073ccca5698ef6a8c3667c4cf4eea53fcdcd0b50140aba03bc/numpy-2.3.2-cp313-cp313t-manylinux_2_27_aarch64.manylinux_2_28_aarch64.whl", hash = "sha256:de6ea4e5a65d5a90c7d286ddff2b87f3f4ad61faa3db8dabe936b34c2275b6f8", size = 14352007, upload-time = "2025-07-24T20:47:07.1Z" },
    { url = "https://files.pythonhosted.org/packages/cf/90/36be0865f16dfed20f4bc7f75235b963d5939707d4b591f086777412ff7b/numpy-2.3.2-cp313-cp313t-manylinux_2_27_x86_64.manylinux_2_28_x86_64.whl", hash = "sha256:a3ef07ec8cbc8fc9e369c8dcd52019510c12da4de81367d8b20bc692aa07573a", size = 16701914, upload-time = "2025-07-24T20:47:32.459Z" },
    { url = "https://files.pythonhosted.org/packages/94/30/06cd055e24cb6c38e5989a9e747042b4e723535758e6153f11afea88c01b/numpy-2.3.2-cp313-cp313t-musllinux_1_2_aarch64.whl", hash = "sha256:27c9f90e7481275c7800dc9c24b7cc40ace3fdb970ae4d21eaff983a32f70c91", size = 16132708, upload-time = "2025-07-24T20:47:58.129Z" },
    { url = "https://files.pythonhosted.org/packages/9a/14/ecede608ea73e58267fd7cb78f42341b3b37ba576e778a1a06baffbe585c/numpy-2.3.2-cp313-cp313t-musllinux_1_2_x86_64.whl", hash = "sha256:07b62978075b67eee4065b166d000d457c82a1efe726cce608b9db9dd66a73a5", size = 18651678, upload-time = "2025-07-24T20:48:25.402Z" },
    { url = "https://files.pythonhosted.org/packages/40/f3/2fe6066b8d07c3685509bc24d56386534c008b462a488b7f503ba82b8923/numpy-2.3.2-cp313-cp313t-win32.whl", hash = "sha256:c771cfac34a4f2c0de8e8c97312d07d64fd8f8ed45bc9f5726a7e947270152b5", size = 6441832, upload-time = "2025-07-24T20:48:37.181Z" },
    { url = "https://files.pythonhosted.org/packages/0b/ba/0937d66d05204d8f28630c9c60bc3eda68824abde4cf756c4d6aad03b0c6/numpy-2.3.2-cp313-cp313t-win_amd64.whl", hash = "sha256:72dbebb2dcc8305c431b2836bcc66af967df91be793d63a24e3d9b741374c450", size = 12927049, upload-time = "2025-07-24T20:48:56.24Z" },
    { url = "https://files.pythonhosted.org/packages/e9/ed/13542dd59c104d5e654dfa2ac282c199ba64846a74c2c4bcdbc3a0f75df1/numpy-2.3.2-cp313-cp313t-win_arm64.whl", hash = "sha256:72c6df2267e926a6d5286b0a6d556ebe49eae261062059317837fda12ddf0c1a", size = 10262935, upload-time = "2025-07-24T20:49:13.136Z" },
    { url = "https://files.pythonhosted.org/packages/cf/ea/50ebc91d28b275b23b7128ef25c3d08152bc4068f42742867e07a870a42a/numpy-2.3.2-pp311-pypy311_pp73-macosx_10_15_x86_64.whl", hash = "sha256:14a91ebac98813a49bc6aa1a0dfc09513dcec1d97eaf31ca21a87221a1cdcb15", size = 21130338, upload-time = "2025-07-24T20:57:54.37Z" },
    { url = "https://files.pythonhosted.org/packages/9f/57/cdd5eac00dd5f137277355c318a955c0d8fb8aa486020c22afd305f8b88f/numpy-2.3.2-pp311-pypy311_pp73-macosx_11_0_arm64.whl", hash = "sha256:71669b5daae692189540cffc4c439468d35a3f84f0c88b078ecd94337f6cb0ec", size = 14375776, upload-time = "2025-07-24T20:58:16.303Z" },
    { url = "https://files.pythonhosted.org/packages/83/85/27280c7f34fcd305c2209c0cdca4d70775e4859a9eaa92f850087f8dea50/numpy-2.3.2-pp311-pypy311_pp73-macosx_14_0_arm64.whl", hash = "sha256:69779198d9caee6e547adb933941ed7520f896fd9656834c300bdf4dd8642712", size = 5304882, upload-time = "2025-07-24T20:58:26.199Z" },
    { url = "https://files.pythonhosted.org/packages/48/b4/6500b24d278e15dd796f43824e69939d00981d37d9779e32499e823aa0aa/numpy-2.3.2-pp311-pypy311_pp73-macosx_14_0_x86_64.whl", hash = "sha256:2c3271cc4097beb5a60f010bcc1cc204b300bb3eafb4399376418a83a1c6373c", size = 6818405, upload-time = "2025-07-24T20:58:37.341Z" },
    { url = "https://files.pythonhosted.org/packages/9b/c9/142c1e03f199d202da8e980c2496213509291b6024fd2735ad28ae7065c7/numpy-2.3.2-pp311-pypy311_pp73-manylinux_2_27_aarch64.manylinux_2_28_aarch64.whl", hash = "sha256:8446acd11fe3dc1830568c941d44449fd5cb83068e5c70bd5a470d323d448296", size = 14419651, upload-time = "2025-07-24T20:58:59.048Z" },
    { url = "https://files.pythonhosted.org/packages/8b/95/8023e87cbea31a750a6c00ff9427d65ebc5fef104a136bfa69f76266d614/numpy-2.3.2-pp311-pypy311_pp73-manylinux_2_27_x86_64.manylinux_2_28_x86_64.whl", hash = "sha256:aa098a5ab53fa407fded5870865c6275a5cd4101cfdef8d6fafc48286a96e981", size = 16760166, upload-time = "2025-07-24T21:28:56.38Z" },
    { url = "https://files.pythonhosted.org/packages/78/e3/6690b3f85a05506733c7e90b577e4762517404ea78bab2ca3a5cb1aeb78d/numpy-2.3.2-pp311-pypy311_pp73-win_amd64.whl", hash = "sha256:6936aff90dda378c09bea075af0d9c675fe3a977a9d2402f95a87f440f59f619", size = 12977811, upload-time = "2025-07-24T21:29:18.234Z" },
]

[[package]]
name = "opencv-python"
version = "4.11.0.86"
source = { registry = "https://pypi.org/simple" }
dependencies = [
    { name = "numpy", version = "2.0.2", source = { registry = "https://pypi.org/simple" }, marker = "python_full_version < '3.10'" },
    { name = "numpy", version = "2.2.6", source = { registry = "https://pypi.org/simple" }, marker = "python_full_version == '3.10.*'" },
    { name = "numpy", version = "2.3.2", source = { registry = "https://pypi.org/simple" }, marker = "python_full_version >= '3.11'" },
]
sdist = { url = "https://files.pythonhosted.org/packages/17/06/68c27a523103dad5837dc5b87e71285280c4f098c60e4fe8a8db6486ab09/opencv-python-4.11.0.86.tar.gz", hash = "sha256:03d60ccae62304860d232272e4a4fda93c39d595780cb40b161b310244b736a4", size = 95171956, upload-time = "2025-01-16T13:52:24.737Z" }
wheels = [
    { url = "https://files.pythonhosted.org/packages/05/4d/53b30a2a3ac1f75f65a59eb29cf2ee7207ce64867db47036ad61743d5a23/opencv_python-4.11.0.86-cp37-abi3-macosx_13_0_arm64.whl", hash = "sha256:432f67c223f1dc2824f5e73cdfcd9db0efc8710647d4e813012195dc9122a52a", size = 37326322, upload-time = "2025-01-16T13:52:25.887Z" },
    { url = "https://files.pythonhosted.org/packages/3b/84/0a67490741867eacdfa37bc18df96e08a9d579583b419010d7f3da8ff503/opencv_python-4.11.0.86-cp37-abi3-macosx_13_0_x86_64.whl", hash = "sha256:9d05ef13d23fe97f575153558653e2d6e87103995d54e6a35db3f282fe1f9c66", size = 56723197, upload-time = "2025-01-16T13:55:21.222Z" },
    { url = "https://files.pythonhosted.org/packages/f3/bd/29c126788da65c1fb2b5fb621b7fed0ed5f9122aa22a0868c5e2c15c6d23/opencv_python-4.11.0.86-cp37-abi3-manylinux_2_17_aarch64.manylinux2014_aarch64.whl", hash = "sha256:1b92ae2c8852208817e6776ba1ea0d6b1e0a1b5431e971a2a0ddd2a8cc398202", size = 42230439, upload-time = "2025-01-16T13:51:35.822Z" },
    { url = "https://files.pythonhosted.org/packages/2c/8b/90eb44a40476fa0e71e05a0283947cfd74a5d36121a11d926ad6f3193cc4/opencv_python-4.11.0.86-cp37-abi3-manylinux_2_17_x86_64.manylinux2014_x86_64.whl", hash = "sha256:6b02611523803495003bd87362db3e1d2a0454a6a63025dc6658a9830570aa0d", size = 62986597, upload-time = "2025-01-16T13:52:08.836Z" },
    { url = "https://files.pythonhosted.org/packages/fb/d7/1d5941a9dde095468b288d989ff6539dd69cd429dbf1b9e839013d21b6f0/opencv_python-4.11.0.86-cp37-abi3-win32.whl", hash = "sha256:810549cb2a4aedaa84ad9a1c92fbfdfc14090e2749cedf2c1589ad8359aa169b", size = 29384337, upload-time = "2025-01-16T13:52:13.549Z" },
    { url = "https://files.pythonhosted.org/packages/a4/7d/f1c30a92854540bf789e9cd5dde7ef49bbe63f855b85a2e6b3db8135c591/opencv_python-4.11.0.86-cp37-abi3-win_amd64.whl", hash = "sha256:085ad9b77c18853ea66283e98affefe2de8cc4c1f43eda4c100cf9b2721142ec", size = 39488044, upload-time = "2025-01-16T13:52:21.928Z" },
]

[[package]]
name = "opencv-python-headless"
version = "4.11.0.86"
source = { registry = "https://pypi.org/simple" }
dependencies = [
    { name = "numpy", version = "2.0.2", source = { registry = "https://pypi.org/simple" }, marker = "python_full_version < '3.10'" },
    { name = "numpy", version = "2.2.6", source = { registry = "https://pypi.org/simple" }, marker = "python_full_version == '3.10.*'" },
    { name = "numpy", version = "2.3.2", source = { registry = "https://pypi.org/simple" }, marker = "python_full_version >= '3.11'" },
]
sdist = { url = "https://files.pythonhosted.org/packages/36/2f/5b2b3ba52c864848885ba988f24b7f105052f68da9ab0e693cc7c25b0b30/opencv-python-headless-4.11.0.86.tar.gz", hash = "sha256:996eb282ca4b43ec6a3972414de0e2331f5d9cda2b41091a49739c19fb843798", size = 95177929, upload-time = "2025-01-16T13:53:40.22Z" }
wheels = [
    { url = "https://files.pythonhosted.org/packages/dc/53/2c50afa0b1e05ecdb4603818e85f7d174e683d874ef63a6abe3ac92220c8/opencv_python_headless-4.11.0.86-cp37-abi3-macosx_13_0_arm64.whl", hash = "sha256:48128188ade4a7e517237c8e1e11a9cdf5c282761473383e77beb875bb1e61ca", size = 37326460, upload-time = "2025-01-16T13:52:57.015Z" },
    { url = "https://files.pythonhosted.org/packages/3b/43/68555327df94bb9b59a1fd645f63fafb0762515344d2046698762fc19d58/opencv_python_headless-4.11.0.86-cp37-abi3-macosx_13_0_x86_64.whl", hash = "sha256:a66c1b286a9de872c343ee7c3553b084244299714ebb50fbdcd76f07ebbe6c81", size = 56723330, upload-time = "2025-01-16T13:55:45.731Z" },
    { url = "https://files.pythonhosted.org/packages/45/be/1438ce43ebe65317344a87e4b150865c5585f4c0db880a34cdae5ac46881/opencv_python_headless-4.11.0.86-cp37-abi3-manylinux_2_17_aarch64.manylinux2014_aarch64.whl", hash = "sha256:6efabcaa9df731f29e5ea9051776715b1bdd1845d7c9530065c7951d2a2899eb", size = 29487060, upload-time = "2025-01-16T13:51:59.625Z" },
    { url = "https://files.pythonhosted.org/packages/dd/5c/c139a7876099916879609372bfa513b7f1257f7f1a908b0bdc1c2328241b/opencv_python_headless-4.11.0.86-cp37-abi3-manylinux_2_17_x86_64.manylinux2014_x86_64.whl", hash = "sha256:0e0a27c19dd1f40ddff94976cfe43066fbbe9dfbb2ec1907d66c19caef42a57b", size = 49969856, upload-time = "2025-01-16T13:53:29.654Z" },
    { url = "https://files.pythonhosted.org/packages/95/dd/ed1191c9dc91abcc9f752b499b7928aacabf10567bb2c2535944d848af18/opencv_python_headless-4.11.0.86-cp37-abi3-win32.whl", hash = "sha256:f447d8acbb0b6f2808da71fddd29c1cdd448d2bc98f72d9bb78a7a898fc9621b", size = 29324425, upload-time = "2025-01-16T13:52:49.048Z" },
    { url = "https://files.pythonhosted.org/packages/86/8a/69176a64335aed183529207ba8bc3d329c2999d852b4f3818027203f50e6/opencv_python_headless-4.11.0.86-cp37-abi3-win_amd64.whl", hash = "sha256:6c304df9caa7a6a5710b91709dd4786bf20a74d57672b3c31f7033cc638174ca", size = 39402386, upload-time = "2025-01-16T13:52:56.418Z" },
]

[[package]]
name = "packaging"
version = "25.0"
source = { registry = "https://pypi.org/simple" }
sdist = { url = "https://files.pythonhosted.org/packages/a1/d4/1fc4078c65507b51b96ca8f8c3ba19e6a61c8253c72794544580a7b6c24d/packaging-25.0.tar.gz", hash = "sha256:d443872c98d677bf60f6a1f2f8c1cb748e8fe762d2bf9d3148b5599295b0fc4f", size = 165727, upload-time = "2025-04-19T11:48:59.673Z" }
wheels = [
    { url = "https://files.pythonhosted.org/packages/20/12/38679034af332785aac8774540895e234f4d07f7545804097de4b666afd8/packaging-25.0-py3-none-any.whl", hash = "sha256:29572ef2b1f17581046b3a2227d5c611fb25ec70ca1ba8554b24b0e69331a484", size = 66469, upload-time = "2025-04-19T11:48:57.875Z" },
]

[[package]]
name = "pillow"
version = "11.3.0"
source = { registry = "https://pypi.org/simple" }
sdist = { url = "https://files.pythonhosted.org/packages/f3/0d/d0d6dea55cd152ce3d6767bb38a8fc10e33796ba4ba210cbab9354b6d238/pillow-11.3.0.tar.gz", hash = "sha256:3828ee7586cd0b2091b6209e5ad53e20d0649bbe87164a459d0676e035e8f523", size = 47113069, upload-time = "2025-07-01T09:16:30.666Z" }
wheels = [
    { url = "https://files.pythonhosted.org/packages/4c/5d/45a3553a253ac8763f3561371432a90bdbe6000fbdcf1397ffe502aa206c/pillow-11.3.0-cp310-cp310-macosx_10_10_x86_64.whl", hash = "sha256:1b9c17fd4ace828b3003dfd1e30bff24863e0eb59b535e8f80194d9cc7ecf860", size = 5316554, upload-time = "2025-07-01T09:13:39.342Z" },
    { url = "https://files.pythonhosted.org/packages/7c/c8/67c12ab069ef586a25a4a79ced553586748fad100c77c0ce59bb4983ac98/pillow-11.3.0-cp310-cp310-macosx_11_0_arm64.whl", hash = "sha256:65dc69160114cdd0ca0f35cb434633c75e8e7fad4cf855177a05bf38678f73ad", size = 4686548, upload-time = "2025-07-01T09:13:41.835Z" },
    { url = "https://files.pythonhosted.org/packages/2f/bd/6741ebd56263390b382ae4c5de02979af7f8bd9807346d068700dd6d5cf9/pillow-11.3.0-cp310-cp310-manylinux2014_aarch64.manylinux_2_17_aarch64.whl", hash = "sha256:7107195ddc914f656c7fc8e4a5e1c25f32e9236ea3ea860f257b0436011fddd0", size = 5859742, upload-time = "2025-07-03T13:09:47.439Z" },
    { url = "https://files.pythonhosted.org/packages/ca/0b/c412a9e27e1e6a829e6ab6c2dca52dd563efbedf4c9c6aa453d9a9b77359/pillow-11.3.0-cp310-cp310-manylinux2014_x86_64.manylinux_2_17_x86_64.whl", hash = "sha256:cc3e831b563b3114baac7ec2ee86819eb03caa1a2cef0b481a5675b59c4fe23b", size = 7633087, upload-time = "2025-07-03T13:09:51.796Z" },
    { url = "https://files.pythonhosted.org/packages/59/9d/9b7076aaf30f5dd17e5e5589b2d2f5a5d7e30ff67a171eb686e4eecc2adf/pillow-11.3.0-cp310-cp310-manylinux_2_27_aarch64.manylinux_2_28_aarch64.whl", hash = "sha256:f1f182ebd2303acf8c380a54f615ec883322593320a9b00438eb842c1f37ae50", size = 5963350, upload-time = "2025-07-01T09:13:43.865Z" },
    { url = "https://files.pythonhosted.org/packages/f0/16/1a6bf01fb622fb9cf5c91683823f073f053005c849b1f52ed613afcf8dae/pillow-11.3.0-cp310-cp310-manylinux_2_27_x86_64.manylinux_2_28_x86_64.whl", hash = "sha256:4445fa62e15936a028672fd48c4c11a66d641d2c05726c7ec1f8ba6a572036ae", size = 6631840, upload-time = "2025-07-01T09:13:46.161Z" },
    { url = "https://files.pythonhosted.org/packages/7b/e6/6ff7077077eb47fde78739e7d570bdcd7c10495666b6afcd23ab56b19a43/pillow-11.3.0-cp310-cp310-musllinux_1_2_aarch64.whl", hash = "sha256:71f511f6b3b91dd543282477be45a033e4845a40278fa8dcdbfdb07109bf18f9", size = 6074005, upload-time = "2025-07-01T09:13:47.829Z" },
    { url = "https://files.pythonhosted.org/packages/c3/3a/b13f36832ea6d279a697231658199e0a03cd87ef12048016bdcc84131601/pillow-11.3.0-cp310-cp310-musllinux_1_2_x86_64.whl", hash = "sha256:040a5b691b0713e1f6cbe222e0f4f74cd233421e105850ae3b3c0ceda520f42e", size = 6708372, upload-time = "2025-07-01T09:13:52.145Z" },
    { url = "https://files.pythonhosted.org/packages/6c/e4/61b2e1a7528740efbc70b3d581f33937e38e98ef3d50b05007267a55bcb2/pillow-11.3.0-cp310-cp310-win32.whl", hash = "sha256:89bd777bc6624fe4115e9fac3352c79ed60f3bb18651420635f26e643e3dd1f6", size = 6277090, upload-time = "2025-07-01T09:13:53.915Z" },
    { url = "https://files.pythonhosted.org/packages/a9/d3/60c781c83a785d6afbd6a326ed4d759d141de43aa7365725cbcd65ce5e54/pillow-11.3.0-cp310-cp310-win_amd64.whl", hash = "sha256:19d2ff547c75b8e3ff46f4d9ef969a06c30ab2d4263a9e287733aa8b2429ce8f", size = 6985988, upload-time = "2025-07-01T09:13:55.699Z" },
    { url = "https://files.pythonhosted.org/packages/9f/28/4f4a0203165eefb3763939c6789ba31013a2e90adffb456610f30f613850/pillow-11.3.0-cp310-cp310-win_arm64.whl", hash = "sha256:819931d25e57b513242859ce1876c58c59dc31587847bf74cfe06b2e0cb22d2f", size = 2422899, upload-time = "2025-07-01T09:13:57.497Z" },
    { url = "https://files.pythonhosted.org/packages/db/26/77f8ed17ca4ffd60e1dcd220a6ec6d71210ba398cfa33a13a1cd614c5613/pillow-11.3.0-cp311-cp311-macosx_10_10_x86_64.whl", hash = "sha256:1cd110edf822773368b396281a2293aeb91c90a2db00d78ea43e7e861631b722", size = 5316531, upload-time = "2025-07-01T09:13:59.203Z" },
    { url = "https://files.pythonhosted.org/packages/cb/39/ee475903197ce709322a17a866892efb560f57900d9af2e55f86db51b0a5/pillow-11.3.0-cp311-cp311-macosx_11_0_arm64.whl", hash = "sha256:9c412fddd1b77a75aa904615ebaa6001f169b26fd467b4be93aded278266b288", size = 4686560, upload-time = "2025-07-01T09:14:01.101Z" },
    { url = "https://files.pythonhosted.org/packages/d5/90/442068a160fd179938ba55ec8c97050a612426fae5ec0a764e345839f76d/pillow-11.3.0-cp311-cp311-manylinux2014_aarch64.manylinux_2_17_aarch64.whl", hash = "sha256:7d1aa4de119a0ecac0a34a9c8bde33f34022e2e8f99104e47a3ca392fd60e37d", size = 5870978, upload-time = "2025-07-03T13:09:55.638Z" },
    { url = "https://files.pythonhosted.org/packages/13/92/dcdd147ab02daf405387f0218dcf792dc6dd5b14d2573d40b4caeef01059/pillow-11.3.0-cp311-cp311-manylinux2014_x86_64.manylinux_2_17_x86_64.whl", hash = "sha256:91da1d88226663594e3f6b4b8c3c8d85bd504117d043740a8e0ec449087cc494", size = 7641168, upload-time = "2025-07-03T13:10:00.37Z" },
    { url = "https://files.pythonhosted.org/packages/6e/db/839d6ba7fd38b51af641aa904e2960e7a5644d60ec754c046b7d2aee00e5/pillow-11.3.0-cp311-cp311-manylinux_2_27_aarch64.manylinux_2_28_aarch64.whl", hash = "sha256:643f189248837533073c405ec2f0bb250ba54598cf80e8c1e043381a60632f58", size = 5973053, upload-time = "2025-07-01T09:14:04.491Z" },
    { url = "https://files.pythonhosted.org/packages/f2/2f/d7675ecae6c43e9f12aa8d58b6012683b20b6edfbdac7abcb4e6af7a3784/pillow-11.3.0-cp311-cp311-manylinux_2_27_x86_64.manylinux_2_28_x86_64.whl", hash = "sha256:106064daa23a745510dabce1d84f29137a37224831d88eb4ce94bb187b1d7e5f", size = 6640273, upload-time = "2025-07-01T09:14:06.235Z" },
    { url = "https://files.pythonhosted.org/packages/45/ad/931694675ede172e15b2ff03c8144a0ddaea1d87adb72bb07655eaffb654/pillow-11.3.0-cp311-cp311-musllinux_1_2_aarch64.whl", hash = "sha256:cd8ff254faf15591e724dc7c4ddb6bf4793efcbe13802a4ae3e863cd300b493e", size = 6082043, upload-time = "2025-07-01T09:14:07.978Z" },
    { url = "https://files.pythonhosted.org/packages/3a/04/ba8f2b11fc80d2dd462d7abec16351b45ec99cbbaea4387648a44190351a/pillow-11.3.0-cp311-cp311-musllinux_1_2_x86_64.whl", hash = "sha256:932c754c2d51ad2b2271fd01c3d121daaa35e27efae2a616f77bf164bc0b3e94", size = 6715516, upload-time = "2025-07-01T09:14:10.233Z" },
    { url = "https://files.pythonhosted.org/packages/48/59/8cd06d7f3944cc7d892e8533c56b0acb68399f640786313275faec1e3b6f/pillow-11.3.0-cp311-cp311-win32.whl", hash = "sha256:b4b8f3efc8d530a1544e5962bd6b403d5f7fe8b9e08227c6b255f98ad82b4ba0", size = 6274768, upload-time = "2025-07-01T09:14:11.921Z" },
    { url = "https://files.pythonhosted.org/packages/f1/cc/29c0f5d64ab8eae20f3232da8f8571660aa0ab4b8f1331da5c2f5f9a938e/pillow-11.3.0-cp311-cp311-win_amd64.whl", hash = "sha256:1a992e86b0dd7aeb1f053cd506508c0999d710a8f07b4c791c63843fc6a807ac", size = 6986055, upload-time = "2025-07-01T09:14:13.623Z" },
    { url = "https://files.pythonhosted.org/packages/c6/df/90bd886fabd544c25addd63e5ca6932c86f2b701d5da6c7839387a076b4a/pillow-11.3.0-cp311-cp311-win_arm64.whl", hash = "sha256:30807c931ff7c095620fe04448e2c2fc673fcbb1ffe2a7da3fb39613489b1ddd", size = 2423079, upload-time = "2025-07-01T09:14:15.268Z" },
    { url = "https://files.pythonhosted.org/packages/40/fe/1bc9b3ee13f68487a99ac9529968035cca2f0a51ec36892060edcc51d06a/pillow-11.3.0-cp312-cp312-macosx_10_13_x86_64.whl", hash = "sha256:fdae223722da47b024b867c1ea0be64e0df702c5e0a60e27daad39bf960dd1e4", size = 5278800, upload-time = "2025-07-01T09:14:17.648Z" },
    { url = "https://files.pythonhosted.org/packages/2c/32/7e2ac19b5713657384cec55f89065fb306b06af008cfd87e572035b27119/pillow-11.3.0-cp312-cp312-macosx_11_0_arm64.whl", hash = "sha256:921bd305b10e82b4d1f5e802b6850677f965d8394203d182f078873851dada69", size = 4686296, upload-time = "2025-07-01T09:14:19.828Z" },
    { url = "https://files.pythonhosted.org/packages/8e/1e/b9e12bbe6e4c2220effebc09ea0923a07a6da1e1f1bfbc8d7d29a01ce32b/pillow-11.3.0-cp312-cp312-manylinux2014_aarch64.manylinux_2_17_aarch64.whl", hash = "sha256:eb76541cba2f958032d79d143b98a3a6b3ea87f0959bbe256c0b5e416599fd5d", size = 5871726, upload-time = "2025-07-03T13:10:04.448Z" },
    { url = "https://files.pythonhosted.org/packages/8d/33/e9200d2bd7ba00dc3ddb78df1198a6e80d7669cce6c2bdbeb2530a74ec58/pillow-11.3.0-cp312-cp312-manylinux2014_x86_64.manylinux_2_17_x86_64.whl", hash = "sha256:67172f2944ebba3d4a7b54f2e95c786a3a50c21b88456329314caaa28cda70f6", size = 7644652, upload-time = "2025-07-03T13:10:10.391Z" },
    { url = "https://files.pythonhosted.org/packages/41/f1/6f2427a26fc683e00d985bc391bdd76d8dd4e92fac33d841127eb8fb2313/pillow-11.3.0-cp312-cp312-manylinux_2_27_aarch64.manylinux_2_28_aarch64.whl", hash = "sha256:97f07ed9f56a3b9b5f49d3661dc9607484e85c67e27f3e8be2c7d28ca032fec7", size = 5977787, upload-time = "2025-07-01T09:14:21.63Z" },
    { url = "https://files.pythonhosted.org/packages/e4/c9/06dd4a38974e24f932ff5f98ea3c546ce3f8c995d3f0985f8e5ba48bba19/pillow-11.3.0-cp312-cp312-manylinux_2_27_x86_64.manylinux_2_28_x86_64.whl", hash = "sha256:676b2815362456b5b3216b4fd5bd89d362100dc6f4945154ff172e206a22c024", size = 6645236, upload-time = "2025-07-01T09:14:23.321Z" },
    { url = "https://files.pythonhosted.org/packages/40/e7/848f69fb79843b3d91241bad658e9c14f39a32f71a301bcd1d139416d1be/pillow-11.3.0-cp312-cp312-musllinux_1_2_aarch64.whl", hash = "sha256:3e184b2f26ff146363dd07bde8b711833d7b0202e27d13540bfe2e35a323a809", size = 6086950, upload-time = "2025-07-01T09:14:25.237Z" },
    { url = "https://files.pythonhosted.org/packages/0b/1a/7cff92e695a2a29ac1958c2a0fe4c0b2393b60aac13b04a4fe2735cad52d/pillow-11.3.0-cp312-cp312-musllinux_1_2_x86_64.whl", hash = "sha256:6be31e3fc9a621e071bc17bb7de63b85cbe0bfae91bb0363c893cbe67247780d", size = 6723358, upload-time = "2025-07-01T09:14:27.053Z" },
    { url = "https://files.pythonhosted.org/packages/26/7d/73699ad77895f69edff76b0f332acc3d497f22f5d75e5360f78cbcaff248/pillow-11.3.0-cp312-cp312-win32.whl", hash = "sha256:7b161756381f0918e05e7cb8a371fff367e807770f8fe92ecb20d905d0e1c149", size = 6275079, upload-time = "2025-07-01T09:14:30.104Z" },
    { url = "https://files.pythonhosted.org/packages/8c/ce/e7dfc873bdd9828f3b6e5c2bbb74e47a98ec23cc5c74fc4e54462f0d9204/pillow-11.3.0-cp312-cp312-win_amd64.whl", hash = "sha256:a6444696fce635783440b7f7a9fc24b3ad10a9ea3f0ab66c5905be1c19ccf17d", size = 6986324, upload-time = "2025-07-01T09:14:31.899Z" },
    { url = "https://files.pythonhosted.org/packages/16/8f/b13447d1bf0b1f7467ce7d86f6e6edf66c0ad7cf44cf5c87a37f9bed9936/pillow-11.3.0-cp312-cp312-win_arm64.whl", hash = "sha256:2aceea54f957dd4448264f9bf40875da0415c83eb85f55069d89c0ed436e3542", size = 2423067, upload-time = "2025-07-01T09:14:33.709Z" },
    { url = "https://files.pythonhosted.org/packages/1e/93/0952f2ed8db3a5a4c7a11f91965d6184ebc8cd7cbb7941a260d5f018cd2d/pillow-11.3.0-cp313-cp313-ios_13_0_arm64_iphoneos.whl", hash = "sha256:1c627742b539bba4309df89171356fcb3cc5a9178355b2727d1b74a6cf155fbd", size = 2128328, upload-time = "2025-07-01T09:14:35.276Z" },
    { url = "https://files.pythonhosted.org/packages/4b/e8/100c3d114b1a0bf4042f27e0f87d2f25e857e838034e98ca98fe7b8c0a9c/pillow-11.3.0-cp313-cp313-ios_13_0_arm64_iphonesimulator.whl", hash = "sha256:30b7c02f3899d10f13d7a48163c8969e4e653f8b43416d23d13d1bbfdc93b9f8", size = 2170652, upload-time = "2025-07-01T09:14:37.203Z" },
    { url = "https://files.pythonhosted.org/packages/aa/86/3f758a28a6e381758545f7cdb4942e1cb79abd271bea932998fc0db93cb6/pillow-11.3.0-cp313-cp313-ios_13_0_x86_64_iphonesimulator.whl", hash = "sha256:7859a4cc7c9295f5838015d8cc0a9c215b77e43d07a25e460f35cf516df8626f", size = 2227443, upload-time = "2025-07-01T09:14:39.344Z" },
    { url = "https://files.pythonhosted.org/packages/01/f4/91d5b3ffa718df2f53b0dc109877993e511f4fd055d7e9508682e8aba092/pillow-11.3.0-cp313-cp313-macosx_10_13_x86_64.whl", hash = "sha256:ec1ee50470b0d050984394423d96325b744d55c701a439d2bd66089bff963d3c", size = 5278474, upload-time = "2025-07-01T09:14:41.843Z" },
    { url = "https://files.pythonhosted.org/packages/f9/0e/37d7d3eca6c879fbd9dba21268427dffda1ab00d4eb05b32923d4fbe3b12/pillow-11.3.0-cp313-cp313-macosx_11_0_arm64.whl", hash = "sha256:7db51d222548ccfd274e4572fdbf3e810a5e66b00608862f947b163e613b67dd", size = 4686038, upload-time = "2025-07-01T09:14:44.008Z" },
    { url = "https://files.pythonhosted.org/packages/ff/b0/3426e5c7f6565e752d81221af9d3676fdbb4f352317ceafd42899aaf5d8a/pillow-11.3.0-cp313-cp313-manylinux2014_aarch64.manylinux_2_17_aarch64.whl", hash = "sha256:2d6fcc902a24ac74495df63faad1884282239265c6839a0a6416d33faedfae7e", size = 5864407, upload-time = "2025-07-03T13:10:15.628Z" },
    { url = "https://files.pythonhosted.org/packages/fc/c1/c6c423134229f2a221ee53f838d4be9d82bab86f7e2f8e75e47b6bf6cd77/pillow-11.3.0-cp313-cp313-manylinux2014_x86_64.manylinux_2_17_x86_64.whl", hash = "sha256:f0f5d8f4a08090c6d6d578351a2b91acf519a54986c055af27e7a93feae6d3f1", size = 7639094, upload-time = "2025-07-03T13:10:21.857Z" },
    { url = "https://files.pythonhosted.org/packages/ba/c9/09e6746630fe6372c67c648ff9deae52a2bc20897d51fa293571977ceb5d/pillow-11.3.0-cp313-cp313-manylinux_2_27_aarch64.manylinux_2_28_aarch64.whl", hash = "sha256:c37d8ba9411d6003bba9e518db0db0c58a680ab9fe5179f040b0463644bc9805", size = 5973503, upload-time = "2025-07-01T09:14:45.698Z" },
    { url = "https://files.pythonhosted.org/packages/d5/1c/a2a29649c0b1983d3ef57ee87a66487fdeb45132df66ab30dd37f7dbe162/pillow-11.3.0-cp313-cp313-manylinux_2_27_x86_64.manylinux_2_28_x86_64.whl", hash = "sha256:13f87d581e71d9189ab21fe0efb5a23e9f28552d5be6979e84001d3b8505abe8", size = 6642574, upload-time = "2025-07-01T09:14:47.415Z" },
    { url = "https://files.pythonhosted.org/packages/36/de/d5cc31cc4b055b6c6fd990e3e7f0f8aaf36229a2698501bcb0cdf67c7146/pillow-11.3.0-cp313-cp313-musllinux_1_2_aarch64.whl", hash = "sha256:023f6d2d11784a465f09fd09a34b150ea4672e85fb3d05931d89f373ab14abb2", size = 6084060, upload-time = "2025-07-01T09:14:49.636Z" },
    { url = "https://files.pythonhosted.org/packages/d5/ea/502d938cbaeec836ac28a9b730193716f0114c41325db428e6b280513f09/pillow-11.3.0-cp313-cp313-musllinux_1_2_x86_64.whl", hash = "sha256:45dfc51ac5975b938e9809451c51734124e73b04d0f0ac621649821a63852e7b", size = 6721407, upload-time = "2025-07-01T09:14:51.962Z" },
    { url = "https://files.pythonhosted.org/packages/45/9c/9c5e2a73f125f6cbc59cc7087c8f2d649a7ae453f83bd0362ff7c9e2aee2/pillow-11.3.0-cp313-cp313-win32.whl", hash = "sha256:a4d336baed65d50d37b88ca5b60c0fa9d81e3a87d4a7930d3880d1624d5b31f3", size = 6273841, upload-time = "2025-07-01T09:14:54.142Z" },
    { url = "https://files.pythonhosted.org/packages/23/85/397c73524e0cd212067e0c969aa245b01d50183439550d24d9f55781b776/pillow-11.3.0-cp313-cp313-win_amd64.whl", hash = "sha256:0bce5c4fd0921f99d2e858dc4d4d64193407e1b99478bc5cacecba2311abde51", size = 6978450, upload-time = "2025-07-01T09:14:56.436Z" },
    { url = "https://files.pythonhosted.org/packages/17/d2/622f4547f69cd173955194b78e4d19ca4935a1b0f03a302d655c9f6aae65/pillow-11.3.0-cp313-cp313-win_arm64.whl", hash = "sha256:1904e1264881f682f02b7f8167935cce37bc97db457f8e7849dc3a6a52b99580", size = 2423055, upload-time = "2025-07-01T09:14:58.072Z" },
    { url = "https://files.pythonhosted.org/packages/dd/80/a8a2ac21dda2e82480852978416cfacd439a4b490a501a288ecf4fe2532d/pillow-11.3.0-cp313-cp313t-macosx_10_13_x86_64.whl", hash = "sha256:4c834a3921375c48ee6b9624061076bc0a32a60b5532b322cc0ea64e639dd50e", size = 5281110, upload-time = "2025-07-01T09:14:59.79Z" },
    { url = "https://files.pythonhosted.org/packages/44/d6/b79754ca790f315918732e18f82a8146d33bcd7f4494380457ea89eb883d/pillow-11.3.0-cp313-cp313t-macosx_11_0_arm64.whl", hash = "sha256:5e05688ccef30ea69b9317a9ead994b93975104a677a36a8ed8106be9260aa6d", size = 4689547, upload-time = "2025-07-01T09:15:01.648Z" },
    { url = "https://files.pythonhosted.org/packages/49/20/716b8717d331150cb00f7fdd78169c01e8e0c219732a78b0e59b6bdb2fd6/pillow-11.3.0-cp313-cp313t-manylinux2014_aarch64.manylinux_2_17_aarch64.whl", hash = "sha256:1019b04af07fc0163e2810167918cb5add8d74674b6267616021ab558dc98ced", size = 5901554, upload-time = "2025-07-03T13:10:27.018Z" },
    { url = "https://files.pythonhosted.org/packages/74/cf/a9f3a2514a65bb071075063a96f0a5cf949c2f2fce683c15ccc83b1c1cab/pillow-11.3.0-cp313-cp313t-manylinux2014_x86_64.manylinux_2_17_x86_64.whl", hash = "sha256:f944255db153ebb2b19c51fe85dd99ef0ce494123f21b9db4877ffdfc5590c7c", size = 7669132, upload-time = "2025-07-03T13:10:33.01Z" },
    { url = "https://files.pythonhosted.org/packages/98/3c/da78805cbdbee9cb43efe8261dd7cc0b4b93f2ac79b676c03159e9db2187/pillow-11.3.0-cp313-cp313t-manylinux_2_27_aarch64.manylinux_2_28_aarch64.whl", hash = "sha256:1f85acb69adf2aaee8b7da124efebbdb959a104db34d3a2cb0f3793dbae422a8", size = 6005001, upload-time = "2025-07-01T09:15:03.365Z" },
    { url = "https://files.pythonhosted.org/packages/6c/fa/ce044b91faecf30e635321351bba32bab5a7e034c60187fe9698191aef4f/pillow-11.3.0-cp313-cp313t-manylinux_2_27_x86_64.manylinux_2_28_x86_64.whl", hash = "sha256:05f6ecbeff5005399bb48d198f098a9b4b6bdf27b8487c7f38ca16eeb070cd59", size = 6668814, upload-time = "2025-07-01T09:15:05.655Z" },
    { url = "https://files.pythonhosted.org/packages/7b/51/90f9291406d09bf93686434f9183aba27b831c10c87746ff49f127ee80cb/pillow-11.3.0-cp313-cp313t-musllinux_1_2_aarch64.whl", hash = "sha256:a7bc6e6fd0395bc052f16b1a8670859964dbd7003bd0af2ff08342eb6e442cfe", size = 6113124, upload-time = "2025-07-01T09:15:07.358Z" },
    { url = "https://files.pythonhosted.org/packages/cd/5a/6fec59b1dfb619234f7636d4157d11fb4e196caeee220232a8d2ec48488d/pillow-11.3.0-cp313-cp313t-musllinux_1_2_x86_64.whl", hash = "sha256:83e1b0161c9d148125083a35c1c5a89db5b7054834fd4387499e06552035236c", size = 6747186, upload-time = "2025-07-01T09:15:09.317Z" },
    { url = "https://files.pythonhosted.org/packages/49/6b/00187a044f98255225f172de653941e61da37104a9ea60e4f6887717e2b5/pillow-11.3.0-cp313-cp313t-win32.whl", hash = "sha256:2a3117c06b8fb646639dce83694f2f9eac405472713fcb1ae887469c0d4f6788", size = 6277546, upload-time = "2025-07-01T09:15:11.311Z" },
    { url = "https://files.pythonhosted.org/packages/e8/5c/6caaba7e261c0d75bab23be79f1d06b5ad2a2ae49f028ccec801b0e853d6/pillow-11.3.0-cp313-cp313t-win_amd64.whl", hash = "sha256:857844335c95bea93fb39e0fa2726b4d9d758850b34075a7e3ff4f4fa3aa3b31", size = 6985102, upload-time = "2025-07-01T09:15:13.164Z" },
    { url = "https://files.pythonhosted.org/packages/f3/7e/b623008460c09a0cb38263c93b828c666493caee2eb34ff67f778b87e58c/pillow-11.3.0-cp313-cp313t-win_arm64.whl", hash = "sha256:8797edc41f3e8536ae4b10897ee2f637235c94f27404cac7297f7b607dd0716e", size = 2424803, upload-time = "2025-07-01T09:15:15.695Z" },
    { url = "https://files.pythonhosted.org/packages/9e/8e/9c089f01677d1264ab8648352dcb7773f37da6ad002542760c80107da816/pillow-11.3.0-cp39-cp39-macosx_10_10_x86_64.whl", hash = "sha256:48d254f8a4c776de343051023eb61ffe818299eeac478da55227d96e241de53f", size = 5316478, upload-time = "2025-07-01T09:15:52.209Z" },
    { url = "https://files.pythonhosted.org/packages/b5/a9/5749930caf674695867eb56a581e78eb5f524b7583ff10b01b6e5048acb3/pillow-11.3.0-cp39-cp39-macosx_11_0_arm64.whl", hash = "sha256:7aee118e30a4cf54fdd873bd3a29de51e29105ab11f9aad8c32123f58c8f8081", size = 4686522, upload-time = "2025-07-01T09:15:54.162Z" },
    { url = "https://files.pythonhosted.org/packages/43/46/0b85b763eb292b691030795f9f6bb6fcaf8948c39413c81696a01c3577f7/pillow-11.3.0-cp39-cp39-manylinux2014_aarch64.manylinux_2_17_aarch64.whl", hash = "sha256:23cff760a9049c502721bdb743a7cb3e03365fafcdfc2ef9784610714166e5a4", size = 5853376, upload-time = "2025-07-03T13:11:01.066Z" },
    { url = "https://files.pythonhosted.org/packages/5e/c6/1a230ec0067243cbd60bc2dad5dc3ab46a8a41e21c15f5c9b52b26873069/pillow-11.3.0-cp39-cp39-manylinux2014_x86_64.manylinux_2_17_x86_64.whl", hash = "sha256:6359a3bc43f57d5b375d1ad54a0074318a0844d11b76abccf478c37c986d3cfc", size = 7626020, upload-time = "2025-07-03T13:11:06.479Z" },
    { url = "https://files.pythonhosted.org/packages/63/dd/f296c27ffba447bfad76c6a0c44c1ea97a90cb9472b9304c94a732e8dbfb/pillow-11.3.0-cp39-cp39-manylinux_2_27_aarch64.manylinux_2_28_aarch64.whl", hash = "sha256:092c80c76635f5ecb10f3f83d76716165c96f5229addbd1ec2bdbbda7d496e06", size = 5956732, upload-time = "2025-07-01T09:15:56.111Z" },
    { url = "https://files.pythonhosted.org/packages/a5/a0/98a3630f0b57f77bae67716562513d3032ae70414fcaf02750279c389a9e/pillow-11.3.0-cp39-cp39-manylinux_2_27_x86_64.manylinux_2_28_x86_64.whl", hash = "sha256:cadc9e0ea0a2431124cde7e1697106471fc4c1da01530e679b2391c37d3fbb3a", size = 6624404, upload-time = "2025-07-01T09:15:58.245Z" },
    { url = "https://files.pythonhosted.org/packages/de/e6/83dfba5646a290edd9a21964da07674409e410579c341fc5b8f7abd81620/pillow-11.3.0-cp39-cp39-musllinux_1_2_aarch64.whl", hash = "sha256:6a418691000f2a418c9135a7cf0d797c1bb7d9a485e61fe8e7722845b95ef978", size = 6067760, upload-time = "2025-07-01T09:16:00.003Z" },
    { url = "https://files.pythonhosted.org/packages/bc/41/15ab268fe6ee9a2bc7391e2bbb20a98d3974304ab1a406a992dcb297a370/pillow-11.3.0-cp39-cp39-musllinux_1_2_x86_64.whl", hash = "sha256:97afb3a00b65cc0804d1c7abddbf090a81eaac02768af58cbdcaaa0a931e0b6d", size = 6700534, upload-time = "2025-07-01T09:16:02.29Z" },
    { url = "https://files.pythonhosted.org/packages/64/79/6d4f638b288300bed727ff29f2a3cb63db054b33518a95f27724915e3fbc/pillow-11.3.0-cp39-cp39-win32.whl", hash = "sha256:ea944117a7974ae78059fcc1800e5d3295172bb97035c0c1d9345fca1419da71", size = 6277091, upload-time = "2025-07-01T09:16:04.4Z" },
    { url = "https://files.pythonhosted.org/packages/46/05/4106422f45a05716fd34ed21763f8ec182e8ea00af6e9cb05b93a247361a/pillow-11.3.0-cp39-cp39-win_amd64.whl", hash = "sha256:e5c5858ad8ec655450a7c7df532e9842cf8df7cc349df7225c60d5d348c8aada", size = 6986091, upload-time = "2025-07-01T09:16:06.342Z" },
    { url = "https://files.pythonhosted.org/packages/63/c6/287fd55c2c12761d0591549d48885187579b7c257bef0c6660755b0b59ae/pillow-11.3.0-cp39-cp39-win_arm64.whl", hash = "sha256:6abdbfd3aea42be05702a8dd98832329c167ee84400a1d1f61ab11437f1717eb", size = 2422632, upload-time = "2025-07-01T09:16:08.142Z" },
    { url = "https://files.pythonhosted.org/packages/6f/8b/209bd6b62ce8367f47e68a218bffac88888fdf2c9fcf1ecadc6c3ec1ebc7/pillow-11.3.0-pp310-pypy310_pp73-macosx_10_15_x86_64.whl", hash = "sha256:3cee80663f29e3843b68199b9d6f4f54bd1d4a6b59bdd91bceefc51238bcb967", size = 5270556, upload-time = "2025-07-01T09:16:09.961Z" },
    { url = "https://files.pythonhosted.org/packages/2e/e6/231a0b76070c2cfd9e260a7a5b504fb72da0a95279410fa7afd99d9751d6/pillow-11.3.0-pp310-pypy310_pp73-macosx_11_0_arm64.whl", hash = "sha256:b5f56c3f344f2ccaf0dd875d3e180f631dc60a51b314295a3e681fe8cf851fbe", size = 4654625, upload-time = "2025-07-01T09:16:11.913Z" },
    { url = "https://files.pythonhosted.org/packages/13/f4/10cf94fda33cb12765f2397fc285fa6d8eb9c29de7f3185165b702fc7386/pillow-11.3.0-pp310-pypy310_pp73-manylinux2014_aarch64.manylinux_2_17_aarch64.whl", hash = "sha256:e67d793d180c9df62f1f40aee3accca4829d3794c95098887edc18af4b8b780c", size = 4874207, upload-time = "2025-07-03T13:11:10.201Z" },
    { url = "https://files.pythonhosted.org/packages/72/c9/583821097dc691880c92892e8e2d41fe0a5a3d6021f4963371d2f6d57250/pillow-11.3.0-pp310-pypy310_pp73-manylinux2014_x86_64.manylinux_2_17_x86_64.whl", hash = "sha256:d000f46e2917c705e9fb93a3606ee4a819d1e3aa7a9b442f6444f07e77cf5e25", size = 6583939, upload-time = "2025-07-03T13:11:15.68Z" },
    { url = "https://files.pythonhosted.org/packages/3b/8e/5c9d410f9217b12320efc7c413e72693f48468979a013ad17fd690397b9a/pillow-11.3.0-pp310-pypy310_pp73-manylinux_2_27_aarch64.manylinux_2_28_aarch64.whl", hash = "sha256:527b37216b6ac3a12d7838dc3bd75208ec57c1c6d11ef01902266a5a0c14fc27", size = 4957166, upload-time = "2025-07-01T09:16:13.74Z" },
    { url = "https://files.pythonhosted.org/packages/62/bb/78347dbe13219991877ffb3a91bf09da8317fbfcd4b5f9140aeae020ad71/pillow-11.3.0-pp310-pypy310_pp73-manylinux_2_27_x86_64.manylinux_2_28_x86_64.whl", hash = "sha256:be5463ac478b623b9dd3937afd7fb7ab3d79dd290a28e2b6df292dc75063eb8a", size = 5581482, upload-time = "2025-07-01T09:16:16.107Z" },
    { url = "https://files.pythonhosted.org/packages/d9/28/1000353d5e61498aaeaaf7f1e4b49ddb05f2c6575f9d4f9f914a3538b6e1/pillow-11.3.0-pp310-pypy310_pp73-win_amd64.whl", hash = "sha256:8dc70ca24c110503e16918a658b869019126ecfe03109b754c402daff12b3d9f", size = 6984596, upload-time = "2025-07-01T09:16:18.07Z" },
    { url = "https://files.pythonhosted.org/packages/9e/e3/6fa84033758276fb31da12e5fb66ad747ae83b93c67af17f8c6ff4cc8f34/pillow-11.3.0-pp311-pypy311_pp73-macosx_10_15_x86_64.whl", hash = "sha256:7c8ec7a017ad1bd562f93dbd8505763e688d388cde6e4a010ae1486916e713e6", size = 5270566, upload-time = "2025-07-01T09:16:19.801Z" },
    { url = "https://files.pythonhosted.org/packages/5b/ee/e8d2e1ab4892970b561e1ba96cbd59c0d28cf66737fc44abb2aec3795a4e/pillow-11.3.0-pp311-pypy311_pp73-macosx_11_0_arm64.whl", hash = "sha256:9ab6ae226de48019caa8074894544af5b53a117ccb9d3b3dcb2871464c829438", size = 4654618, upload-time = "2025-07-01T09:16:21.818Z" },
    { url = "https://files.pythonhosted.org/packages/f2/6d/17f80f4e1f0761f02160fc433abd4109fa1548dcfdca46cfdadaf9efa565/pillow-11.3.0-pp311-pypy311_pp73-manylinux2014_aarch64.manylinux_2_17_aarch64.whl", hash = "sha256:fe27fb049cdcca11f11a7bfda64043c37b30e6b91f10cb5bab275806c32f6ab3", size = 4874248, upload-time = "2025-07-03T13:11:20.738Z" },
    { url = "https://files.pythonhosted.org/packages/de/5f/c22340acd61cef960130585bbe2120e2fd8434c214802f07e8c03596b17e/pillow-11.3.0-pp311-pypy311_pp73-manylinux2014_x86_64.manylinux_2_17_x86_64.whl", hash = "sha256:465b9e8844e3c3519a983d58b80be3f668e2a7a5db97f2784e7079fbc9f9822c", size = 6583963, upload-time = "2025-07-03T13:11:26.283Z" },
    { url = "https://files.pythonhosted.org/packages/31/5e/03966aedfbfcbb4d5f8aa042452d3361f325b963ebbadddac05b122e47dd/pillow-11.3.0-pp311-pypy311_pp73-manylinux_2_27_aarch64.manylinux_2_28_aarch64.whl", hash = "sha256:5418b53c0d59b3824d05e029669efa023bbef0f3e92e75ec8428f3799487f361", size = 4957170, upload-time = "2025-07-01T09:16:23.762Z" },
    { url = "https://files.pythonhosted.org/packages/cc/2d/e082982aacc927fc2cab48e1e731bdb1643a1406acace8bed0900a61464e/pillow-11.3.0-pp311-pypy311_pp73-manylinux_2_27_x86_64.manylinux_2_28_x86_64.whl", hash = "sha256:504b6f59505f08ae014f724b6207ff6222662aab5cc9542577fb084ed0676ac7", size = 5581505, upload-time = "2025-07-01T09:16:25.593Z" },
    { url = "https://files.pythonhosted.org/packages/34/e7/ae39f538fd6844e982063c3a5e4598b8ced43b9633baa3a85ef33af8c05c/pillow-11.3.0-pp311-pypy311_pp73-win_amd64.whl", hash = "sha256:c84d689db21a1c397d001aa08241044aa2069e7587b398c8cc63020390b1c1b8", size = 6984598, upload-time = "2025-07-01T09:16:27.732Z" },
]

[[package]]
name = "pluggy"
version = "1.6.0"
source = { registry = "https://pypi.org/simple" }
sdist = { url = "https://files.pythonhosted.org/packages/f9/e2/3e91f31a7d2b083fe6ef3fa267035b518369d9511ffab804f839851d2779/pluggy-1.6.0.tar.gz", hash = "sha256:7dcc130b76258d33b90f61b658791dede3486c3e6bfb003ee5c9bfb396dd22f3", size = 69412, upload-time = "2025-05-15T12:30:07.975Z" }
wheels = [
    { url = "https://files.pythonhosted.org/packages/54/20/4d324d65cc6d9205fabedc306948156824eb9f0ee1633355a8f7ec5c66bf/pluggy-1.6.0-py3-none-any.whl", hash = "sha256:e920276dd6813095e9377c0bc5566d94c932c33b27a3e3945d8389c374dd4746", size = 20538, upload-time = "2025-05-15T12:30:06.134Z" },
]

[[package]]
name = "pybtex"
version = "0.25.1"
source = { registry = "https://pypi.org/simple" }
dependencies = [
    { name = "importlib-metadata", marker = "python_full_version < '3.10'" },
    { name = "latexcodec" },
    { name = "pyyaml" },
]
sdist = { url = "https://files.pythonhosted.org/packages/5f/bc/c2be05ca72f8c103670e983df8be26d1e288bc6556f487fa8cccaa27779f/pybtex-0.25.1.tar.gz", hash = "sha256:9eaf90267c7e83e225af89fea65c370afbf65f458220d3946a9e3049e1eca491", size = 406157, upload-time = "2025-06-26T13:27:41.903Z" }
wheels = [
    { url = "https://files.pythonhosted.org/packages/25/68/ceb5d6679baa326261f5d3e5113d9cfed6efef2810afd9f18bffb8ed312b/pybtex-0.25.1-py2.py3-none-any.whl", hash = "sha256:9053b0d619409a0a83f38abad5d9921de5f7b3ede00742beafcd9f10ad0d8c5c", size = 127437, upload-time = "2025-06-26T13:27:43.585Z" },
]

[[package]]
name = "pybtex-docutils"
version = "1.0.3"
source = { registry = "https://pypi.org/simple" }
dependencies = [
    { name = "docutils" },
    { name = "pybtex" },
]
sdist = { url = "https://files.pythonhosted.org/packages/7e/84/796ea94d26188a853660f81bded39f8de4cfe595130aef0dea1088705a11/pybtex-docutils-1.0.3.tar.gz", hash = "sha256:3a7ebdf92b593e00e8c1c538aa9a20bca5d92d84231124715acc964d51d93c6b", size = 18348, upload-time = "2023-08-22T18:47:54.833Z" }
wheels = [
    { url = "https://files.pythonhosted.org/packages/11/b1/ce1f4596211efb5410e178a803f08e59b20bedb66837dcf41e21c54f9ec1/pybtex_docutils-1.0.3-py3-none-any.whl", hash = "sha256:8fd290d2ae48e32fcb54d86b0efb8d573198653c7e2447d5bec5847095f430b9", size = 6385, upload-time = "2023-08-22T06:43:20.513Z" },
]

[[package]]
name = "pycodestyle"
version = "2.14.0"
source = { registry = "https://pypi.org/simple" }
sdist = { url = "https://files.pythonhosted.org/packages/11/e0/abfd2a0d2efe47670df87f3e3a0e2edda42f055053c85361f19c0e2c1ca8/pycodestyle-2.14.0.tar.gz", hash = "sha256:c4b5b517d278089ff9d0abdec919cd97262a3367449ea1c8b49b91529167b783", size = 39472, upload-time = "2025-06-20T18:49:48.75Z" }
wheels = [
    { url = "https://files.pythonhosted.org/packages/d7/27/a58ddaf8c588a3ef080db9d0b7e0b97215cee3a45df74f3a94dbbf5c893a/pycodestyle-2.14.0-py2.py3-none-any.whl", hash = "sha256:dd6bf7cb4ee77f8e016f9c8e74a35ddd9f67e1d5fd4184d86c3b98e07099f42d", size = 31594, upload-time = "2025-06-20T18:49:47.491Z" },
]

[[package]]
name = "pydicom"
version = "2.4.4"
source = { registry = "https://pypi.org/simple" }
resolution-markers = [
    "python_full_version < '3.10' and platform_machine == 'arm64' and sys_platform == 'darwin'",
    "python_full_version < '3.10' and platform_machine == 'aarch64' and sys_platform == 'linux'",
    "(python_full_version < '3.10' and platform_machine != 'arm64' and sys_platform == 'darwin') or (python_full_version < '3.10' and platform_machine != 'aarch64' and sys_platform == 'linux') or (python_full_version < '3.10' and sys_platform != 'darwin' and sys_platform != 'linux')",
]
sdist = { url = "https://files.pythonhosted.org/packages/25/98/0b530df4b0129f5651a006534168769a507e50c92657a22fb3e26bd2b0cf/pydicom-2.4.4.tar.gz", hash = "sha256:90b4801d851ce65be3df520e16bbfa3d6c767cf2a3a3b1c18f6780e6b670b87a", size = 2016625, upload-time = "2023-12-14T21:44:29.896Z" }
wheels = [
    { url = "https://files.pythonhosted.org/packages/35/2a/8c0f6fe243e6b6793868c6834203a44cc8f3f25abad780e1c7b21e15594d/pydicom-2.4.4-py3-none-any.whl", hash = "sha256:f9f8e19b78525be57aa6384484298833e4d06ac1d6226c79459131ddb0bd7c42", size = 1771279, upload-time = "2023-12-14T21:44:27.232Z" },
]

[[package]]
name = "pydicom"
version = "3.0.1"
source = { registry = "https://pypi.org/simple" }
resolution-markers = [
    "python_full_version >= '3.12' and sys_platform == 'darwin'",
    "python_full_version == '3.11.*' and sys_platform == 'darwin'",
    "python_full_version >= '3.12' and platform_machine == 'aarch64' and sys_platform == 'linux'",
    "python_full_version == '3.11.*' and platform_machine == 'aarch64' and sys_platform == 'linux'",
    "(python_full_version >= '3.12' and platform_machine != 'aarch64' and sys_platform == 'linux') or (python_full_version >= '3.12' and sys_platform != 'darwin' and sys_platform != 'linux')",
    "(python_full_version == '3.11.*' and platform_machine != 'aarch64' and sys_platform == 'linux') or (python_full_version == '3.11.*' and sys_platform != 'darwin' and sys_platform != 'linux')",
    "python_full_version == '3.10.*' and sys_platform == 'darwin'",
    "python_full_version == '3.10.*' and platform_machine == 'aarch64' and sys_platform == 'linux'",
    "(python_full_version == '3.10.*' and platform_machine != 'aarch64' and sys_platform == 'linux') or (python_full_version == '3.10.*' and sys_platform != 'darwin' and sys_platform != 'linux')",
]
sdist = { url = "https://files.pythonhosted.org/packages/d7/6f/55ea163b344c91df2e03c007bebf94781f0817656e2c037d7c5bf86c3bfc/pydicom-3.0.1.tar.gz", hash = "sha256:7b8be344b5b62493c9452ba6f5a299f78f8a6ab79786c729b0613698209603ec", size = 2884731, upload-time = "2024-09-22T02:02:43.202Z" }
wheels = [
    { url = "https://files.pythonhosted.org/packages/27/a6/98651e752a49f341aa99aa3f6c8ba361728dfc064242884355419df63669/pydicom-3.0.1-py3-none-any.whl", hash = "sha256:db32f78b2641bd7972096b8289111ddab01fb221610de8d7afa835eb938adb41", size = 2376126, upload-time = "2024-09-22T02:02:41.616Z" },
]

[[package]]
name = "pyflakes"
version = "3.4.0"
source = { registry = "https://pypi.org/simple" }
sdist = { url = "https://files.pythonhosted.org/packages/45/dc/fd034dc20b4b264b3d015808458391acbf9df40b1e54750ef175d39180b1/pyflakes-3.4.0.tar.gz", hash = "sha256:b24f96fafb7d2ab0ec5075b7350b3d2d2218eab42003821c06344973d3ea2f58", size = 64669, upload-time = "2025-06-20T18:45:27.834Z" }
wheels = [
    { url = "https://files.pythonhosted.org/packages/c2/2f/81d580a0fb83baeb066698975cb14a618bdbed7720678566f1b046a95fe8/pyflakes-3.4.0-py2.py3-none-any.whl", hash = "sha256:f742a7dbd0d9cb9ea41e9a24a918996e8170c799fa528688d40dd582c8265f4f", size = 63551, upload-time = "2025-06-20T18:45:26.937Z" },
]

[[package]]
name = "pygments"
version = "2.19.2"
source = { registry = "https://pypi.org/simple" }
sdist = { url = "https://files.pythonhosted.org/packages/b0/77/a5b8c569bf593b0140bde72ea885a803b82086995367bf2037de0159d924/pygments-2.19.2.tar.gz", hash = "sha256:636cb2477cec7f8952536970bc533bc43743542f70392ae026374600add5b887", size = 4968631, upload-time = "2025-06-21T13:39:12.283Z" }
wheels = [
    { url = "https://files.pythonhosted.org/packages/c7/21/705964c7812476f378728bdf590ca4b771ec72385c533964653c68e86bdc/pygments-2.19.2-py3-none-any.whl", hash = "sha256:86540386c03d588bb81d44bc3928634ff26449851e99741617ecb9037ee5ec0b", size = 1225217, upload-time = "2025-06-21T13:39:07.939Z" },
]

[[package]]
name = "pyparsing"
version = "3.2.3"
source = { registry = "https://pypi.org/simple" }
sdist = { url = "https://files.pythonhosted.org/packages/bb/22/f1129e69d94ffff626bdb5c835506b3a5b4f3d070f17ea295e12c2c6f60f/pyparsing-3.2.3.tar.gz", hash = "sha256:b9c13f1ab8b3b542f72e28f634bad4de758ab3ce4546e4301970ad6fa77c38be", size = 1088608, upload-time = "2025-03-25T05:01:28.114Z" }
wheels = [
    { url = "https://files.pythonhosted.org/packages/05/e7/df2285f3d08fee213f2d041540fa4fc9ca6c2d44cf36d3a035bf2a8d2bcc/pyparsing-3.2.3-py3-none-any.whl", hash = "sha256:a749938e02d6fd0b59b356ca504a24982314bb090c383e3cf201c95ef7e2bfcf", size = 111120, upload-time = "2025-03-25T05:01:24.908Z" },
]

[[package]]
name = "pytest"
version = "8.4.1"
source = { registry = "https://pypi.org/simple" }
dependencies = [
    { name = "colorama", marker = "sys_platform == 'win32'" },
    { name = "exceptiongroup", marker = "python_full_version < '3.11'" },
    { name = "iniconfig" },
    { name = "packaging" },
    { name = "pluggy" },
    { name = "pygments" },
    { name = "tomli", marker = "python_full_version < '3.11'" },
]
sdist = { url = "https://files.pythonhosted.org/packages/08/ba/45911d754e8eba3d5a841a5ce61a65a685ff1798421ac054f85aa8747dfb/pytest-8.4.1.tar.gz", hash = "sha256:7c67fd69174877359ed9371ec3af8a3d2b04741818c51e5e99cc1742251fa93c", size = 1517714, upload-time = "2025-06-18T05:48:06.109Z" }
wheels = [
    { url = "https://files.pythonhosted.org/packages/29/16/c8a903f4c4dffe7a12843191437d7cd8e32751d5de349d45d3fe69544e87/pytest-8.4.1-py3-none-any.whl", hash = "sha256:539c70ba6fcead8e78eebbf1115e8b589e7565830d7d006a8723f19ac8a0afb7", size = 365474, upload-time = "2025-06-18T05:48:03.955Z" },
]

[[package]]
name = "pytest-cov"
version = "6.2.1"
source = { registry = "https://pypi.org/simple" }
dependencies = [
    { name = "coverage", extra = ["toml"] },
    { name = "pluggy" },
    { name = "pytest" },
]
sdist = { url = "https://files.pythonhosted.org/packages/18/99/668cade231f434aaa59bbfbf49469068d2ddd945000621d3d165d2e7dd7b/pytest_cov-6.2.1.tar.gz", hash = "sha256:25cc6cc0a5358204b8108ecedc51a9b57b34cc6b8c967cc2c01a4e00d8a67da2", size = 69432, upload-time = "2025-06-12T10:47:47.684Z" }
wheels = [
    { url = "https://files.pythonhosted.org/packages/bc/16/4ea354101abb1287856baa4af2732be351c7bee728065aed451b678153fd/pytest_cov-6.2.1-py3-none-any.whl", hash = "sha256:f5bc4c23f42f1cdd23c70b1dab1bbaef4fc505ba950d53e0081d0730dd7e86d5", size = 24644, upload-time = "2025-06-12T10:47:45.932Z" },
]

[[package]]
name = "python-dateutil"
version = "2.9.0.post0"
source = { registry = "https://pypi.org/simple" }
dependencies = [
    { name = "six" },
]
sdist = { url = "https://files.pythonhosted.org/packages/66/c0/0c8b6ad9f17a802ee498c46e004a0eb49bc148f2fd230864601a86dcf6db/python-dateutil-2.9.0.post0.tar.gz", hash = "sha256:37dd54208da7e1cd875388217d5e00ebd4179249f90fb72437e91a35459a0ad3", size = 342432, upload-time = "2024-03-01T18:36:20.211Z" }
wheels = [
    { url = "https://files.pythonhosted.org/packages/ec/57/56b9bcc3c9c6a792fcbaf139543cee77261f3651ca9da0c93f5c1221264b/python_dateutil-2.9.0.post0-py2.py3-none-any.whl", hash = "sha256:a8b2bc7bffae282281c8140a97d3aa9c14da0b136dfe83f850eea9a5f7470427", size = 229892, upload-time = "2024-03-01T18:36:18.57Z" },
]

[[package]]
name = "pyyaml"
version = "6.0.2"
source = { registry = "https://pypi.org/simple" }
sdist = { url = "https://files.pythonhosted.org/packages/54/ed/79a089b6be93607fa5cdaedf301d7dfb23af5f25c398d5ead2525b063e17/pyyaml-6.0.2.tar.gz", hash = "sha256:d584d9ec91ad65861cc08d42e834324ef890a082e591037abe114850ff7bbc3e", size = 130631, upload-time = "2024-08-06T20:33:50.674Z" }
wheels = [
    { url = "https://files.pythonhosted.org/packages/9b/95/a3fac87cb7158e231b5a6012e438c647e1a87f09f8e0d123acec8ab8bf71/PyYAML-6.0.2-cp310-cp310-macosx_10_9_x86_64.whl", hash = "sha256:0a9a2848a5b7feac301353437eb7d5957887edbf81d56e903999a75a3d743086", size = 184199, upload-time = "2024-08-06T20:31:40.178Z" },
    { url = "https://files.pythonhosted.org/packages/c7/7a/68bd47624dab8fd4afbfd3c48e3b79efe09098ae941de5b58abcbadff5cb/PyYAML-6.0.2-cp310-cp310-macosx_11_0_arm64.whl", hash = "sha256:29717114e51c84ddfba879543fb232a6ed60086602313ca38cce623c1d62cfbf", size = 171758, upload-time = "2024-08-06T20:31:42.173Z" },
    { url = "https://files.pythonhosted.org/packages/49/ee/14c54df452143b9ee9f0f29074d7ca5516a36edb0b4cc40c3f280131656f/PyYAML-6.0.2-cp310-cp310-manylinux_2_17_aarch64.manylinux2014_aarch64.whl", hash = "sha256:8824b5a04a04a047e72eea5cec3bc266db09e35de6bdfe34c9436ac5ee27d237", size = 718463, upload-time = "2024-08-06T20:31:44.263Z" },
    { url = "https://files.pythonhosted.org/packages/4d/61/de363a97476e766574650d742205be468921a7b532aa2499fcd886b62530/PyYAML-6.0.2-cp310-cp310-manylinux_2_17_s390x.manylinux2014_s390x.whl", hash = "sha256:7c36280e6fb8385e520936c3cb3b8042851904eba0e58d277dca80a5cfed590b", size = 719280, upload-time = "2024-08-06T20:31:50.199Z" },
    { url = "https://files.pythonhosted.org/packages/6b/4e/1523cb902fd98355e2e9ea5e5eb237cbc5f3ad5f3075fa65087aa0ecb669/PyYAML-6.0.2-cp310-cp310-manylinux_2_17_x86_64.manylinux2014_x86_64.whl", hash = "sha256:ec031d5d2feb36d1d1a24380e4db6d43695f3748343d99434e6f5f9156aaa2ed", size = 751239, upload-time = "2024-08-06T20:31:52.292Z" },
    { url = "https://files.pythonhosted.org/packages/b7/33/5504b3a9a4464893c32f118a9cc045190a91637b119a9c881da1cf6b7a72/PyYAML-6.0.2-cp310-cp310-musllinux_1_1_aarch64.whl", hash = "sha256:936d68689298c36b53b29f23c6dbb74de12b4ac12ca6cfe0e047bedceea56180", size = 695802, upload-time = "2024-08-06T20:31:53.836Z" },
    { url = "https://files.pythonhosted.org/packages/5c/20/8347dcabd41ef3a3cdc4f7b7a2aff3d06598c8779faa189cdbf878b626a4/PyYAML-6.0.2-cp310-cp310-musllinux_1_1_x86_64.whl", hash = "sha256:23502f431948090f597378482b4812b0caae32c22213aecf3b55325e049a6c68", size = 720527, upload-time = "2024-08-06T20:31:55.565Z" },
    { url = "https://files.pythonhosted.org/packages/be/aa/5afe99233fb360d0ff37377145a949ae258aaab831bde4792b32650a4378/PyYAML-6.0.2-cp310-cp310-win32.whl", hash = "sha256:2e99c6826ffa974fe6e27cdb5ed0021786b03fc98e5ee3c5bfe1fd5015f42b99", size = 144052, upload-time = "2024-08-06T20:31:56.914Z" },
    { url = "https://files.pythonhosted.org/packages/b5/84/0fa4b06f6d6c958d207620fc60005e241ecedceee58931bb20138e1e5776/PyYAML-6.0.2-cp310-cp310-win_amd64.whl", hash = "sha256:a4d3091415f010369ae4ed1fc6b79def9416358877534caf6a0fdd2146c87a3e", size = 161774, upload-time = "2024-08-06T20:31:58.304Z" },
    { url = "https://files.pythonhosted.org/packages/f8/aa/7af4e81f7acba21a4c6be026da38fd2b872ca46226673c89a758ebdc4fd2/PyYAML-6.0.2-cp311-cp311-macosx_10_9_x86_64.whl", hash = "sha256:cc1c1159b3d456576af7a3e4d1ba7e6924cb39de8f67111c735f6fc832082774", size = 184612, upload-time = "2024-08-06T20:32:03.408Z" },
    { url = "https://files.pythonhosted.org/packages/8b/62/b9faa998fd185f65c1371643678e4d58254add437edb764a08c5a98fb986/PyYAML-6.0.2-cp311-cp311-macosx_11_0_arm64.whl", hash = "sha256:1e2120ef853f59c7419231f3bf4e7021f1b936f6ebd222406c3b60212205d2ee", size = 172040, upload-time = "2024-08-06T20:32:04.926Z" },
    { url = "https://files.pythonhosted.org/packages/ad/0c/c804f5f922a9a6563bab712d8dcc70251e8af811fce4524d57c2c0fd49a4/PyYAML-6.0.2-cp311-cp311-manylinux_2_17_aarch64.manylinux2014_aarch64.whl", hash = "sha256:5d225db5a45f21e78dd9358e58a98702a0302f2659a3c6cd320564b75b86f47c", size = 736829, upload-time = "2024-08-06T20:32:06.459Z" },
    { url = "https://files.pythonhosted.org/packages/51/16/6af8d6a6b210c8e54f1406a6b9481febf9c64a3109c541567e35a49aa2e7/PyYAML-6.0.2-cp311-cp311-manylinux_2_17_s390x.manylinux2014_s390x.whl", hash = "sha256:5ac9328ec4831237bec75defaf839f7d4564be1e6b25ac710bd1a96321cc8317", size = 764167, upload-time = "2024-08-06T20:32:08.338Z" },
    { url = "https://files.pythonhosted.org/packages/75/e4/2c27590dfc9992f73aabbeb9241ae20220bd9452df27483b6e56d3975cc5/PyYAML-6.0.2-cp311-cp311-manylinux_2_17_x86_64.manylinux2014_x86_64.whl", hash = "sha256:3ad2a3decf9aaba3d29c8f537ac4b243e36bef957511b4766cb0057d32b0be85", size = 762952, upload-time = "2024-08-06T20:32:14.124Z" },
    { url = "https://files.pythonhosted.org/packages/9b/97/ecc1abf4a823f5ac61941a9c00fe501b02ac3ab0e373c3857f7d4b83e2b6/PyYAML-6.0.2-cp311-cp311-musllinux_1_1_aarch64.whl", hash = "sha256:ff3824dc5261f50c9b0dfb3be22b4567a6f938ccce4587b38952d85fd9e9afe4", size = 735301, upload-time = "2024-08-06T20:32:16.17Z" },
    { url = "https://files.pythonhosted.org/packages/45/73/0f49dacd6e82c9430e46f4a027baa4ca205e8b0a9dce1397f44edc23559d/PyYAML-6.0.2-cp311-cp311-musllinux_1_1_x86_64.whl", hash = "sha256:797b4f722ffa07cc8d62053e4cff1486fa6dc094105d13fea7b1de7d8bf71c9e", size = 756638, upload-time = "2024-08-06T20:32:18.555Z" },
    { url = "https://files.pythonhosted.org/packages/22/5f/956f0f9fc65223a58fbc14459bf34b4cc48dec52e00535c79b8db361aabd/PyYAML-6.0.2-cp311-cp311-win32.whl", hash = "sha256:11d8f3dd2b9c1207dcaf2ee0bbbfd5991f571186ec9cc78427ba5bd32afae4b5", size = 143850, upload-time = "2024-08-06T20:32:19.889Z" },
    { url = "https://files.pythonhosted.org/packages/ed/23/8da0bbe2ab9dcdd11f4f4557ccaf95c10b9811b13ecced089d43ce59c3c8/PyYAML-6.0.2-cp311-cp311-win_amd64.whl", hash = "sha256:e10ce637b18caea04431ce14fabcf5c64a1c61ec9c56b071a4b7ca131ca52d44", size = 161980, upload-time = "2024-08-06T20:32:21.273Z" },
    { url = "https://files.pythonhosted.org/packages/86/0c/c581167fc46d6d6d7ddcfb8c843a4de25bdd27e4466938109ca68492292c/PyYAML-6.0.2-cp312-cp312-macosx_10_9_x86_64.whl", hash = "sha256:c70c95198c015b85feafc136515252a261a84561b7b1d51e3384e0655ddf25ab", size = 183873, upload-time = "2024-08-06T20:32:25.131Z" },
    { url = "https://files.pythonhosted.org/packages/a8/0c/38374f5bb272c051e2a69281d71cba6fdb983413e6758b84482905e29a5d/PyYAML-6.0.2-cp312-cp312-macosx_11_0_arm64.whl", hash = "sha256:ce826d6ef20b1bc864f0a68340c8b3287705cae2f8b4b1d932177dcc76721725", size = 173302, upload-time = "2024-08-06T20:32:26.511Z" },
    { url = "https://files.pythonhosted.org/packages/c3/93/9916574aa8c00aa06bbac729972eb1071d002b8e158bd0e83a3b9a20a1f7/PyYAML-6.0.2-cp312-cp312-manylinux_2_17_aarch64.manylinux2014_aarch64.whl", hash = "sha256:1f71ea527786de97d1a0cc0eacd1defc0985dcf6b3f17bb77dcfc8c34bec4dc5", size = 739154, upload-time = "2024-08-06T20:32:28.363Z" },
    { url = "https://files.pythonhosted.org/packages/95/0f/b8938f1cbd09739c6da569d172531567dbcc9789e0029aa070856f123984/PyYAML-6.0.2-cp312-cp312-manylinux_2_17_s390x.manylinux2014_s390x.whl", hash = "sha256:9b22676e8097e9e22e36d6b7bda33190d0d400f345f23d4065d48f4ca7ae0425", size = 766223, upload-time = "2024-08-06T20:32:30.058Z" },
    { url = "https://files.pythonhosted.org/packages/b9/2b/614b4752f2e127db5cc206abc23a8c19678e92b23c3db30fc86ab731d3bd/PyYAML-6.0.2-cp312-cp312-manylinux_2_17_x86_64.manylinux2014_x86_64.whl", hash = "sha256:80bab7bfc629882493af4aa31a4cfa43a4c57c83813253626916b8c7ada83476", size = 767542, upload-time = "2024-08-06T20:32:31.881Z" },
    { url = "https://files.pythonhosted.org/packages/d4/00/dd137d5bcc7efea1836d6264f049359861cf548469d18da90cd8216cf05f/PyYAML-6.0.2-cp312-cp312-musllinux_1_1_aarch64.whl", hash = "sha256:0833f8694549e586547b576dcfaba4a6b55b9e96098b36cdc7ebefe667dfed48", size = 731164, upload-time = "2024-08-06T20:32:37.083Z" },
    { url = "https://files.pythonhosted.org/packages/c9/1f/4f998c900485e5c0ef43838363ba4a9723ac0ad73a9dc42068b12aaba4e4/PyYAML-6.0.2-cp312-cp312-musllinux_1_1_x86_64.whl", hash = "sha256:8b9c7197f7cb2738065c481a0461e50ad02f18c78cd75775628afb4d7137fb3b", size = 756611, upload-time = "2024-08-06T20:32:38.898Z" },
    { url = "https://files.pythonhosted.org/packages/df/d1/f5a275fdb252768b7a11ec63585bc38d0e87c9e05668a139fea92b80634c/PyYAML-6.0.2-cp312-cp312-win32.whl", hash = "sha256:ef6107725bd54b262d6dedcc2af448a266975032bc85ef0172c5f059da6325b4", size = 140591, upload-time = "2024-08-06T20:32:40.241Z" },
    { url = "https://files.pythonhosted.org/packages/0c/e8/4f648c598b17c3d06e8753d7d13d57542b30d56e6c2dedf9c331ae56312e/PyYAML-6.0.2-cp312-cp312-win_amd64.whl", hash = "sha256:7e7401d0de89a9a855c839bc697c079a4af81cf878373abd7dc625847d25cbd8", size = 156338, upload-time = "2024-08-06T20:32:41.93Z" },
    { url = "https://files.pythonhosted.org/packages/ef/e3/3af305b830494fa85d95f6d95ef7fa73f2ee1cc8ef5b495c7c3269fb835f/PyYAML-6.0.2-cp313-cp313-macosx_10_13_x86_64.whl", hash = "sha256:efdca5630322a10774e8e98e1af481aad470dd62c3170801852d752aa7a783ba", size = 181309, upload-time = "2024-08-06T20:32:43.4Z" },
    { url = "https://files.pythonhosted.org/packages/45/9f/3b1c20a0b7a3200524eb0076cc027a970d320bd3a6592873c85c92a08731/PyYAML-6.0.2-cp313-cp313-macosx_11_0_arm64.whl", hash = "sha256:50187695423ffe49e2deacb8cd10510bc361faac997de9efef88badc3bb9e2d1", size = 171679, upload-time = "2024-08-06T20:32:44.801Z" },
    { url = "https://files.pythonhosted.org/packages/7c/9a/337322f27005c33bcb656c655fa78325b730324c78620e8328ae28b64d0c/PyYAML-6.0.2-cp313-cp313-manylinux_2_17_aarch64.manylinux2014_aarch64.whl", hash = "sha256:0ffe8360bab4910ef1b9e87fb812d8bc0a308b0d0eef8c8f44e0254ab3b07133", size = 733428, upload-time = "2024-08-06T20:32:46.432Z" },
    { url = "https://files.pythonhosted.org/packages/a3/69/864fbe19e6c18ea3cc196cbe5d392175b4cf3d5d0ac1403ec3f2d237ebb5/PyYAML-6.0.2-cp313-cp313-manylinux_2_17_s390x.manylinux2014_s390x.whl", hash = "sha256:17e311b6c678207928d649faa7cb0d7b4c26a0ba73d41e99c4fff6b6c3276484", size = 763361, upload-time = "2024-08-06T20:32:51.188Z" },
    { url = "https://files.pythonhosted.org/packages/04/24/b7721e4845c2f162d26f50521b825fb061bc0a5afcf9a386840f23ea19fa/PyYAML-6.0.2-cp313-cp313-manylinux_2_17_x86_64.manylinux2014_x86_64.whl", hash = "sha256:70b189594dbe54f75ab3a1acec5f1e3faa7e8cf2f1e08d9b561cb41b845f69d5", size = 759523, upload-time = "2024-08-06T20:32:53.019Z" },
    { url = "https://files.pythonhosted.org/packages/2b/b2/e3234f59ba06559c6ff63c4e10baea10e5e7df868092bf9ab40e5b9c56b6/PyYAML-6.0.2-cp313-cp313-musllinux_1_1_aarch64.whl", hash = "sha256:41e4e3953a79407c794916fa277a82531dd93aad34e29c2a514c2c0c5fe971cc", size = 726660, upload-time = "2024-08-06T20:32:54.708Z" },
    { url = "https://files.pythonhosted.org/packages/fe/0f/25911a9f080464c59fab9027482f822b86bf0608957a5fcc6eaac85aa515/PyYAML-6.0.2-cp313-cp313-musllinux_1_1_x86_64.whl", hash = "sha256:68ccc6023a3400877818152ad9a1033e3db8625d899c72eacb5a668902e4d652", size = 751597, upload-time = "2024-08-06T20:32:56.985Z" },
    { url = "https://files.pythonhosted.org/packages/14/0d/e2c3b43bbce3cf6bd97c840b46088a3031085179e596d4929729d8d68270/PyYAML-6.0.2-cp313-cp313-win32.whl", hash = "sha256:bc2fa7c6b47d6bc618dd7fb02ef6fdedb1090ec036abab80d4681424b84c1183", size = 140527, upload-time = "2024-08-06T20:33:03.001Z" },
    { url = "https://files.pythonhosted.org/packages/fa/de/02b54f42487e3d3c6efb3f89428677074ca7bf43aae402517bc7cca949f3/PyYAML-6.0.2-cp313-cp313-win_amd64.whl", hash = "sha256:8388ee1976c416731879ac16da0aff3f63b286ffdd57cdeb95f3f2e085687563", size = 156446, upload-time = "2024-08-06T20:33:04.33Z" },
    { url = "https://files.pythonhosted.org/packages/65/d8/b7a1db13636d7fb7d4ff431593c510c8b8fca920ade06ca8ef20015493c5/PyYAML-6.0.2-cp39-cp39-macosx_10_9_x86_64.whl", hash = "sha256:688ba32a1cffef67fd2e9398a2efebaea461578b0923624778664cc1c914db5d", size = 184777, upload-time = "2024-08-06T20:33:25.896Z" },
    { url = "https://files.pythonhosted.org/packages/0a/02/6ec546cd45143fdf9840b2c6be8d875116a64076218b61d68e12548e5839/PyYAML-6.0.2-cp39-cp39-macosx_11_0_arm64.whl", hash = "sha256:a8786accb172bd8afb8be14490a16625cbc387036876ab6ba70912730faf8e1f", size = 172318, upload-time = "2024-08-06T20:33:27.212Z" },
    { url = "https://files.pythonhosted.org/packages/0e/9a/8cc68be846c972bda34f6c2a93abb644fb2476f4dcc924d52175786932c9/PyYAML-6.0.2-cp39-cp39-manylinux_2_17_aarch64.manylinux2014_aarch64.whl", hash = "sha256:d8e03406cac8513435335dbab54c0d385e4a49e4945d2909a581c83647ca0290", size = 720891, upload-time = "2024-08-06T20:33:28.974Z" },
    { url = "https://files.pythonhosted.org/packages/e9/6c/6e1b7f40181bc4805e2e07f4abc10a88ce4648e7e95ff1abe4ae4014a9b2/PyYAML-6.0.2-cp39-cp39-manylinux_2_17_s390x.manylinux2014_s390x.whl", hash = "sha256:f753120cb8181e736c57ef7636e83f31b9c0d1722c516f7e86cf15b7aa57ff12", size = 722614, upload-time = "2024-08-06T20:33:34.157Z" },
    { url = "https://files.pythonhosted.org/packages/3d/32/e7bd8535d22ea2874cef6a81021ba019474ace0d13a4819c2a4bce79bd6a/PyYAML-6.0.2-cp39-cp39-manylinux_2_17_x86_64.manylinux2014_x86_64.whl", hash = "sha256:3b1fdb9dc17f5a7677423d508ab4f243a726dea51fa5e70992e59a7411c89d19", size = 737360, upload-time = "2024-08-06T20:33:35.84Z" },
    { url = "https://files.pythonhosted.org/packages/d7/12/7322c1e30b9be969670b672573d45479edef72c9a0deac3bb2868f5d7469/PyYAML-6.0.2-cp39-cp39-musllinux_1_1_aarch64.whl", hash = "sha256:0b69e4ce7a131fe56b7e4d770c67429700908fc0752af059838b1cfb41960e4e", size = 699006, upload-time = "2024-08-06T20:33:37.501Z" },
    { url = "https://files.pythonhosted.org/packages/82/72/04fcad41ca56491995076630c3ec1e834be241664c0c09a64c9a2589b507/PyYAML-6.0.2-cp39-cp39-musllinux_1_1_x86_64.whl", hash = "sha256:a9f8c2e67970f13b16084e04f134610fd1d374bf477b17ec1599185cf611d725", size = 723577, upload-time = "2024-08-06T20:33:39.389Z" },
    { url = "https://files.pythonhosted.org/packages/ed/5e/46168b1f2757f1fcd442bc3029cd8767d88a98c9c05770d8b420948743bb/PyYAML-6.0.2-cp39-cp39-win32.whl", hash = "sha256:6395c297d42274772abc367baaa79683958044e5d3835486c16da75d2a694631", size = 144593, upload-time = "2024-08-06T20:33:46.63Z" },
    { url = "https://files.pythonhosted.org/packages/19/87/5124b1c1f2412bb95c59ec481eaf936cd32f0fe2a7b16b97b81c4c017a6a/PyYAML-6.0.2-cp39-cp39-win_amd64.whl", hash = "sha256:39693e1f8320ae4f43943590b49779ffb98acb81f788220ea932a6b6c51004d8", size = 162312, upload-time = "2024-08-06T20:33:49.073Z" },
]

[[package]]
name = "requests"
version = "2.32.4"
source = { registry = "https://pypi.org/simple" }
dependencies = [
    { name = "certifi" },
    { name = "charset-normalizer" },
    { name = "idna" },
    { name = "urllib3" },
]
sdist = { url = "https://files.pythonhosted.org/packages/e1/0a/929373653770d8a0d7ea76c37de6e41f11eb07559b103b1c02cafb3f7cf8/requests-2.32.4.tar.gz", hash = "sha256:27d0316682c8a29834d3264820024b62a36942083d52caf2f14c0591336d3422", size = 135258, upload-time = "2025-06-09T16:43:07.34Z" }
wheels = [
    { url = "https://files.pythonhosted.org/packages/7c/e4/56027c4a6b4ae70ca9de302488c5ca95ad4a39e190093d6c1a8ace08341b/requests-2.32.4-py3-none-any.whl", hash = "sha256:27babd3cda2a6d50b30443204ee89830707d396671944c998b5975b031ac2b2c", size = 64847, upload-time = "2025-06-09T16:43:05.728Z" },
]

[[package]]
name = "roman-numerals-py"
version = "3.1.0"
source = { registry = "https://pypi.org/simple" }
sdist = { url = "https://files.pythonhosted.org/packages/30/76/48fd56d17c5bdbdf65609abbc67288728a98ed4c02919428d4f52d23b24b/roman_numerals_py-3.1.0.tar.gz", hash = "sha256:be4bf804f083a4ce001b5eb7e3c0862479d10f94c936f6c4e5f250aa5ff5bd2d", size = 9017, upload-time = "2025-02-22T07:34:54.333Z" }
wheels = [
    { url = "https://files.pythonhosted.org/packages/53/97/d2cbbaa10c9b826af0e10fdf836e1bf344d9f0abb873ebc34d1f49642d3f/roman_numerals_py-3.1.0-py3-none-any.whl", hash = "sha256:9da2ad2fb670bcf24e81070ceb3be72f6c11c440d73bd579fbeca1e9f330954c", size = 7742, upload-time = "2025-02-22T07:34:52.422Z" },
]

[[package]]
name = "scikit-image"
version = "0.24.0"
source = { registry = "https://pypi.org/simple" }
resolution-markers = [
    "python_full_version < '3.10' and platform_machine == 'arm64' and sys_platform == 'darwin'",
    "python_full_version < '3.10' and platform_machine == 'aarch64' and sys_platform == 'linux'",
    "(python_full_version < '3.10' and platform_machine != 'arm64' and sys_platform == 'darwin') or (python_full_version < '3.10' and platform_machine != 'aarch64' and sys_platform == 'linux') or (python_full_version < '3.10' and sys_platform != 'darwin' and sys_platform != 'linux')",
]
dependencies = [
    { name = "imageio", marker = "python_full_version < '3.10'" },
    { name = "lazy-loader", marker = "python_full_version < '3.10'" },
    { name = "networkx", version = "3.2.1", source = { registry = "https://pypi.org/simple" }, marker = "python_full_version < '3.10'" },
    { name = "numpy", version = "2.0.2", source = { registry = "https://pypi.org/simple" }, marker = "python_full_version < '3.10'" },
    { name = "packaging", marker = "python_full_version < '3.10'" },
    { name = "pillow", marker = "python_full_version < '3.10'" },
    { name = "scipy", version = "1.13.1", source = { registry = "https://pypi.org/simple" }, marker = "python_full_version < '3.10'" },
    { name = "tifffile", version = "2024.8.30", source = { registry = "https://pypi.org/simple" }, marker = "python_full_version < '3.10'" },
]
sdist = { url = "https://files.pythonhosted.org/packages/5d/c5/bcd66bf5aae5587d3b4b69c74bee30889c46c9778e858942ce93a030e1f3/scikit_image-0.24.0.tar.gz", hash = "sha256:5d16efe95da8edbeb363e0c4157b99becbd650a60b77f6e3af5768b66cf007ab", size = 22693928, upload-time = "2024-06-18T19:05:31.49Z" }
wheels = [
    { url = "https://files.pythonhosted.org/packages/b7/82/d4eaa6e441f28a783762093a3c74bcc4a67f1c65bf011414ad4ea85187d8/scikit_image-0.24.0-cp310-cp310-macosx_10_9_x86_64.whl", hash = "sha256:cb3bc0264b6ab30b43c4179ee6156bc18b4861e78bb329dd8d16537b7bbf827a", size = 14051470, upload-time = "2024-06-18T19:03:37.385Z" },
    { url = "https://files.pythonhosted.org/packages/65/15/1879307aaa2c771aa8ef8f00a171a85033bffc6b2553cfd2657426881452/scikit_image-0.24.0-cp310-cp310-macosx_12_0_arm64.whl", hash = "sha256:9c7a52e20cdd760738da38564ba1fed7942b623c0317489af1a598a8dedf088b", size = 13385822, upload-time = "2024-06-18T19:03:43.996Z" },
    { url = "https://files.pythonhosted.org/packages/b6/b8/2d52864714b82122f4a36f47933f61f1cd2a6df34987873837f8064d4fdf/scikit_image-0.24.0-cp310-cp310-manylinux_2_17_aarch64.manylinux2014_aarch64.whl", hash = "sha256:93f46e6ce42e5409f4d09ce1b0c7f80dd7e4373bcec635b6348b63e3c886eac8", size = 14216787, upload-time = "2024-06-18T19:03:50.169Z" },
    { url = "https://files.pythonhosted.org/packages/40/2e/8b39cd2c347490dbe10adf21fd50bbddb1dada5bb0512c3a39371285eb62/scikit_image-0.24.0-cp310-cp310-manylinux_2_17_x86_64.manylinux2014_x86_64.whl", hash = "sha256:39ee0af13435c57351a3397eb379e72164ff85161923eec0c38849fecf1b4764", size = 14866533, upload-time = "2024-06-18T19:03:56.286Z" },
    { url = "https://files.pythonhosted.org/packages/99/89/3fcd68d034db5d29c974e964d03deec9d0fbf9410ff0a0b95efff70947f6/scikit_image-0.24.0-cp310-cp310-win_amd64.whl", hash = "sha256:7ac7913b028b8aa780ffae85922894a69e33d1c0bf270ea1774f382fe8bf95e7", size = 12864601, upload-time = "2024-06-18T19:04:00.868Z" },
    { url = "https://files.pythonhosted.org/packages/90/e3/564beb0c78bf83018a146dfcdc959c99c10a0d136480b932a350c852adbc/scikit_image-0.24.0-cp311-cp311-macosx_10_9_x86_64.whl", hash = "sha256:272909e02a59cea3ed4aa03739bb88df2625daa809f633f40b5053cf09241831", size = 14020429, upload-time = "2024-06-18T19:04:07.18Z" },
    { url = "https://files.pythonhosted.org/packages/3c/f6/be8b16d8ab6ebf19057877c2aec905cbd438dd92ca64b8efe9e9af008fa3/scikit_image-0.24.0-cp311-cp311-macosx_12_0_arm64.whl", hash = "sha256:190ebde80b4470fe8838764b9b15f232a964f1a20391663e31008d76f0c696f7", size = 13371950, upload-time = "2024-06-18T19:04:13.266Z" },
    { url = "https://files.pythonhosted.org/packages/b8/2e/3a949995f8fc2a65b15a4964373e26c5601cb2ea68f36b115571663e7a38/scikit_image-0.24.0-cp311-cp311-manylinux_2_17_aarch64.manylinux2014_aarch64.whl", hash = "sha256:59c98cc695005faf2b79904e4663796c977af22586ddf1b12d6af2fa22842dc2", size = 14197889, upload-time = "2024-06-18T19:04:17.181Z" },
    { url = "https://files.pythonhosted.org/packages/ad/96/138484302b8ec9a69cdf65e8d4ab47a640a3b1a8ea3c437e1da3e1a5a6b8/scikit_image-0.24.0-cp311-cp311-manylinux_2_17_x86_64.manylinux2014_x86_64.whl", hash = "sha256:fa27b3a0dbad807b966b8db2d78da734cb812ca4787f7fbb143764800ce2fa9c", size = 14861425, upload-time = "2024-06-18T19:04:27.363Z" },
    { url = "https://files.pythonhosted.org/packages/50/b2/d5e97115733e2dc657e99868ae0237705b79d0c81f6ced21b8f0799a30d1/scikit_image-0.24.0-cp311-cp311-win_amd64.whl", hash = "sha256:dacf591ac0c272a111181afad4b788a27fe70d213cfddd631d151cbc34f8ca2c", size = 12843506, upload-time = "2024-06-18T19:04:35.782Z" },
    { url = "https://files.pythonhosted.org/packages/16/19/45ad3b8b8ab8d275a48a9d1016c4beb1c2801a7a13e384268861d01145c1/scikit_image-0.24.0-cp312-cp312-macosx_10_9_x86_64.whl", hash = "sha256:6fccceb54c9574590abcddc8caf6cefa57c13b5b8b4260ab3ff88ad8f3c252b3", size = 14101823, upload-time = "2024-06-18T19:04:39.576Z" },
    { url = "https://files.pythonhosted.org/packages/6e/75/db10ee1bc7936b411d285809b5fe62224bbb1b324a03dd703582132ce5ee/scikit_image-0.24.0-cp312-cp312-macosx_12_0_arm64.whl", hash = "sha256:ccc01e4760d655aab7601c1ba7aa4ddd8b46f494ac46ec9c268df6f33ccddf4c", size = 13420758, upload-time = "2024-06-18T19:04:45.645Z" },
    { url = "https://files.pythonhosted.org/packages/87/fd/07a7396962abfe22a285a922a63d18e4d5ec48eb5dbb1c06e96fb8fb6528/scikit_image-0.24.0-cp312-cp312-manylinux_2_17_aarch64.manylinux2014_aarch64.whl", hash = "sha256:18836a18d3a7b6aca5376a2d805f0045826bc6c9fc85331659c33b4813e0b563", size = 14256813, upload-time = "2024-06-18T19:04:51.68Z" },
    { url = "https://files.pythonhosted.org/packages/2c/24/4bcd94046b409ac4d63e2f92e46481f95f5006a43e68f6ab2b24f5d70ab4/scikit_image-0.24.0-cp312-cp312-manylinux_2_17_x86_64.manylinux2014_x86_64.whl", hash = "sha256:8579bda9c3f78cb3b3ed8b9425213c53a25fa7e994b7ac01f2440b395babf660", size = 15013039, upload-time = "2024-06-18T19:04:56.433Z" },
    { url = "https://files.pythonhosted.org/packages/d9/17/b561823143eb931de0f82fed03ae128ef954a9641309602ea0901c357f95/scikit_image-0.24.0-cp312-cp312-win_amd64.whl", hash = "sha256:82ab903afa60b2da1da2e6f0c8c65e7c8868c60a869464c41971da929b3e82bc", size = 12949363, upload-time = "2024-06-18T19:05:02.773Z" },
    { url = "https://files.pythonhosted.org/packages/93/8e/b6e50d8a6572daf12e27acbf9a1722fdb5e6bfc64f04a5fefa2a71fea0c3/scikit_image-0.24.0-cp39-cp39-macosx_10_9_x86_64.whl", hash = "sha256:ef04360eda372ee5cd60aebe9be91258639c86ae2ea24093fb9182118008d009", size = 14083010, upload-time = "2024-06-18T19:05:07.582Z" },
    { url = "https://files.pythonhosted.org/packages/d6/6c/f528c6b80b4e9d38444d89f0d1160797d20c640b7a8cabd8b614ac600b79/scikit_image-0.24.0-cp39-cp39-macosx_12_0_arm64.whl", hash = "sha256:e9aadb442360a7e76f0c5c9d105f79a83d6df0e01e431bd1d5757e2c5871a1f3", size = 13414235, upload-time = "2024-06-18T19:05:11.58Z" },
    { url = "https://files.pythonhosted.org/packages/52/03/59c52aa59b952aafcf19163e5d7e924e6156c3d9e9c86ea3372ad31d90f8/scikit_image-0.24.0-cp39-cp39-manylinux_2_17_aarch64.manylinux2014_aarch64.whl", hash = "sha256:5e37de6f4c1abcf794e13c258dc9b7d385d5be868441de11c180363824192ff7", size = 14238540, upload-time = "2024-06-18T19:05:17.481Z" },
    { url = "https://files.pythonhosted.org/packages/f0/cc/1a58efefb9b17c60d15626b33416728003028d5d51f0521482151a222560/scikit_image-0.24.0-cp39-cp39-manylinux_2_17_x86_64.manylinux2014_x86_64.whl", hash = "sha256:4688c18bd7ec33c08d7bf0fd19549be246d90d5f2c1d795a89986629af0a1e83", size = 14883801, upload-time = "2024-06-18T19:05:23.231Z" },
    { url = "https://files.pythonhosted.org/packages/9d/63/233300aa76c65a442a301f9d2416a9b06c91631287bd6dd3d6b620040096/scikit_image-0.24.0-cp39-cp39-win_amd64.whl", hash = "sha256:56dab751d20b25d5d3985e95c9b4e975f55573554bd76b0aedf5875217c93e69", size = 12891952, upload-time = "2024-06-18T19:05:27.173Z" },
]

[[package]]
name = "scikit-image"
version = "0.25.2"
source = { registry = "https://pypi.org/simple" }
resolution-markers = [
    "python_full_version >= '3.12' and sys_platform == 'darwin'",
    "python_full_version == '3.11.*' and sys_platform == 'darwin'",
    "python_full_version >= '3.12' and platform_machine == 'aarch64' and sys_platform == 'linux'",
    "python_full_version == '3.11.*' and platform_machine == 'aarch64' and sys_platform == 'linux'",
    "(python_full_version >= '3.12' and platform_machine != 'aarch64' and sys_platform == 'linux') or (python_full_version >= '3.12' and sys_platform != 'darwin' and sys_platform != 'linux')",
    "(python_full_version == '3.11.*' and platform_machine != 'aarch64' and sys_platform == 'linux') or (python_full_version == '3.11.*' and sys_platform != 'darwin' and sys_platform != 'linux')",
    "python_full_version == '3.10.*' and sys_platform == 'darwin'",
    "python_full_version == '3.10.*' and platform_machine == 'aarch64' and sys_platform == 'linux'",
    "(python_full_version == '3.10.*' and platform_machine != 'aarch64' and sys_platform == 'linux') or (python_full_version == '3.10.*' and sys_platform != 'darwin' and sys_platform != 'linux')",
]
dependencies = [
    { name = "imageio", marker = "python_full_version >= '3.10'" },
    { name = "lazy-loader", marker = "python_full_version >= '3.10'" },
    { name = "networkx", version = "3.4.2", source = { registry = "https://pypi.org/simple" }, marker = "python_full_version == '3.10.*'" },
    { name = "networkx", version = "3.5", source = { registry = "https://pypi.org/simple" }, marker = "python_full_version >= '3.11'" },
    { name = "numpy", version = "2.2.6", source = { registry = "https://pypi.org/simple" }, marker = "python_full_version == '3.10.*'" },
    { name = "numpy", version = "2.3.2", source = { registry = "https://pypi.org/simple" }, marker = "python_full_version >= '3.11'" },
    { name = "packaging", marker = "python_full_version >= '3.10'" },
    { name = "pillow", marker = "python_full_version >= '3.10'" },
    { name = "scipy", version = "1.15.3", source = { registry = "https://pypi.org/simple" }, marker = "python_full_version == '3.10.*'" },
    { name = "scipy", version = "1.16.1", source = { registry = "https://pypi.org/simple" }, marker = "python_full_version >= '3.11'" },
    { name = "tifffile", version = "2025.5.10", source = { registry = "https://pypi.org/simple" }, marker = "python_full_version == '3.10.*'" },
    { name = "tifffile", version = "2025.6.11", source = { registry = "https://pypi.org/simple" }, marker = "python_full_version >= '3.11'" },
]
sdist = { url = "https://files.pythonhosted.org/packages/c7/a8/3c0f256012b93dd2cb6fda9245e9f4bff7dc0486880b248005f15ea2255e/scikit_image-0.25.2.tar.gz", hash = "sha256:e5a37e6cd4d0c018a7a55b9d601357e3382826d3888c10d0213fc63bff977dde", size = 22693594, upload-time = "2025-02-18T18:05:24.538Z" }
wheels = [
    { url = "https://files.pythonhosted.org/packages/11/cb/016c63f16065c2d333c8ed0337e18a5cdf9bc32d402e4f26b0db362eb0e2/scikit_image-0.25.2-cp310-cp310-macosx_10_9_x86_64.whl", hash = "sha256:d3278f586793176599df6a4cf48cb6beadae35c31e58dc01a98023af3dc31c78", size = 13988922, upload-time = "2025-02-18T18:04:11.069Z" },
    { url = "https://files.pythonhosted.org/packages/30/ca/ff4731289cbed63c94a0c9a5b672976603118de78ed21910d9060c82e859/scikit_image-0.25.2-cp310-cp310-macosx_12_0_arm64.whl", hash = "sha256:5c311069899ce757d7dbf1d03e32acb38bb06153236ae77fcd820fd62044c063", size = 13192698, upload-time = "2025-02-18T18:04:15.362Z" },
    { url = "https://files.pythonhosted.org/packages/39/6d/a2aadb1be6d8e149199bb9b540ccde9e9622826e1ab42fe01de4c35ab918/scikit_image-0.25.2-cp310-cp310-manylinux_2_17_aarch64.manylinux2014_aarch64.whl", hash = "sha256:be455aa7039a6afa54e84f9e38293733a2622b8c2fb3362b822d459cc5605e99", size = 14153634, upload-time = "2025-02-18T18:04:18.496Z" },
    { url = "https://files.pythonhosted.org/packages/96/08/916e7d9ee4721031b2f625db54b11d8379bd51707afaa3e5a29aecf10bc4/scikit_image-0.25.2-cp310-cp310-manylinux_2_17_x86_64.manylinux2014_x86_64.whl", hash = "sha256:a4c464b90e978d137330be433df4e76d92ad3c5f46a22f159520ce0fdbea8a09", size = 14767545, upload-time = "2025-02-18T18:04:22.556Z" },
    { url = "https://files.pythonhosted.org/packages/5f/ee/c53a009e3997dda9d285402f19226fbd17b5b3cb215da391c4ed084a1424/scikit_image-0.25.2-cp310-cp310-win_amd64.whl", hash = "sha256:60516257c5a2d2f74387c502aa2f15a0ef3498fbeaa749f730ab18f0a40fd054", size = 12812908, upload-time = "2025-02-18T18:04:26.364Z" },
    { url = "https://files.pythonhosted.org/packages/c4/97/3051c68b782ee3f1fb7f8f5bb7d535cf8cb92e8aae18fa9c1cdf7e15150d/scikit_image-0.25.2-cp311-cp311-macosx_10_9_x86_64.whl", hash = "sha256:f4bac9196fb80d37567316581c6060763b0f4893d3aca34a9ede3825bc035b17", size = 14003057, upload-time = "2025-02-18T18:04:30.395Z" },
    { url = "https://files.pythonhosted.org/packages/19/23/257fc696c562639826065514d551b7b9b969520bd902c3a8e2fcff5b9e17/scikit_image-0.25.2-cp311-cp311-macosx_12_0_arm64.whl", hash = "sha256:d989d64ff92e0c6c0f2018c7495a5b20e2451839299a018e0e5108b2680f71e0", size = 13180335, upload-time = "2025-02-18T18:04:33.449Z" },
    { url = "https://files.pythonhosted.org/packages/ef/14/0c4a02cb27ca8b1e836886b9ec7c9149de03053650e9e2ed0625f248dd92/scikit_image-0.25.2-cp311-cp311-manylinux_2_17_aarch64.manylinux2014_aarch64.whl", hash = "sha256:b2cfc96b27afe9a05bc92f8c6235321d3a66499995675b27415e0d0c76625173", size = 14144783, upload-time = "2025-02-18T18:04:36.594Z" },
    { url = "https://files.pythonhosted.org/packages/dd/9b/9fb556463a34d9842491d72a421942c8baff4281025859c84fcdb5e7e602/scikit_image-0.25.2-cp311-cp311-manylinux_2_17_x86_64.manylinux2014_x86_64.whl", hash = "sha256:24cc986e1f4187a12aa319f777b36008764e856e5013666a4a83f8df083c2641", size = 14785376, upload-time = "2025-02-18T18:04:39.856Z" },
    { url = "https://files.pythonhosted.org/packages/de/ec/b57c500ee85885df5f2188f8bb70398481393a69de44a00d6f1d055f103c/scikit_image-0.25.2-cp311-cp311-win_amd64.whl", hash = "sha256:b4f6b61fc2db6340696afe3db6b26e0356911529f5f6aee8c322aa5157490c9b", size = 12791698, upload-time = "2025-02-18T18:04:42.868Z" },
    { url = "https://files.pythonhosted.org/packages/35/8c/5df82881284459f6eec796a5ac2a0a304bb3384eec2e73f35cfdfcfbf20c/scikit_image-0.25.2-cp312-cp312-macosx_10_13_x86_64.whl", hash = "sha256:8db8dd03663112783221bf01ccfc9512d1cc50ac9b5b0fe8f4023967564719fb", size = 13986000, upload-time = "2025-02-18T18:04:47.156Z" },
    { url = "https://files.pythonhosted.org/packages/ce/e6/93bebe1abcdce9513ffec01d8af02528b4c41fb3c1e46336d70b9ed4ef0d/scikit_image-0.25.2-cp312-cp312-macosx_12_0_arm64.whl", hash = "sha256:483bd8cc10c3d8a7a37fae36dfa5b21e239bd4ee121d91cad1f81bba10cfb0ed", size = 13235893, upload-time = "2025-02-18T18:04:51.049Z" },
    { url = "https://files.pythonhosted.org/packages/53/4b/eda616e33f67129e5979a9eb33c710013caa3aa8a921991e6cc0b22cea33/scikit_image-0.25.2-cp312-cp312-manylinux_2_17_aarch64.manylinux2014_aarch64.whl", hash = "sha256:9d1e80107bcf2bf1291acfc0bf0425dceb8890abe9f38d8e94e23497cbf7ee0d", size = 14178389, upload-time = "2025-02-18T18:04:54.245Z" },
    { url = "https://files.pythonhosted.org/packages/6b/b5/b75527c0f9532dd8a93e8e7cd8e62e547b9f207d4c11e24f0006e8646b36/scikit_image-0.25.2-cp312-cp312-manylinux_2_17_x86_64.manylinux2014_x86_64.whl", hash = "sha256:a17e17eb8562660cc0d31bb55643a4da996a81944b82c54805c91b3fe66f4824", size = 15003435, upload-time = "2025-02-18T18:04:57.586Z" },
    { url = "https://files.pythonhosted.org/packages/34/e3/49beb08ebccda3c21e871b607c1cb2f258c3fa0d2f609fed0a5ba741b92d/scikit_image-0.25.2-cp312-cp312-win_amd64.whl", hash = "sha256:bdd2b8c1de0849964dbc54037f36b4e9420157e67e45a8709a80d727f52c7da2", size = 12899474, upload-time = "2025-02-18T18:05:01.166Z" },
    { url = "https://files.pythonhosted.org/packages/e6/7c/9814dd1c637f7a0e44342985a76f95a55dd04be60154247679fd96c7169f/scikit_image-0.25.2-cp313-cp313-macosx_10_13_x86_64.whl", hash = "sha256:7efa888130f6c548ec0439b1a7ed7295bc10105458a421e9bf739b457730b6da", size = 13921841, upload-time = "2025-02-18T18:05:03.963Z" },
    { url = "https://files.pythonhosted.org/packages/84/06/66a2e7661d6f526740c309e9717d3bd07b473661d5cdddef4dd978edab25/scikit_image-0.25.2-cp313-cp313-macosx_12_0_arm64.whl", hash = "sha256:dd8011efe69c3641920614d550f5505f83658fe33581e49bed86feab43a180fc", size = 13196862, upload-time = "2025-02-18T18:05:06.986Z" },
    { url = "https://files.pythonhosted.org/packages/4e/63/3368902ed79305f74c2ca8c297dfeb4307269cbe6402412668e322837143/scikit_image-0.25.2-cp313-cp313-manylinux_2_17_aarch64.manylinux2014_aarch64.whl", hash = "sha256:28182a9d3e2ce3c2e251383bdda68f8d88d9fff1a3ebe1eb61206595c9773341", size = 14117785, upload-time = "2025-02-18T18:05:10.69Z" },
    { url = "https://files.pythonhosted.org/packages/cd/9b/c3da56a145f52cd61a68b8465d6a29d9503bc45bc993bb45e84371c97d94/scikit_image-0.25.2-cp313-cp313-manylinux_2_17_x86_64.manylinux2014_x86_64.whl", hash = "sha256:b8abd3c805ce6944b941cfed0406d88faeb19bab3ed3d4b50187af55cf24d147", size = 14977119, upload-time = "2025-02-18T18:05:13.871Z" },
    { url = "https://files.pythonhosted.org/packages/8a/97/5fcf332e1753831abb99a2525180d3fb0d70918d461ebda9873f66dcc12f/scikit_image-0.25.2-cp313-cp313-win_amd64.whl", hash = "sha256:64785a8acefee460ec49a354706db0b09d1f325674107d7fa3eadb663fb56d6f", size = 12885116, upload-time = "2025-02-18T18:05:17.844Z" },
    { url = "https://files.pythonhosted.org/packages/10/cc/75e9f17e3670b5ed93c32456fda823333c6279b144cd93e2c03aa06aa472/scikit_image-0.25.2-cp313-cp313t-manylinux_2_17_x86_64.manylinux2014_x86_64.whl", hash = "sha256:330d061bd107d12f8d68f1d611ae27b3b813b8cdb0300a71d07b1379178dd4cd", size = 13862801, upload-time = "2025-02-18T18:05:20.783Z" },
]

[[package]]
name = "scipy"
version = "1.13.1"
source = { registry = "https://pypi.org/simple" }
resolution-markers = [
    "python_full_version < '3.10' and platform_machine == 'arm64' and sys_platform == 'darwin'",
    "python_full_version < '3.10' and platform_machine == 'aarch64' and sys_platform == 'linux'",
    "(python_full_version < '3.10' and platform_machine != 'arm64' and sys_platform == 'darwin') or (python_full_version < '3.10' and platform_machine != 'aarch64' and sys_platform == 'linux') or (python_full_version < '3.10' and sys_platform != 'darwin' and sys_platform != 'linux')",
]
dependencies = [
    { name = "numpy", version = "2.0.2", source = { registry = "https://pypi.org/simple" }, marker = "python_full_version < '3.10'" },
]
sdist = { url = "https://files.pythonhosted.org/packages/ae/00/48c2f661e2816ccf2ecd77982f6605b2950afe60f60a52b4cbbc2504aa8f/scipy-1.13.1.tar.gz", hash = "sha256:095a87a0312b08dfd6a6155cbbd310a8c51800fc931b8c0b84003014b874ed3c", size = 57210720, upload-time = "2024-05-23T03:29:26.079Z" }
wheels = [
    { url = "https://files.pythonhosted.org/packages/33/59/41b2529908c002ade869623b87eecff3e11e3ce62e996d0bdcb536984187/scipy-1.13.1-cp310-cp310-macosx_10_9_x86_64.whl", hash = "sha256:20335853b85e9a49ff7572ab453794298bcf0354d8068c5f6775a0eabf350aca", size = 39328076, upload-time = "2024-05-23T03:19:01.687Z" },
    { url = "https://files.pythonhosted.org/packages/d5/33/f1307601f492f764062ce7dd471a14750f3360e33cd0f8c614dae208492c/scipy-1.13.1-cp310-cp310-macosx_12_0_arm64.whl", hash = "sha256:d605e9c23906d1994f55ace80e0125c587f96c020037ea6aa98d01b4bd2e222f", size = 30306232, upload-time = "2024-05-23T03:19:09.089Z" },
    { url = "https://files.pythonhosted.org/packages/c0/66/9cd4f501dd5ea03e4a4572ecd874936d0da296bd04d1c45ae1a4a75d9c3a/scipy-1.13.1-cp310-cp310-manylinux_2_17_aarch64.manylinux2014_aarch64.whl", hash = "sha256:cfa31f1def5c819b19ecc3a8b52d28ffdcc7ed52bb20c9a7589669dd3c250989", size = 33743202, upload-time = "2024-05-23T03:19:15.138Z" },
    { url = "https://files.pythonhosted.org/packages/a3/ba/7255e5dc82a65adbe83771c72f384d99c43063648456796436c9a5585ec3/scipy-1.13.1-cp310-cp310-manylinux_2_17_x86_64.manylinux2014_x86_64.whl", hash = "sha256:f26264b282b9da0952a024ae34710c2aff7d27480ee91a2e82b7b7073c24722f", size = 38577335, upload-time = "2024-05-23T03:19:21.984Z" },
    { url = "https://files.pythonhosted.org/packages/49/a5/bb9ded8326e9f0cdfdc412eeda1054b914dfea952bda2097d174f8832cc0/scipy-1.13.1-cp310-cp310-musllinux_1_1_x86_64.whl", hash = "sha256:eccfa1906eacc02de42d70ef4aecea45415f5be17e72b61bafcfd329bdc52e94", size = 38820728, upload-time = "2024-05-23T03:19:28.225Z" },
    { url = "https://files.pythonhosted.org/packages/12/30/df7a8fcc08f9b4a83f5f27cfaaa7d43f9a2d2ad0b6562cced433e5b04e31/scipy-1.13.1-cp310-cp310-win_amd64.whl", hash = "sha256:2831f0dc9c5ea9edd6e51e6e769b655f08ec6db6e2e10f86ef39bd32eb11da54", size = 46210588, upload-time = "2024-05-23T03:19:35.661Z" },
    { url = "https://files.pythonhosted.org/packages/b4/15/4a4bb1b15bbd2cd2786c4f46e76b871b28799b67891f23f455323a0cdcfb/scipy-1.13.1-cp311-cp311-macosx_10_9_x86_64.whl", hash = "sha256:27e52b09c0d3a1d5b63e1105f24177e544a222b43611aaf5bc44d4a0979e32f9", size = 39333805, upload-time = "2024-05-23T03:19:43.081Z" },
    { url = "https://files.pythonhosted.org/packages/ba/92/42476de1af309c27710004f5cdebc27bec62c204db42e05b23a302cb0c9a/scipy-1.13.1-cp311-cp311-macosx_12_0_arm64.whl", hash = "sha256:54f430b00f0133e2224c3ba42b805bfd0086fe488835effa33fa291561932326", size = 30317687, upload-time = "2024-05-23T03:19:48.799Z" },
    { url = "https://files.pythonhosted.org/packages/80/ba/8be64fe225360a4beb6840f3cbee494c107c0887f33350d0a47d55400b01/scipy-1.13.1-cp311-cp311-manylinux_2_17_aarch64.manylinux2014_aarch64.whl", hash = "sha256:e89369d27f9e7b0884ae559a3a956e77c02114cc60a6058b4e5011572eea9299", size = 33694638, upload-time = "2024-05-23T03:19:55.104Z" },
    { url = "https://files.pythonhosted.org/packages/36/07/035d22ff9795129c5a847c64cb43c1fa9188826b59344fee28a3ab02e283/scipy-1.13.1-cp311-cp311-manylinux_2_17_x86_64.manylinux2014_x86_64.whl", hash = "sha256:a78b4b3345f1b6f68a763c6e25c0c9a23a9fd0f39f5f3d200efe8feda560a5fa", size = 38569931, upload-time = "2024-05-23T03:20:01.82Z" },
    { url = "https://files.pythonhosted.org/packages/d9/10/f9b43de37e5ed91facc0cfff31d45ed0104f359e4f9a68416cbf4e790241/scipy-1.13.1-cp311-cp311-musllinux_1_1_x86_64.whl", hash = "sha256:45484bee6d65633752c490404513b9ef02475b4284c4cfab0ef946def50b3f59", size = 38838145, upload-time = "2024-05-23T03:20:09.173Z" },
    { url = "https://files.pythonhosted.org/packages/4a/48/4513a1a5623a23e95f94abd675ed91cfb19989c58e9f6f7d03990f6caf3d/scipy-1.13.1-cp311-cp311-win_amd64.whl", hash = "sha256:5713f62f781eebd8d597eb3f88b8bf9274e79eeabf63afb4a737abc6c84ad37b", size = 46196227, upload-time = "2024-05-23T03:20:16.433Z" },
    { url = "https://files.pythonhosted.org/packages/f2/7b/fb6b46fbee30fc7051913068758414f2721003a89dd9a707ad49174e3843/scipy-1.13.1-cp312-cp312-macosx_10_9_x86_64.whl", hash = "sha256:5d72782f39716b2b3509cd7c33cdc08c96f2f4d2b06d51e52fb45a19ca0c86a1", size = 39357301, upload-time = "2024-05-23T03:20:23.538Z" },
    { url = "https://files.pythonhosted.org/packages/dc/5a/2043a3bde1443d94014aaa41e0b50c39d046dda8360abd3b2a1d3f79907d/scipy-1.13.1-cp312-cp312-macosx_12_0_arm64.whl", hash = "sha256:017367484ce5498445aade74b1d5ab377acdc65e27095155e448c88497755a5d", size = 30363348, upload-time = "2024-05-23T03:20:29.885Z" },
    { url = "https://files.pythonhosted.org/packages/e7/cb/26e4a47364bbfdb3b7fb3363be6d8a1c543bcd70a7753ab397350f5f189a/scipy-1.13.1-cp312-cp312-manylinux_2_17_aarch64.manylinux2014_aarch64.whl", hash = "sha256:949ae67db5fa78a86e8fa644b9a6b07252f449dcf74247108c50e1d20d2b4627", size = 33406062, upload-time = "2024-05-23T03:20:36.012Z" },
    { url = "https://files.pythonhosted.org/packages/88/ab/6ecdc526d509d33814835447bbbeedbebdec7cca46ef495a61b00a35b4bf/scipy-1.13.1-cp312-cp312-manylinux_2_17_x86_64.manylinux2014_x86_64.whl", hash = "sha256:de3ade0e53bc1f21358aa74ff4830235d716211d7d077e340c7349bc3542e884", size = 38218311, upload-time = "2024-05-23T03:20:42.086Z" },
    { url = "https://files.pythonhosted.org/packages/0b/00/9f54554f0f8318100a71515122d8f4f503b1a2c4b4cfab3b4b68c0eb08fa/scipy-1.13.1-cp312-cp312-musllinux_1_1_x86_64.whl", hash = "sha256:2ac65fb503dad64218c228e2dc2d0a0193f7904747db43014645ae139c8fad16", size = 38442493, upload-time = "2024-05-23T03:20:48.292Z" },
    { url = "https://files.pythonhosted.org/packages/3e/df/963384e90733e08eac978cd103c34df181d1fec424de383cdc443f418dd4/scipy-1.13.1-cp312-cp312-win_amd64.whl", hash = "sha256:cdd7dacfb95fea358916410ec61bbc20440f7860333aee6d882bb8046264e949", size = 45910955, upload-time = "2024-05-23T03:20:55.091Z" },
    { url = "https://files.pythonhosted.org/packages/7f/29/c2ea58c9731b9ecb30b6738113a95d147e83922986b34c685b8f6eefde21/scipy-1.13.1-cp39-cp39-macosx_10_9_x86_64.whl", hash = "sha256:436bbb42a94a8aeef855d755ce5a465479c721e9d684de76bf61a62e7c2b81d5", size = 39352927, upload-time = "2024-05-23T03:21:01.95Z" },
    { url = "https://files.pythonhosted.org/packages/5c/c0/e71b94b20ccf9effb38d7147c0064c08c622309fd487b1b677771a97d18c/scipy-1.13.1-cp39-cp39-macosx_12_0_arm64.whl", hash = "sha256:8335549ebbca860c52bf3d02f80784e91a004b71b059e3eea9678ba994796a24", size = 30324538, upload-time = "2024-05-23T03:21:07.634Z" },
    { url = "https://files.pythonhosted.org/packages/6d/0f/aaa55b06d474817cea311e7b10aab2ea1fd5d43bc6a2861ccc9caec9f418/scipy-1.13.1-cp39-cp39-manylinux_2_17_aarch64.manylinux2014_aarch64.whl", hash = "sha256:d533654b7d221a6a97304ab63c41c96473ff04459e404b83275b60aa8f4b7004", size = 33732190, upload-time = "2024-05-23T03:21:14.41Z" },
    { url = "https://files.pythonhosted.org/packages/35/f5/d0ad1a96f80962ba65e2ce1de6a1e59edecd1f0a7b55990ed208848012e0/scipy-1.13.1-cp39-cp39-manylinux_2_17_x86_64.manylinux2014_x86_64.whl", hash = "sha256:637e98dcf185ba7f8e663e122ebf908c4702420477ae52a04f9908707456ba4d", size = 38612244, upload-time = "2024-05-23T03:21:21.827Z" },
    { url = "https://files.pythonhosted.org/packages/8d/02/1165905f14962174e6569076bcc3315809ae1291ed14de6448cc151eedfd/scipy-1.13.1-cp39-cp39-musllinux_1_1_x86_64.whl", hash = "sha256:a014c2b3697bde71724244f63de2476925596c24285c7a637364761f8710891c", size = 38845637, upload-time = "2024-05-23T03:21:28.729Z" },
    { url = "https://files.pythonhosted.org/packages/3e/77/dab54fe647a08ee4253963bcd8f9cf17509c8ca64d6335141422fe2e2114/scipy-1.13.1-cp39-cp39-win_amd64.whl", hash = "sha256:392e4ec766654852c25ebad4f64e4e584cf19820b980bc04960bca0b0cd6eaa2", size = 46227440, upload-time = "2024-05-23T03:21:35.888Z" },
]

[[package]]
name = "scipy"
version = "1.15.3"
source = { registry = "https://pypi.org/simple" }
resolution-markers = [
    "python_full_version == '3.10.*' and sys_platform == 'darwin'",
    "python_full_version == '3.10.*' and platform_machine == 'aarch64' and sys_platform == 'linux'",
    "(python_full_version == '3.10.*' and platform_machine != 'aarch64' and sys_platform == 'linux') or (python_full_version == '3.10.*' and sys_platform != 'darwin' and sys_platform != 'linux')",
]
dependencies = [
    { name = "numpy", version = "2.2.6", source = { registry = "https://pypi.org/simple" }, marker = "python_full_version == '3.10.*'" },
]
sdist = { url = "https://files.pythonhosted.org/packages/0f/37/6964b830433e654ec7485e45a00fc9a27cf868d622838f6b6d9c5ec0d532/scipy-1.15.3.tar.gz", hash = "sha256:eae3cf522bc7df64b42cad3925c876e1b0b6c35c1337c93e12c0f366f55b0eaf", size = 59419214, upload-time = "2025-05-08T16:13:05.955Z" }
wheels = [
    { url = "https://files.pythonhosted.org/packages/78/2f/4966032c5f8cc7e6a60f1b2e0ad686293b9474b65246b0c642e3ef3badd0/scipy-1.15.3-cp310-cp310-macosx_10_13_x86_64.whl", hash = "sha256:a345928c86d535060c9c2b25e71e87c39ab2f22fc96e9636bd74d1dbf9de448c", size = 38702770, upload-time = "2025-05-08T16:04:20.849Z" },
    { url = "https://files.pythonhosted.org/packages/a0/6e/0c3bf90fae0e910c274db43304ebe25a6b391327f3f10b5dcc638c090795/scipy-1.15.3-cp310-cp310-macosx_12_0_arm64.whl", hash = "sha256:ad3432cb0f9ed87477a8d97f03b763fd1d57709f1bbde3c9369b1dff5503b253", size = 30094511, upload-time = "2025-05-08T16:04:27.103Z" },
    { url = "https://files.pythonhosted.org/packages/ea/b1/4deb37252311c1acff7f101f6453f0440794f51b6eacb1aad4459a134081/scipy-1.15.3-cp310-cp310-macosx_14_0_arm64.whl", hash = "sha256:aef683a9ae6eb00728a542b796f52a5477b78252edede72b8327a886ab63293f", size = 22368151, upload-time = "2025-05-08T16:04:31.731Z" },
    { url = "https://files.pythonhosted.org/packages/38/7d/f457626e3cd3c29b3a49ca115a304cebb8cc6f31b04678f03b216899d3c6/scipy-1.15.3-cp310-cp310-macosx_14_0_x86_64.whl", hash = "sha256:1c832e1bd78dea67d5c16f786681b28dd695a8cb1fb90af2e27580d3d0967e92", size = 25121732, upload-time = "2025-05-08T16:04:36.596Z" },
    { url = "https://files.pythonhosted.org/packages/db/0a/92b1de4a7adc7a15dcf5bddc6e191f6f29ee663b30511ce20467ef9b82e4/scipy-1.15.3-cp310-cp310-manylinux_2_17_aarch64.manylinux2014_aarch64.whl", hash = "sha256:263961f658ce2165bbd7b99fa5135195c3a12d9bef045345016b8b50c315cb82", size = 35547617, upload-time = "2025-05-08T16:04:43.546Z" },
    { url = "https://files.pythonhosted.org/packages/8e/6d/41991e503e51fc1134502694c5fa7a1671501a17ffa12716a4a9151af3df/scipy-1.15.3-cp310-cp310-manylinux_2_17_x86_64.manylinux2014_x86_64.whl", hash = "sha256:9e2abc762b0811e09a0d3258abee2d98e0c703eee49464ce0069590846f31d40", size = 37662964, upload-time = "2025-05-08T16:04:49.431Z" },
    { url = "https://files.pythonhosted.org/packages/25/e1/3df8f83cb15f3500478c889be8fb18700813b95e9e087328230b98d547ff/scipy-1.15.3-cp310-cp310-musllinux_1_2_aarch64.whl", hash = "sha256:ed7284b21a7a0c8f1b6e5977ac05396c0d008b89e05498c8b7e8f4a1423bba0e", size = 37238749, upload-time = "2025-05-08T16:04:55.215Z" },
    { url = "https://files.pythonhosted.org/packages/93/3e/b3257cf446f2a3533ed7809757039016b74cd6f38271de91682aa844cfc5/scipy-1.15.3-cp310-cp310-musllinux_1_2_x86_64.whl", hash = "sha256:5380741e53df2c566f4d234b100a484b420af85deb39ea35a1cc1be84ff53a5c", size = 40022383, upload-time = "2025-05-08T16:05:01.914Z" },
    { url = "https://files.pythonhosted.org/packages/d1/84/55bc4881973d3f79b479a5a2e2df61c8c9a04fcb986a213ac9c02cfb659b/scipy-1.15.3-cp310-cp310-win_amd64.whl", hash = "sha256:9d61e97b186a57350f6d6fd72640f9e99d5a4a2b8fbf4b9ee9a841eab327dc13", size = 41259201, upload-time = "2025-05-08T16:05:08.166Z" },
    { url = "https://files.pythonhosted.org/packages/96/ab/5cc9f80f28f6a7dff646c5756e559823614a42b1939d86dd0ed550470210/scipy-1.15.3-cp311-cp311-macosx_10_13_x86_64.whl", hash = "sha256:993439ce220d25e3696d1b23b233dd010169b62f6456488567e830654ee37a6b", size = 38714255, upload-time = "2025-05-08T16:05:14.596Z" },
    { url = "https://files.pythonhosted.org/packages/4a/4a/66ba30abe5ad1a3ad15bfb0b59d22174012e8056ff448cb1644deccbfed2/scipy-1.15.3-cp311-cp311-macosx_12_0_arm64.whl", hash = "sha256:34716e281f181a02341ddeaad584205bd2fd3c242063bd3423d61ac259ca7eba", size = 30111035, upload-time = "2025-05-08T16:05:20.152Z" },
    { url = "https://files.pythonhosted.org/packages/4b/fa/a7e5b95afd80d24313307f03624acc65801846fa75599034f8ceb9e2cbf6/scipy-1.15.3-cp311-cp311-macosx_14_0_arm64.whl", hash = "sha256:3b0334816afb8b91dab859281b1b9786934392aa3d527cd847e41bb6f45bee65", size = 22384499, upload-time = "2025-05-08T16:05:24.494Z" },
    { url = "https://files.pythonhosted.org/packages/17/99/f3aaddccf3588bb4aea70ba35328c204cadd89517a1612ecfda5b2dd9d7a/scipy-1.15.3-cp311-cp311-macosx_14_0_x86_64.whl", hash = "sha256:6db907c7368e3092e24919b5e31c76998b0ce1684d51a90943cb0ed1b4ffd6c1", size = 25152602, upload-time = "2025-05-08T16:05:29.313Z" },
    { url = "https://files.pythonhosted.org/packages/56/c5/1032cdb565f146109212153339f9cb8b993701e9fe56b1c97699eee12586/scipy-1.15.3-cp311-cp311-manylinux_2_17_aarch64.manylinux2014_aarch64.whl", hash = "sha256:721d6b4ef5dc82ca8968c25b111e307083d7ca9091bc38163fb89243e85e3889", size = 35503415, upload-time = "2025-05-08T16:05:34.699Z" },
    { url = "https://files.pythonhosted.org/packages/bd/37/89f19c8c05505d0601ed5650156e50eb881ae3918786c8fd7262b4ee66d3/scipy-1.15.3-cp311-cp311-manylinux_2_17_x86_64.manylinux2014_x86_64.whl", hash = "sha256:39cb9c62e471b1bb3750066ecc3a3f3052b37751c7c3dfd0fd7e48900ed52982", size = 37652622, upload-time = "2025-05-08T16:05:40.762Z" },
    { url = "https://files.pythonhosted.org/packages/7e/31/be59513aa9695519b18e1851bb9e487de66f2d31f835201f1b42f5d4d475/scipy-1.15.3-cp311-cp311-musllinux_1_2_aarch64.whl", hash = "sha256:795c46999bae845966368a3c013e0e00947932d68e235702b5c3f6ea799aa8c9", size = 37244796, upload-time = "2025-05-08T16:05:48.119Z" },
    { url = "https://files.pythonhosted.org/packages/10/c0/4f5f3eeccc235632aab79b27a74a9130c6c35df358129f7ac8b29f562ac7/scipy-1.15.3-cp311-cp311-musllinux_1_2_x86_64.whl", hash = "sha256:18aaacb735ab38b38db42cb01f6b92a2d0d4b6aabefeb07f02849e47f8fb3594", size = 40047684, upload-time = "2025-05-08T16:05:54.22Z" },
    { url = "https://files.pythonhosted.org/packages/ab/a7/0ddaf514ce8a8714f6ed243a2b391b41dbb65251affe21ee3077ec45ea9a/scipy-1.15.3-cp311-cp311-win_amd64.whl", hash = "sha256:ae48a786a28412d744c62fd7816a4118ef97e5be0bee968ce8f0a2fba7acf3bb", size = 41246504, upload-time = "2025-05-08T16:06:00.437Z" },
    { url = "https://files.pythonhosted.org/packages/37/4b/683aa044c4162e10ed7a7ea30527f2cbd92e6999c10a8ed8edb253836e9c/scipy-1.15.3-cp312-cp312-macosx_10_13_x86_64.whl", hash = "sha256:6ac6310fdbfb7aa6612408bd2f07295bcbd3fda00d2d702178434751fe48e019", size = 38766735, upload-time = "2025-05-08T16:06:06.471Z" },
    { url = "https://files.pythonhosted.org/packages/7b/7e/f30be3d03de07f25dc0ec926d1681fed5c732d759ac8f51079708c79e680/scipy-1.15.3-cp312-cp312-macosx_12_0_arm64.whl", hash = "sha256:185cd3d6d05ca4b44a8f1595af87f9c372bb6acf9c808e99aa3e9aa03bd98cf6", size = 30173284, upload-time = "2025-05-08T16:06:11.686Z" },
    { url = "https://files.pythonhosted.org/packages/07/9c/0ddb0d0abdabe0d181c1793db51f02cd59e4901da6f9f7848e1f96759f0d/scipy-1.15.3-cp312-cp312-macosx_14_0_arm64.whl", hash = "sha256:05dc6abcd105e1a29f95eada46d4a3f251743cfd7d3ae8ddb4088047f24ea477", size = 22446958, upload-time = "2025-05-08T16:06:15.97Z" },
    { url = "https://files.pythonhosted.org/packages/af/43/0bce905a965f36c58ff80d8bea33f1f9351b05fad4beaad4eae34699b7a1/scipy-1.15.3-cp312-cp312-macosx_14_0_x86_64.whl", hash = "sha256:06efcba926324df1696931a57a176c80848ccd67ce6ad020c810736bfd58eb1c", size = 25242454, upload-time = "2025-05-08T16:06:20.394Z" },
    { url = "https://files.pythonhosted.org/packages/56/30/a6f08f84ee5b7b28b4c597aca4cbe545535c39fe911845a96414700b64ba/scipy-1.15.3-cp312-cp312-manylinux_2_17_aarch64.manylinux2014_aarch64.whl", hash = "sha256:c05045d8b9bfd807ee1b9f38761993297b10b245f012b11b13b91ba8945f7e45", size = 35210199, upload-time = "2025-05-08T16:06:26.159Z" },
    { url = "https://files.pythonhosted.org/packages/0b/1f/03f52c282437a168ee2c7c14a1a0d0781a9a4a8962d84ac05c06b4c5b555/scipy-1.15.3-cp312-cp312-manylinux_2_17_x86_64.manylinux2014_x86_64.whl", hash = "sha256:271e3713e645149ea5ea3e97b57fdab61ce61333f97cfae392c28ba786f9bb49", size = 37309455, upload-time = "2025-05-08T16:06:32.778Z" },
    { url = "https://files.pythonhosted.org/packages/89/b1/fbb53137f42c4bf630b1ffdfc2151a62d1d1b903b249f030d2b1c0280af8/scipy-1.15.3-cp312-cp312-musllinux_1_2_aarch64.whl", hash = "sha256:6cfd56fc1a8e53f6e89ba3a7a7251f7396412d655bca2aa5611c8ec9a6784a1e", size = 36885140, upload-time = "2025-05-08T16:06:39.249Z" },
    { url = "https://files.pythonhosted.org/packages/2e/2e/025e39e339f5090df1ff266d021892694dbb7e63568edcfe43f892fa381d/scipy-1.15.3-cp312-cp312-musllinux_1_2_x86_64.whl", hash = "sha256:0ff17c0bb1cb32952c09217d8d1eed9b53d1463e5f1dd6052c7857f83127d539", size = 39710549, upload-time = "2025-05-08T16:06:45.729Z" },
    { url = "https://files.pythonhosted.org/packages/e6/eb/3bf6ea8ab7f1503dca3a10df2e4b9c3f6b3316df07f6c0ded94b281c7101/scipy-1.15.3-cp312-cp312-win_amd64.whl", hash = "sha256:52092bc0472cfd17df49ff17e70624345efece4e1a12b23783a1ac59a1b728ed", size = 40966184, upload-time = "2025-05-08T16:06:52.623Z" },
    { url = "https://files.pythonhosted.org/packages/73/18/ec27848c9baae6e0d6573eda6e01a602e5649ee72c27c3a8aad673ebecfd/scipy-1.15.3-cp313-cp313-macosx_10_13_x86_64.whl", hash = "sha256:2c620736bcc334782e24d173c0fdbb7590a0a436d2fdf39310a8902505008759", size = 38728256, upload-time = "2025-05-08T16:06:58.696Z" },
    { url = "https://files.pythonhosted.org/packages/74/cd/1aef2184948728b4b6e21267d53b3339762c285a46a274ebb7863c9e4742/scipy-1.15.3-cp313-cp313-macosx_12_0_arm64.whl", hash = "sha256:7e11270a000969409d37ed399585ee530b9ef6aa99d50c019de4cb01e8e54e62", size = 30109540, upload-time = "2025-05-08T16:07:04.209Z" },
    { url = "https://files.pythonhosted.org/packages/5b/d8/59e452c0a255ec352bd0a833537a3bc1bfb679944c4938ab375b0a6b3a3e/scipy-1.15.3-cp313-cp313-macosx_14_0_arm64.whl", hash = "sha256:8c9ed3ba2c8a2ce098163a9bdb26f891746d02136995df25227a20e71c396ebb", size = 22383115, upload-time = "2025-05-08T16:07:08.998Z" },
    { url = "https://files.pythonhosted.org/packages/08/f5/456f56bbbfccf696263b47095291040655e3cbaf05d063bdc7c7517f32ac/scipy-1.15.3-cp313-cp313-macosx_14_0_x86_64.whl", hash = "sha256:0bdd905264c0c9cfa74a4772cdb2070171790381a5c4d312c973382fc6eaf730", size = 25163884, upload-time = "2025-05-08T16:07:14.091Z" },
    { url = "https://files.pythonhosted.org/packages/a2/66/a9618b6a435a0f0c0b8a6d0a2efb32d4ec5a85f023c2b79d39512040355b/scipy-1.15.3-cp313-cp313-manylinux_2_17_aarch64.manylinux2014_aarch64.whl", hash = "sha256:79167bba085c31f38603e11a267d862957cbb3ce018d8b38f79ac043bc92d825", size = 35174018, upload-time = "2025-05-08T16:07:19.427Z" },
    { url = "https://files.pythonhosted.org/packages/b5/09/c5b6734a50ad4882432b6bb7c02baf757f5b2f256041da5df242e2d7e6b6/scipy-1.15.3-cp313-cp313-manylinux_2_17_x86_64.manylinux2014_x86_64.whl", hash = "sha256:c9deabd6d547aee2c9a81dee6cc96c6d7e9a9b1953f74850c179f91fdc729cb7", size = 37269716, upload-time = "2025-05-08T16:07:25.712Z" },
    { url = "https://files.pythonhosted.org/packages/77/0a/eac00ff741f23bcabd352731ed9b8995a0a60ef57f5fd788d611d43d69a1/scipy-1.15.3-cp313-cp313-musllinux_1_2_aarch64.whl", hash = "sha256:dde4fc32993071ac0c7dd2d82569e544f0bdaff66269cb475e0f369adad13f11", size = 36872342, upload-time = "2025-05-08T16:07:31.468Z" },
    { url = "https://files.pythonhosted.org/packages/fe/54/4379be86dd74b6ad81551689107360d9a3e18f24d20767a2d5b9253a3f0a/scipy-1.15.3-cp313-cp313-musllinux_1_2_x86_64.whl", hash = "sha256:f77f853d584e72e874d87357ad70f44b437331507d1c311457bed8ed2b956126", size = 39670869, upload-time = "2025-05-08T16:07:38.002Z" },
    { url = "https://files.pythonhosted.org/packages/87/2e/892ad2862ba54f084ffe8cc4a22667eaf9c2bcec6d2bff1d15713c6c0703/scipy-1.15.3-cp313-cp313-win_amd64.whl", hash = "sha256:b90ab29d0c37ec9bf55424c064312930ca5f4bde15ee8619ee44e69319aab163", size = 40988851, upload-time = "2025-05-08T16:08:33.671Z" },
    { url = "https://files.pythonhosted.org/packages/1b/e9/7a879c137f7e55b30d75d90ce3eb468197646bc7b443ac036ae3fe109055/scipy-1.15.3-cp313-cp313t-macosx_10_13_x86_64.whl", hash = "sha256:3ac07623267feb3ae308487c260ac684b32ea35fd81e12845039952f558047b8", size = 38863011, upload-time = "2025-05-08T16:07:44.039Z" },
    { url = "https://files.pythonhosted.org/packages/51/d1/226a806bbd69f62ce5ef5f3ffadc35286e9fbc802f606a07eb83bf2359de/scipy-1.15.3-cp313-cp313t-macosx_12_0_arm64.whl", hash = "sha256:6487aa99c2a3d509a5227d9a5e889ff05830a06b2ce08ec30df6d79db5fcd5c5", size = 30266407, upload-time = "2025-05-08T16:07:49.891Z" },
    { url = "https://files.pythonhosted.org/packages/e5/9b/f32d1d6093ab9eeabbd839b0f7619c62e46cc4b7b6dbf05b6e615bbd4400/scipy-1.15.3-cp313-cp313t-macosx_14_0_arm64.whl", hash = "sha256:50f9e62461c95d933d5c5ef4a1f2ebf9a2b4e83b0db374cb3f1de104d935922e", size = 22540030, upload-time = "2025-05-08T16:07:54.121Z" },
    { url = "https://files.pythonhosted.org/packages/e7/29/c278f699b095c1a884f29fda126340fcc201461ee8bfea5c8bdb1c7c958b/scipy-1.15.3-cp313-cp313t-macosx_14_0_x86_64.whl", hash = "sha256:14ed70039d182f411ffc74789a16df3835e05dc469b898233a245cdfd7f162cb", size = 25218709, upload-time = "2025-05-08T16:07:58.506Z" },
    { url = "https://files.pythonhosted.org/packages/24/18/9e5374b617aba742a990581373cd6b68a2945d65cc588482749ef2e64467/scipy-1.15.3-cp313-cp313t-manylinux_2_17_aarch64.manylinux2014_aarch64.whl", hash = "sha256:0a769105537aa07a69468a0eefcd121be52006db61cdd8cac8a0e68980bbb723", size = 34809045, upload-time = "2025-05-08T16:08:03.929Z" },
    { url = "https://files.pythonhosted.org/packages/e1/fe/9c4361e7ba2927074360856db6135ef4904d505e9b3afbbcb073c4008328/scipy-1.15.3-cp313-cp313t-manylinux_2_17_x86_64.manylinux2014_x86_64.whl", hash = "sha256:9db984639887e3dffb3928d118145ffe40eff2fa40cb241a306ec57c219ebbbb", size = 36703062, upload-time = "2025-05-08T16:08:09.558Z" },
    { url = "https://files.pythonhosted.org/packages/b7/8e/038ccfe29d272b30086b25a4960f757f97122cb2ec42e62b460d02fe98e9/scipy-1.15.3-cp313-cp313t-musllinux_1_2_aarch64.whl", hash = "sha256:40e54d5c7e7ebf1aa596c374c49fa3135f04648a0caabcb66c52884b943f02b4", size = 36393132, upload-time = "2025-05-08T16:08:15.34Z" },
    { url = "https://files.pythonhosted.org/packages/10/7e/5c12285452970be5bdbe8352c619250b97ebf7917d7a9a9e96b8a8140f17/scipy-1.15.3-cp313-cp313t-musllinux_1_2_x86_64.whl", hash = "sha256:5e721fed53187e71d0ccf382b6bf977644c533e506c4d33c3fb24de89f5c3ed5", size = 38979503, upload-time = "2025-05-08T16:08:21.513Z" },
    { url = "https://files.pythonhosted.org/packages/81/06/0a5e5349474e1cbc5757975b21bd4fad0e72ebf138c5592f191646154e06/scipy-1.15.3-cp313-cp313t-win_amd64.whl", hash = "sha256:76ad1fb5f8752eabf0fa02e4cc0336b4e8f021e2d5f061ed37d6d264db35e3ca", size = 40308097, upload-time = "2025-05-08T16:08:27.627Z" },
]

[[package]]
name = "scipy"
version = "1.16.1"
source = { registry = "https://pypi.org/simple" }
resolution-markers = [
    "python_full_version >= '3.12' and sys_platform == 'darwin'",
    "python_full_version == '3.11.*' and sys_platform == 'darwin'",
    "python_full_version >= '3.12' and platform_machine == 'aarch64' and sys_platform == 'linux'",
    "python_full_version == '3.11.*' and platform_machine == 'aarch64' and sys_platform == 'linux'",
    "(python_full_version >= '3.12' and platform_machine != 'aarch64' and sys_platform == 'linux') or (python_full_version >= '3.12' and sys_platform != 'darwin' and sys_platform != 'linux')",
    "(python_full_version == '3.11.*' and platform_machine != 'aarch64' and sys_platform == 'linux') or (python_full_version == '3.11.*' and sys_platform != 'darwin' and sys_platform != 'linux')",
]
dependencies = [
    { name = "numpy", version = "2.3.2", source = { registry = "https://pypi.org/simple" }, marker = "python_full_version >= '3.11'" },
]
sdist = { url = "https://files.pythonhosted.org/packages/f5/4a/b927028464795439faec8eaf0b03b011005c487bb2d07409f28bf30879c4/scipy-1.16.1.tar.gz", hash = "sha256:44c76f9e8b6e8e488a586190ab38016e4ed2f8a038af7cd3defa903c0a2238b3", size = 30580861, upload-time = "2025-07-27T16:33:30.834Z" }
wheels = [
    { url = "https://files.pythonhosted.org/packages/da/91/812adc6f74409b461e3a5fa97f4f74c769016919203138a3bf6fc24ba4c5/scipy-1.16.1-cp311-cp311-macosx_10_14_x86_64.whl", hash = "sha256:c033fa32bab91dc98ca59d0cf23bb876454e2bb02cbe592d5023138778f70030", size = 36552519, upload-time = "2025-07-27T16:26:29.658Z" },
    { url = "https://files.pythonhosted.org/packages/47/18/8e355edcf3b71418d9e9f9acd2708cc3a6c27e8f98fde0ac34b8a0b45407/scipy-1.16.1-cp311-cp311-macosx_12_0_arm64.whl", hash = "sha256:6e5c2f74e5df33479b5cd4e97a9104c511518fbd979aa9b8f6aec18b2e9ecae7", size = 28638010, upload-time = "2025-07-27T16:26:38.196Z" },
    { url = "https://files.pythonhosted.org/packages/d9/eb/e931853058607bdfbc11b86df19ae7a08686121c203483f62f1ecae5989c/scipy-1.16.1-cp311-cp311-macosx_14_0_arm64.whl", hash = "sha256:0a55ffe0ba0f59666e90951971a884d1ff6f4ec3275a48f472cfb64175570f77", size = 20909790, upload-time = "2025-07-27T16:26:43.93Z" },
    { url = "https://files.pythonhosted.org/packages/45/0c/be83a271d6e96750cd0be2e000f35ff18880a46f05ce8b5d3465dc0f7a2a/scipy-1.16.1-cp311-cp311-macosx_14_0_x86_64.whl", hash = "sha256:f8a5d6cd147acecc2603fbd382fed6c46f474cccfcf69ea32582e033fb54dcfe", size = 23513352, upload-time = "2025-07-27T16:26:50.017Z" },
    { url = "https://files.pythonhosted.org/packages/7c/bf/fe6eb47e74f762f933cca962db7f2c7183acfdc4483bd1c3813cfe83e538/scipy-1.16.1-cp311-cp311-manylinux2014_aarch64.manylinux_2_17_aarch64.whl", hash = "sha256:cb18899127278058bcc09e7b9966d41a5a43740b5bb8dcba401bd983f82e885b", size = 33534643, upload-time = "2025-07-27T16:26:57.503Z" },
    { url = "https://files.pythonhosted.org/packages/bb/ba/63f402e74875486b87ec6506a4f93f6d8a0d94d10467280f3d9d7837ce3a/scipy-1.16.1-cp311-cp311-manylinux2014_x86_64.manylinux_2_17_x86_64.whl", hash = "sha256:adccd93a2fa937a27aae826d33e3bfa5edf9aa672376a4852d23a7cd67a2e5b7", size = 35376776, upload-time = "2025-07-27T16:27:06.639Z" },
    { url = "https://files.pythonhosted.org/packages/c3/b4/04eb9d39ec26a1b939689102da23d505ea16cdae3dbb18ffc53d1f831044/scipy-1.16.1-cp311-cp311-musllinux_1_2_aarch64.whl", hash = "sha256:18aca1646a29ee9a0625a1be5637fa798d4d81fdf426481f06d69af828f16958", size = 35698906, upload-time = "2025-07-27T16:27:14.943Z" },
    { url = "https://files.pythonhosted.org/packages/04/d6/bb5468da53321baeb001f6e4e0d9049eadd175a4a497709939128556e3ec/scipy-1.16.1-cp311-cp311-musllinux_1_2_x86_64.whl", hash = "sha256:d85495cef541729a70cdddbbf3e6b903421bc1af3e8e3a9a72a06751f33b7c39", size = 38129275, upload-time = "2025-07-27T16:27:23.873Z" },
    { url = "https://files.pythonhosted.org/packages/c4/94/994369978509f227cba7dfb9e623254d0d5559506fe994aef4bea3ed469c/scipy-1.16.1-cp311-cp311-win_amd64.whl", hash = "sha256:226652fca853008119c03a8ce71ffe1b3f6d2844cc1686e8f9806edafae68596", size = 38644572, upload-time = "2025-07-27T16:27:32.637Z" },
    { url = "https://files.pythonhosted.org/packages/f8/d9/ec4864f5896232133f51382b54a08de91a9d1af7a76dfa372894026dfee2/scipy-1.16.1-cp312-cp312-macosx_10_14_x86_64.whl", hash = "sha256:81b433bbeaf35728dad619afc002db9b189e45eebe2cd676effe1fb93fef2b9c", size = 36575194, upload-time = "2025-07-27T16:27:41.321Z" },
    { url = "https://files.pythonhosted.org/packages/5c/6d/40e81ecfb688e9d25d34a847dca361982a6addf8e31f0957b1a54fbfa994/scipy-1.16.1-cp312-cp312-macosx_12_0_arm64.whl", hash = "sha256:886cc81fdb4c6903a3bb0464047c25a6d1016fef77bb97949817d0c0d79f9e04", size = 28594590, upload-time = "2025-07-27T16:27:49.204Z" },
    { url = "https://files.pythonhosted.org/packages/0e/37/9f65178edfcc629377ce9a64fc09baebea18c80a9e57ae09a52edf84880b/scipy-1.16.1-cp312-cp312-macosx_14_0_arm64.whl", hash = "sha256:15240c3aac087a522b4eaedb09f0ad061753c5eebf1ea430859e5bf8640d5919", size = 20866458, upload-time = "2025-07-27T16:27:54.98Z" },
    { url = "https://files.pythonhosted.org/packages/2c/7b/749a66766871ea4cb1d1ea10f27004db63023074c22abed51f22f09770e0/scipy-1.16.1-cp312-cp312-macosx_14_0_x86_64.whl", hash = "sha256:65f81a25805f3659b48126b5053d9e823d3215e4a63730b5e1671852a1705921", size = 23539318, upload-time = "2025-07-27T16:28:01.604Z" },
    { url = "https://files.pythonhosted.org/packages/c4/db/8d4afec60eb833a666434d4541a3151eedbf2494ea6d4d468cbe877f00cd/scipy-1.16.1-cp312-cp312-manylinux2014_aarch64.manylinux_2_17_aarch64.whl", hash = "sha256:6c62eea7f607f122069b9bad3f99489ddca1a5173bef8a0c75555d7488b6f725", size = 33292899, upload-time = "2025-07-27T16:28:09.147Z" },
    { url = "https://files.pythonhosted.org/packages/51/1e/79023ca3bbb13a015d7d2757ecca3b81293c663694c35d6541b4dca53e98/scipy-1.16.1-cp312-cp312-manylinux2014_x86_64.manylinux_2_17_x86_64.whl", hash = "sha256:f965bbf3235b01c776115ab18f092a95aa74c271a52577bcb0563e85738fd618", size = 35162637, upload-time = "2025-07-27T16:28:17.535Z" },
    { url = "https://files.pythonhosted.org/packages/b6/49/0648665f9c29fdaca4c679182eb972935b3b4f5ace41d323c32352f29816/scipy-1.16.1-cp312-cp312-musllinux_1_2_aarch64.whl", hash = "sha256:f006e323874ffd0b0b816d8c6a8e7f9a73d55ab3b8c3f72b752b226d0e3ac83d", size = 35490507, upload-time = "2025-07-27T16:28:25.705Z" },
    { url = "https://files.pythonhosted.org/packages/62/8f/66cbb9d6bbb18d8c658f774904f42a92078707a7c71e5347e8bf2f52bb89/scipy-1.16.1-cp312-cp312-musllinux_1_2_x86_64.whl", hash = "sha256:e8fd15fc5085ab4cca74cb91fe0a4263b1f32e4420761ddae531ad60934c2119", size = 37923998, upload-time = "2025-07-27T16:28:34.339Z" },
    { url = "https://files.pythonhosted.org/packages/14/c3/61f273ae550fbf1667675701112e380881905e28448c080b23b5a181df7c/scipy-1.16.1-cp312-cp312-win_amd64.whl", hash = "sha256:f7b8013c6c066609577d910d1a2a077021727af07b6fab0ee22c2f901f22352a", size = 38508060, upload-time = "2025-07-27T16:28:43.242Z" },
    { url = "https://files.pythonhosted.org/packages/93/0b/b5c99382b839854a71ca9482c684e3472badc62620287cbbdab499b75ce6/scipy-1.16.1-cp313-cp313-macosx_10_14_x86_64.whl", hash = "sha256:5451606823a5e73dfa621a89948096c6528e2896e40b39248295d3a0138d594f", size = 36533717, upload-time = "2025-07-27T16:28:51.706Z" },
    { url = "https://files.pythonhosted.org/packages/eb/e5/69ab2771062c91e23e07c12e7d5033a6b9b80b0903ee709c3c36b3eb520c/scipy-1.16.1-cp313-cp313-macosx_12_0_arm64.whl", hash = "sha256:89728678c5ca5abd610aee148c199ac1afb16e19844401ca97d43dc548a354eb", size = 28570009, upload-time = "2025-07-27T16:28:57.017Z" },
    { url = "https://files.pythonhosted.org/packages/f4/69/bd75dbfdd3cf524f4d753484d723594aed62cfaac510123e91a6686d520b/scipy-1.16.1-cp313-cp313-macosx_14_0_arm64.whl", hash = "sha256:e756d688cb03fd07de0fffad475649b03cb89bee696c98ce508b17c11a03f95c", size = 20841942, upload-time = "2025-07-27T16:29:01.152Z" },
    { url = "https://files.pythonhosted.org/packages/ea/74/add181c87663f178ba7d6144b370243a87af8476664d5435e57d599e6874/scipy-1.16.1-cp313-cp313-macosx_14_0_x86_64.whl", hash = "sha256:5aa2687b9935da3ed89c5dbed5234576589dd28d0bf7cd237501ccfbdf1ad608", size = 23498507, upload-time = "2025-07-27T16:29:05.202Z" },
    { url = "https://files.pythonhosted.org/packages/1d/74/ece2e582a0d9550cee33e2e416cc96737dce423a994d12bbe59716f47ff1/scipy-1.16.1-cp313-cp313-manylinux2014_aarch64.manylinux_2_17_aarch64.whl", hash = "sha256:0851f6a1e537fe9399f35986897e395a1aa61c574b178c0d456be5b1a0f5ca1f", size = 33286040, upload-time = "2025-07-27T16:29:10.201Z" },
    { url = "https://files.pythonhosted.org/packages/e4/82/08e4076df538fb56caa1d489588d880ec7c52d8273a606bb54d660528f7c/scipy-1.16.1-cp313-cp313-manylinux2014_x86_64.manylinux_2_17_x86_64.whl", hash = "sha256:fedc2cbd1baed37474b1924c331b97bdff611d762c196fac1a9b71e67b813b1b", size = 35176096, upload-time = "2025-07-27T16:29:17.091Z" },
    { url = "https://files.pythonhosted.org/packages/fa/79/cd710aab8c921375711a8321c6be696e705a120e3011a643efbbcdeeabcc/scipy-1.16.1-cp313-cp313-musllinux_1_2_aarch64.whl", hash = "sha256:2ef500e72f9623a6735769e4b93e9dcb158d40752cdbb077f305487e3e2d1f45", size = 35490328, upload-time = "2025-07-27T16:29:22.928Z" },
    { url = "https://files.pythonhosted.org/packages/71/73/e9cc3d35ee4526d784520d4494a3e1ca969b071fb5ae5910c036a375ceec/scipy-1.16.1-cp313-cp313-musllinux_1_2_x86_64.whl", hash = "sha256:978d8311674b05a8f7ff2ea6c6bce5d8b45a0cb09d4c5793e0318f448613ea65", size = 37939921, upload-time = "2025-07-27T16:29:29.108Z" },
    { url = "https://files.pythonhosted.org/packages/21/12/c0efd2941f01940119b5305c375ae5c0fcb7ec193f806bd8f158b73a1782/scipy-1.16.1-cp313-cp313-win_amd64.whl", hash = "sha256:81929ed0fa7a5713fcdd8b2e6f73697d3b4c4816d090dd34ff937c20fa90e8ab", size = 38479462, upload-time = "2025-07-27T16:30:24.078Z" },
    { url = "https://files.pythonhosted.org/packages/7a/19/c3d08b675260046a991040e1ea5d65f91f40c7df1045fffff412dcfc6765/scipy-1.16.1-cp313-cp313t-macosx_10_14_x86_64.whl", hash = "sha256:bcc12db731858abda693cecdb3bdc9e6d4bd200213f49d224fe22df82687bdd6", size = 36938832, upload-time = "2025-07-27T16:29:35.057Z" },
    { url = "https://files.pythonhosted.org/packages/81/f2/ce53db652c033a414a5b34598dba6b95f3d38153a2417c5a3883da429029/scipy-1.16.1-cp313-cp313t-macosx_12_0_arm64.whl", hash = "sha256:744d977daa4becb9fc59135e75c069f8d301a87d64f88f1e602a9ecf51e77b27", size = 29093084, upload-time = "2025-07-27T16:29:40.201Z" },
    { url = "https://files.pythonhosted.org/packages/a9/ae/7a10ff04a7dc15f9057d05b33737ade244e4bd195caa3f7cc04d77b9e214/scipy-1.16.1-cp313-cp313t-macosx_14_0_arm64.whl", hash = "sha256:dc54f76ac18073bcecffb98d93f03ed6b81a92ef91b5d3b135dcc81d55a724c7", size = 21365098, upload-time = "2025-07-27T16:29:44.295Z" },
    { url = "https://files.pythonhosted.org/packages/36/ac/029ff710959932ad3c2a98721b20b405f05f752f07344622fd61a47c5197/scipy-1.16.1-cp313-cp313t-macosx_14_0_x86_64.whl", hash = "sha256:367d567ee9fc1e9e2047d31f39d9d6a7a04e0710c86e701e053f237d14a9b4f6", size = 23896858, upload-time = "2025-07-27T16:29:48.784Z" },
    { url = "https://files.pythonhosted.org/packages/71/13/d1ef77b6bd7898720e1f0b6b3743cb945f6c3cafa7718eaac8841035ab60/scipy-1.16.1-cp313-cp313t-manylinux2014_aarch64.manylinux_2_17_aarch64.whl", hash = "sha256:4cf5785e44e19dcd32a0e4807555e1e9a9b8d475c6afff3d21c3c543a6aa84f4", size = 33438311, upload-time = "2025-07-27T16:29:54.164Z" },
    { url = "https://files.pythonhosted.org/packages/2d/e0/e64a6821ffbb00b4c5b05169f1c1fddb4800e9307efe3db3788995a82a2c/scipy-1.16.1-cp313-cp313t-manylinux2014_x86_64.manylinux_2_17_x86_64.whl", hash = "sha256:3d0b80fb26d3e13a794c71d4b837e2a589d839fd574a6bbb4ee1288c213ad4a3", size = 35279542, upload-time = "2025-07-27T16:30:00.249Z" },
    { url = "https://files.pythonhosted.org/packages/57/59/0dc3c8b43e118f1e4ee2b798dcc96ac21bb20014e5f1f7a8e85cc0653bdb/scipy-1.16.1-cp313-cp313t-musllinux_1_2_aarch64.whl", hash = "sha256:8503517c44c18d1030d666cb70aaac1cc8913608816e06742498833b128488b7", size = 35667665, upload-time = "2025-07-27T16:30:05.916Z" },
    { url = "https://files.pythonhosted.org/packages/45/5f/844ee26e34e2f3f9f8febb9343748e72daeaec64fe0c70e9bf1ff84ec955/scipy-1.16.1-cp313-cp313t-musllinux_1_2_x86_64.whl", hash = "sha256:30cc4bb81c41831ecfd6dc450baf48ffd80ef5aed0f5cf3ea775740e80f16ecc", size = 38045210, upload-time = "2025-07-27T16:30:11.655Z" },
    { url = "https://files.pythonhosted.org/packages/8d/d7/210f2b45290f444f1de64bc7353aa598ece9f0e90c384b4a156f9b1a5063/scipy-1.16.1-cp313-cp313t-win_amd64.whl", hash = "sha256:c24fa02f7ed23ae514460a22c57eca8f530dbfa50b1cfdbf4f37c05b5309cc39", size = 38593661, upload-time = "2025-07-27T16:30:17.825Z" },
]

[[package]]
name = "six"
version = "1.17.0"
source = { registry = "https://pypi.org/simple" }
sdist = { url = "https://files.pythonhosted.org/packages/94/e7/b2c673351809dca68a0e064b6af791aa332cf192da575fd474ed7d6f16a2/six-1.17.0.tar.gz", hash = "sha256:ff70335d468e7eb6ec65b95b99d3a2836546063f63acc5171de367e834932a81", size = 34031, upload-time = "2024-12-04T17:35:28.174Z" }
wheels = [
    { url = "https://files.pythonhosted.org/packages/b7/ce/149a00dd41f10bc29e5921b496af8b574d8413afcd5e30dfa0ed46c2cc5e/six-1.17.0-py2.py3-none-any.whl", hash = "sha256:4721f391ed90541fddacab5acf947aa0d3dc7d27b2e1e8eda2be8970586c3274", size = 11050, upload-time = "2024-12-04T17:35:26.475Z" },
]

[[package]]
name = "snowballstemmer"
version = "3.0.1"
source = { registry = "https://pypi.org/simple" }
sdist = { url = "https://files.pythonhosted.org/packages/75/a7/9810d872919697c9d01295633f5d574fb416d47e535f258272ca1f01f447/snowballstemmer-3.0.1.tar.gz", hash = "sha256:6d5eeeec8e9f84d4d56b847692bacf79bc2c8e90c7f80ca4444ff8b6f2e52895", size = 105575, upload-time = "2025-05-09T16:34:51.843Z" }
wheels = [
    { url = "https://files.pythonhosted.org/packages/c8/78/3565d011c61f5a43488987ee32b6f3f656e7f107ac2782dd57bdd7d91d9a/snowballstemmer-3.0.1-py3-none-any.whl", hash = "sha256:6cd7b3897da8d6c9ffb968a6781fa6532dce9c3618a4b127d920dab764a19064", size = 103274, upload-time = "2025-05-09T16:34:50.371Z" },
]

[[package]]
name = "sphinx"
version = "7.4.7"
source = { registry = "https://pypi.org/simple" }
resolution-markers = [
    "python_full_version < '3.10' and platform_machine == 'arm64' and sys_platform == 'darwin'",
    "python_full_version < '3.10' and platform_machine == 'aarch64' and sys_platform == 'linux'",
    "(python_full_version < '3.10' and platform_machine != 'arm64' and sys_platform == 'darwin') or (python_full_version < '3.10' and platform_machine != 'aarch64' and sys_platform == 'linux') or (python_full_version < '3.10' and sys_platform != 'darwin' and sys_platform != 'linux')",
]
dependencies = [
    { name = "alabaster", version = "0.7.16", source = { registry = "https://pypi.org/simple" }, marker = "python_full_version < '3.10'" },
    { name = "babel", marker = "python_full_version < '3.10'" },
    { name = "colorama", marker = "python_full_version < '3.10' and sys_platform == 'win32'" },
    { name = "docutils", marker = "python_full_version < '3.10'" },
    { name = "imagesize", marker = "python_full_version < '3.10'" },
    { name = "importlib-metadata", marker = "python_full_version < '3.10'" },
    { name = "jinja2", marker = "python_full_version < '3.10'" },
    { name = "packaging", marker = "python_full_version < '3.10'" },
    { name = "pygments", marker = "python_full_version < '3.10'" },
    { name = "requests", marker = "python_full_version < '3.10'" },
    { name = "snowballstemmer", marker = "python_full_version < '3.10'" },
    { name = "sphinxcontrib-applehelp", marker = "python_full_version < '3.10'" },
    { name = "sphinxcontrib-devhelp", marker = "python_full_version < '3.10'" },
    { name = "sphinxcontrib-htmlhelp", marker = "python_full_version < '3.10'" },
    { name = "sphinxcontrib-jsmath", marker = "python_full_version < '3.10'" },
    { name = "sphinxcontrib-qthelp", marker = "python_full_version < '3.10'" },
    { name = "sphinxcontrib-serializinghtml", marker = "python_full_version < '3.10'" },
    { name = "tomli", marker = "python_full_version < '3.10'" },
]
sdist = { url = "https://files.pythonhosted.org/packages/5b/be/50e50cb4f2eff47df05673d361095cafd95521d2a22521b920c67a372dcb/sphinx-7.4.7.tar.gz", hash = "sha256:242f92a7ea7e6c5b406fdc2615413890ba9f699114a9c09192d7dfead2ee9cfe", size = 8067911, upload-time = "2024-07-20T14:46:56.059Z" }
wheels = [
    { url = "https://files.pythonhosted.org/packages/0d/ef/153f6803c5d5f8917dbb7f7fcf6d34a871ede3296fa89c2c703f5f8a6c8e/sphinx-7.4.7-py3-none-any.whl", hash = "sha256:c2419e2135d11f1951cd994d6eb18a1835bd8fdd8429f9ca375dc1f3281bd239", size = 3401624, upload-time = "2024-07-20T14:46:52.142Z" },
]

[[package]]
name = "sphinx"
version = "8.1.3"
source = { registry = "https://pypi.org/simple" }
resolution-markers = [
    "python_full_version == '3.10.*' and sys_platform == 'darwin'",
    "python_full_version == '3.10.*' and platform_machine == 'aarch64' and sys_platform == 'linux'",
    "(python_full_version == '3.10.*' and platform_machine != 'aarch64' and sys_platform == 'linux') or (python_full_version == '3.10.*' and sys_platform != 'darwin' and sys_platform != 'linux')",
]
dependencies = [
    { name = "alabaster", version = "1.0.0", source = { registry = "https://pypi.org/simple" }, marker = "python_full_version == '3.10.*'" },
    { name = "babel", marker = "python_full_version == '3.10.*'" },
    { name = "colorama", marker = "python_full_version == '3.10.*' and sys_platform == 'win32'" },
    { name = "docutils", marker = "python_full_version == '3.10.*'" },
    { name = "imagesize", marker = "python_full_version == '3.10.*'" },
    { name = "jinja2", marker = "python_full_version == '3.10.*'" },
    { name = "packaging", marker = "python_full_version == '3.10.*'" },
    { name = "pygments", marker = "python_full_version == '3.10.*'" },
    { name = "requests", marker = "python_full_version == '3.10.*'" },
    { name = "snowballstemmer", marker = "python_full_version == '3.10.*'" },
    { name = "sphinxcontrib-applehelp", marker = "python_full_version == '3.10.*'" },
    { name = "sphinxcontrib-devhelp", marker = "python_full_version == '3.10.*'" },
    { name = "sphinxcontrib-htmlhelp", marker = "python_full_version == '3.10.*'" },
    { name = "sphinxcontrib-jsmath", marker = "python_full_version == '3.10.*'" },
    { name = "sphinxcontrib-qthelp", marker = "python_full_version == '3.10.*'" },
    { name = "sphinxcontrib-serializinghtml", marker = "python_full_version == '3.10.*'" },
    { name = "tomli", marker = "python_full_version == '3.10.*'" },
]
sdist = { url = "https://files.pythonhosted.org/packages/6f/6d/be0b61178fe2cdcb67e2a92fc9ebb488e3c51c4f74a36a7824c0adf23425/sphinx-8.1.3.tar.gz", hash = "sha256:43c1911eecb0d3e161ad78611bc905d1ad0e523e4ddc202a58a821773dc4c927", size = 8184611, upload-time = "2024-10-13T20:27:13.93Z" }
wheels = [
    { url = "https://files.pythonhosted.org/packages/26/60/1ddff83a56d33aaf6f10ec8ce84b4c007d9368b21008876fceda7e7381ef/sphinx-8.1.3-py3-none-any.whl", hash = "sha256:09719015511837b76bf6e03e42eb7595ac8c2e41eeb9c29c5b755c6b677992a2", size = 3487125, upload-time = "2024-10-13T20:27:10.448Z" },
]

[[package]]
name = "sphinx"
version = "8.2.3"
source = { registry = "https://pypi.org/simple" }
resolution-markers = [
    "python_full_version >= '3.12' and sys_platform == 'darwin'",
    "python_full_version == '3.11.*' and sys_platform == 'darwin'",
    "python_full_version >= '3.12' and platform_machine == 'aarch64' and sys_platform == 'linux'",
    "python_full_version == '3.11.*' and platform_machine == 'aarch64' and sys_platform == 'linux'",
    "(python_full_version >= '3.12' and platform_machine != 'aarch64' and sys_platform == 'linux') or (python_full_version >= '3.12' and sys_platform != 'darwin' and sys_platform != 'linux')",
    "(python_full_version == '3.11.*' and platform_machine != 'aarch64' and sys_platform == 'linux') or (python_full_version == '3.11.*' and sys_platform != 'darwin' and sys_platform != 'linux')",
]
dependencies = [
    { name = "alabaster", version = "1.0.0", source = { registry = "https://pypi.org/simple" }, marker = "python_full_version >= '3.11'" },
    { name = "babel", marker = "python_full_version >= '3.11'" },
    { name = "colorama", marker = "python_full_version >= '3.11' and sys_platform == 'win32'" },
    { name = "docutils", marker = "python_full_version >= '3.11'" },
    { name = "imagesize", marker = "python_full_version >= '3.11'" },
    { name = "jinja2", marker = "python_full_version >= '3.11'" },
    { name = "packaging", marker = "python_full_version >= '3.11'" },
    { name = "pygments", marker = "python_full_version >= '3.11'" },
    { name = "requests", marker = "python_full_version >= '3.11'" },
    { name = "roman-numerals-py", marker = "python_full_version >= '3.11'" },
    { name = "snowballstemmer", marker = "python_full_version >= '3.11'" },
    { name = "sphinxcontrib-applehelp", marker = "python_full_version >= '3.11'" },
    { name = "sphinxcontrib-devhelp", marker = "python_full_version >= '3.11'" },
    { name = "sphinxcontrib-htmlhelp", marker = "python_full_version >= '3.11'" },
    { name = "sphinxcontrib-jsmath", marker = "python_full_version >= '3.11'" },
    { name = "sphinxcontrib-qthelp", marker = "python_full_version >= '3.11'" },
    { name = "sphinxcontrib-serializinghtml", marker = "python_full_version >= '3.11'" },
]
sdist = { url = "https://files.pythonhosted.org/packages/38/ad/4360e50ed56cb483667b8e6dadf2d3fda62359593faabbe749a27c4eaca6/sphinx-8.2.3.tar.gz", hash = "sha256:398ad29dee7f63a75888314e9424d40f52ce5a6a87ae88e7071e80af296ec348", size = 8321876, upload-time = "2025-03-02T22:31:59.658Z" }
wheels = [
    { url = "https://files.pythonhosted.org/packages/31/53/136e9eca6e0b9dc0e1962e2c908fbea2e5ac000c2a2fbd9a35797958c48b/sphinx-8.2.3-py3-none-any.whl", hash = "sha256:4405915165f13521d875a8c29c8970800a0141c14cc5416a38feca4ea5d9b9c3", size = 3589741, upload-time = "2025-03-02T22:31:56.836Z" },
]

[[package]]
name = "sphinx-rtd-theme"
version = "3.0.2"
source = { registry = "https://pypi.org/simple" }
dependencies = [
    { name = "docutils" },
    { name = "sphinx", version = "7.4.7", source = { registry = "https://pypi.org/simple" }, marker = "python_full_version < '3.10'" },
    { name = "sphinx", version = "8.1.3", source = { registry = "https://pypi.org/simple" }, marker = "python_full_version == '3.10.*'" },
    { name = "sphinx", version = "8.2.3", source = { registry = "https://pypi.org/simple" }, marker = "python_full_version >= '3.11'" },
    { name = "sphinxcontrib-jquery" },
]
sdist = { url = "https://files.pythonhosted.org/packages/91/44/c97faec644d29a5ceddd3020ae2edffa69e7d00054a8c7a6021e82f20335/sphinx_rtd_theme-3.0.2.tar.gz", hash = "sha256:b7457bc25dda723b20b086a670b9953c859eab60a2a03ee8eb2bb23e176e5f85", size = 7620463, upload-time = "2024-11-13T11:06:04.545Z" }
wheels = [
    { url = "https://files.pythonhosted.org/packages/85/77/46e3bac77b82b4df5bb5b61f2de98637724f246b4966cfc34bc5895d852a/sphinx_rtd_theme-3.0.2-py2.py3-none-any.whl", hash = "sha256:422ccc750c3a3a311de4ae327e82affdaf59eb695ba4936538552f3b00f4ee13", size = 7655561, upload-time = "2024-11-13T11:06:02.094Z" },
]

[[package]]
name = "sphinxcontrib-applehelp"
version = "2.0.0"
source = { registry = "https://pypi.org/simple" }
sdist = { url = "https://files.pythonhosted.org/packages/ba/6e/b837e84a1a704953c62ef8776d45c3e8d759876b4a84fe14eba2859106fe/sphinxcontrib_applehelp-2.0.0.tar.gz", hash = "sha256:2f29ef331735ce958efa4734873f084941970894c6090408b079c61b2e1c06d1", size = 20053, upload-time = "2024-07-29T01:09:00.465Z" }
wheels = [
    { url = "https://files.pythonhosted.org/packages/5d/85/9ebeae2f76e9e77b952f4b274c27238156eae7979c5421fba91a28f4970d/sphinxcontrib_applehelp-2.0.0-py3-none-any.whl", hash = "sha256:4cd3f0ec4ac5dd9c17ec65e9ab272c9b867ea77425228e68ecf08d6b28ddbdb5", size = 119300, upload-time = "2024-07-29T01:08:58.99Z" },
]

[[package]]
name = "sphinxcontrib-bibtex"
version = "2.6.5"
source = { registry = "https://pypi.org/simple" }
dependencies = [
    { name = "docutils" },
    { name = "importlib-metadata", marker = "python_full_version < '3.10'" },
    { name = "pybtex" },
    { name = "pybtex-docutils" },
    { name = "sphinx", version = "7.4.7", source = { registry = "https://pypi.org/simple" }, marker = "python_full_version < '3.10'" },
    { name = "sphinx", version = "8.1.3", source = { registry = "https://pypi.org/simple" }, marker = "python_full_version == '3.10.*'" },
    { name = "sphinx", version = "8.2.3", source = { registry = "https://pypi.org/simple" }, marker = "python_full_version >= '3.11'" },
]
sdist = { url = "https://files.pythonhosted.org/packages/de/83/1488c9879f2fa3c2cbd6f666c7a3a42a1fa9e08462bec73281fa6c092cba/sphinxcontrib_bibtex-2.6.5.tar.gz", hash = "sha256:9b3224dd6fece9268ebd8c905dc0a83ff2f6c54148a9235fe70e9d1e9ff149c0", size = 118462, upload-time = "2025-06-27T10:40:14.061Z" }
wheels = [
    { url = "https://files.pythonhosted.org/packages/9e/a0/3a612da94f828f26cabb247817393e79472c32b12c49222bf85fb6d7b6c8/sphinxcontrib_bibtex-2.6.5-py3-none-any.whl", hash = "sha256:455ea4509642ea0b28ede3721550273626f85af65af01f161bfd8e19dc1edd7d", size = 40410, upload-time = "2025-06-27T10:40:12.274Z" },
]

[[package]]
name = "sphinxcontrib-devhelp"
version = "2.0.0"
source = { registry = "https://pypi.org/simple" }
sdist = { url = "https://files.pythonhosted.org/packages/f6/d2/5beee64d3e4e747f316bae86b55943f51e82bb86ecd325883ef65741e7da/sphinxcontrib_devhelp-2.0.0.tar.gz", hash = "sha256:411f5d96d445d1d73bb5d52133377b4248ec79db5c793ce7dbe59e074b4dd1ad", size = 12967, upload-time = "2024-07-29T01:09:23.417Z" }
wheels = [
    { url = "https://files.pythonhosted.org/packages/35/7a/987e583882f985fe4d7323774889ec58049171828b58c2217e7f79cdf44e/sphinxcontrib_devhelp-2.0.0-py3-none-any.whl", hash = "sha256:aefb8b83854e4b0998877524d1029fd3e6879210422ee3780459e28a1f03a8a2", size = 82530, upload-time = "2024-07-29T01:09:21.945Z" },
]

[[package]]
name = "sphinxcontrib-htmlhelp"
version = "2.1.0"
source = { registry = "https://pypi.org/simple" }
sdist = { url = "https://files.pythonhosted.org/packages/43/93/983afd9aa001e5201eab16b5a444ed5b9b0a7a010541e0ddfbbfd0b2470c/sphinxcontrib_htmlhelp-2.1.0.tar.gz", hash = "sha256:c9e2916ace8aad64cc13a0d233ee22317f2b9025b9cf3295249fa985cc7082e9", size = 22617, upload-time = "2024-07-29T01:09:37.889Z" }
wheels = [
    { url = "https://files.pythonhosted.org/packages/0a/7b/18a8c0bcec9182c05a0b3ec2a776bba4ead82750a55ff798e8d406dae604/sphinxcontrib_htmlhelp-2.1.0-py3-none-any.whl", hash = "sha256:166759820b47002d22914d64a075ce08f4c46818e17cfc9470a9786b759b19f8", size = 98705, upload-time = "2024-07-29T01:09:36.407Z" },
]

[[package]]
name = "sphinxcontrib-jquery"
version = "4.1"
source = { registry = "https://pypi.org/simple" }
dependencies = [
    { name = "sphinx", version = "7.4.7", source = { registry = "https://pypi.org/simple" }, marker = "python_full_version < '3.10'" },
    { name = "sphinx", version = "8.1.3", source = { registry = "https://pypi.org/simple" }, marker = "python_full_version == '3.10.*'" },
    { name = "sphinx", version = "8.2.3", source = { registry = "https://pypi.org/simple" }, marker = "python_full_version >= '3.11'" },
]
sdist = { url = "https://files.pythonhosted.org/packages/de/f3/aa67467e051df70a6330fe7770894b3e4f09436dea6881ae0b4f3d87cad8/sphinxcontrib-jquery-4.1.tar.gz", hash = "sha256:1620739f04e36a2c779f1a131a2dfd49b2fd07351bf1968ced074365933abc7a", size = 122331, upload-time = "2023-03-14T15:01:01.944Z" }
wheels = [
    { url = "https://files.pythonhosted.org/packages/76/85/749bd22d1a68db7291c89e2ebca53f4306c3f205853cf31e9de279034c3c/sphinxcontrib_jquery-4.1-py2.py3-none-any.whl", hash = "sha256:f936030d7d0147dd026a4f2b5a57343d233f1fc7b363f68b3d4f1cb0993878ae", size = 121104, upload-time = "2023-03-14T15:01:00.356Z" },
]

[[package]]
name = "sphinxcontrib-jsmath"
version = "1.0.1"
source = { registry = "https://pypi.org/simple" }
sdist = { url = "https://files.pythonhosted.org/packages/b2/e8/9ed3830aeed71f17c026a07a5097edcf44b692850ef215b161b8ad875729/sphinxcontrib-jsmath-1.0.1.tar.gz", hash = "sha256:a9925e4a4587247ed2191a22df5f6970656cb8ca2bd6284309578f2153e0c4b8", size = 5787, upload-time = "2019-01-21T16:10:16.347Z" }
wheels = [
    { url = "https://files.pythonhosted.org/packages/c2/42/4c8646762ee83602e3fb3fbe774c2fac12f317deb0b5dbeeedd2d3ba4b77/sphinxcontrib_jsmath-1.0.1-py2.py3-none-any.whl", hash = "sha256:2ec2eaebfb78f3f2078e73666b1415417a116cc848b72e5172e596c871103178", size = 5071, upload-time = "2019-01-21T16:10:14.333Z" },
]

[[package]]
name = "sphinxcontrib-qthelp"
version = "2.0.0"
source = { registry = "https://pypi.org/simple" }
sdist = { url = "https://files.pythonhosted.org/packages/68/bc/9104308fc285eb3e0b31b67688235db556cd5b0ef31d96f30e45f2e51cae/sphinxcontrib_qthelp-2.0.0.tar.gz", hash = "sha256:4fe7d0ac8fc171045be623aba3e2a8f613f8682731f9153bb2e40ece16b9bbab", size = 17165, upload-time = "2024-07-29T01:09:56.435Z" }
wheels = [
    { url = "https://files.pythonhosted.org/packages/27/83/859ecdd180cacc13b1f7e857abf8582a64552ea7a061057a6c716e790fce/sphinxcontrib_qthelp-2.0.0-py3-none-any.whl", hash = "sha256:b18a828cdba941ccd6ee8445dbe72ffa3ef8cbe7505d8cd1fa0d42d3f2d5f3eb", size = 88743, upload-time = "2024-07-29T01:09:54.885Z" },
]

[[package]]
name = "sphinxcontrib-serializinghtml"
version = "2.0.0"
source = { registry = "https://pypi.org/simple" }
sdist = { url = "https://files.pythonhosted.org/packages/3b/44/6716b257b0aa6bfd51a1b31665d1c205fb12cb5ad56de752dfa15657de2f/sphinxcontrib_serializinghtml-2.0.0.tar.gz", hash = "sha256:e9d912827f872c029017a53f0ef2180b327c3f7fd23c87229f7a8e8b70031d4d", size = 16080, upload-time = "2024-07-29T01:10:09.332Z" }
wheels = [
    { url = "https://files.pythonhosted.org/packages/52/a7/d2782e4e3f77c8450f727ba74a8f12756d5ba823d81b941f1b04da9d033a/sphinxcontrib_serializinghtml-2.0.0-py3-none-any.whl", hash = "sha256:6e2cb0eef194e10c27ec0023bfeb25badbbb5868244cf5bc5bdc04e4464bf331", size = 92072, upload-time = "2024-07-29T01:10:08.203Z" },
]

[[package]]
name = "tifffile"
version = "2024.8.30"
source = { registry = "https://pypi.org/simple" }
resolution-markers = [
    "python_full_version < '3.10' and platform_machine == 'arm64' and sys_platform == 'darwin'",
    "python_full_version < '3.10' and platform_machine == 'aarch64' and sys_platform == 'linux'",
    "(python_full_version < '3.10' and platform_machine != 'arm64' and sys_platform == 'darwin') or (python_full_version < '3.10' and platform_machine != 'aarch64' and sys_platform == 'linux') or (python_full_version < '3.10' and sys_platform != 'darwin' and sys_platform != 'linux')",
]
dependencies = [
    { name = "numpy", version = "2.0.2", source = { registry = "https://pypi.org/simple" }, marker = "python_full_version < '3.10'" },
]
sdist = { url = "https://files.pythonhosted.org/packages/54/30/7017e5560154c100cad3a801c02adb48879cd8e8cb862b82696d84187184/tifffile-2024.8.30.tar.gz", hash = "sha256:2c9508fe768962e30f87def61819183fb07692c258cb175b3c114828368485a4", size = 365714, upload-time = "2024-08-31T17:32:43.945Z" }
wheels = [
    { url = "https://files.pythonhosted.org/packages/3a/4f/73714b1c1d339b1545cac28764e39f88c69468b5e10e51f327f9aa9d55b9/tifffile-2024.8.30-py3-none-any.whl", hash = "sha256:8bc59a8f02a2665cd50a910ec64961c5373bee0b8850ec89d3b7b485bf7be7ad", size = 227262, upload-time = "2024-08-31T17:32:41.87Z" },
]

[[package]]
name = "tifffile"
version = "2025.5.10"
source = { registry = "https://pypi.org/simple" }
resolution-markers = [
    "python_full_version == '3.10.*' and sys_platform == 'darwin'",
    "python_full_version == '3.10.*' and platform_machine == 'aarch64' and sys_platform == 'linux'",
    "(python_full_version == '3.10.*' and platform_machine != 'aarch64' and sys_platform == 'linux') or (python_full_version == '3.10.*' and sys_platform != 'darwin' and sys_platform != 'linux')",
]
dependencies = [
    { name = "numpy", version = "2.2.6", source = { registry = "https://pypi.org/simple" }, marker = "python_full_version == '3.10.*'" },
]
sdist = { url = "https://files.pythonhosted.org/packages/44/d0/18fed0fc0916578a4463f775b0fbd9c5fed2392152d039df2fb533bfdd5d/tifffile-2025.5.10.tar.gz", hash = "sha256:018335d34283aa3fd8c263bae5c3c2b661ebc45548fde31504016fcae7bf1103", size = 365290, upload-time = "2025-05-10T19:22:34.386Z" }
wheels = [
    { url = "https://files.pythonhosted.org/packages/5d/06/bd0a6097da704a7a7c34a94cfd771c3ea3c2f405dd214e790d22c93f6be1/tifffile-2025.5.10-py3-none-any.whl", hash = "sha256:e37147123c0542d67bc37ba5cdd67e12ea6fbe6e86c52bee037a9eb6a064e5ad", size = 226533, upload-time = "2025-05-10T19:22:27.279Z" },
]

[[package]]
name = "tifffile"
version = "2025.6.11"
source = { registry = "https://pypi.org/simple" }
resolution-markers = [
    "python_full_version >= '3.12' and sys_platform == 'darwin'",
    "python_full_version == '3.11.*' and sys_platform == 'darwin'",
    "python_full_version >= '3.12' and platform_machine == 'aarch64' and sys_platform == 'linux'",
    "python_full_version == '3.11.*' and platform_machine == 'aarch64' and sys_platform == 'linux'",
    "(python_full_version >= '3.12' and platform_machine != 'aarch64' and sys_platform == 'linux') or (python_full_version >= '3.12' and sys_platform != 'darwin' and sys_platform != 'linux')",
    "(python_full_version == '3.11.*' and platform_machine != 'aarch64' and sys_platform == 'linux') or (python_full_version == '3.11.*' and sys_platform != 'darwin' and sys_platform != 'linux')",
]
dependencies = [
    { name = "numpy", version = "2.3.2", source = { registry = "https://pypi.org/simple" }, marker = "python_full_version >= '3.11'" },
]
sdist = { url = "https://files.pythonhosted.org/packages/11/9e/636e3e433c24da41dd639e0520db60750dbf5e938d023b83af8097382ea3/tifffile-2025.6.11.tar.gz", hash = "sha256:0ece4c2e7a10656957d568a093b07513c0728d30c1bd8cc12725901fffdb7143", size = 370125, upload-time = "2025-06-12T04:49:38.839Z" }
wheels = [
    { url = "https://files.pythonhosted.org/packages/3a/d8/1ba8f32bfc9cb69e37edeca93738e883f478fbe84ae401f72c0d8d507841/tifffile-2025.6.11-py3-none-any.whl", hash = "sha256:32effb78b10b3a283eb92d4ebf844ae7e93e151458b0412f38518b4e6d2d7542", size = 230800, upload-time = "2025-06-12T04:49:37.458Z" },
]

[[package]]
name = "toml"
version = "0.10.2"
source = { registry = "https://pypi.org/simple" }
sdist = { url = "https://files.pythonhosted.org/packages/be/ba/1f744cdc819428fc6b5084ec34d9b30660f6f9daaf70eead706e3203ec3c/toml-0.10.2.tar.gz", hash = "sha256:b3bda1d108d5dd99f4a20d24d9c348e91c4db7ab1b749200bded2f839ccbe68f", size = 22253, upload-time = "2020-11-01T01:40:22.204Z" }
wheels = [
    { url = "https://files.pythonhosted.org/packages/44/6f/7120676b6d73228c96e17f1f794d8ab046fc910d781c8d151120c3f1569e/toml-0.10.2-py2.py3-none-any.whl", hash = "sha256:806143ae5bfb6a3c6e736a764057db0e6a0e05e338b5630894a5f779cabb4f9b", size = 16588, upload-time = "2020-11-01T01:40:20.672Z" },
]

[[package]]
name = "tomli"
version = "2.2.1"
source = { registry = "https://pypi.org/simple" }
sdist = { url = "https://files.pythonhosted.org/packages/18/87/302344fed471e44a87289cf4967697d07e532f2421fdaf868a303cbae4ff/tomli-2.2.1.tar.gz", hash = "sha256:cd45e1dc79c835ce60f7404ec8119f2eb06d38b1deba146f07ced3bbc44505ff", size = 17175, upload-time = "2024-11-27T22:38:36.873Z" }
wheels = [
    { url = "https://files.pythonhosted.org/packages/43/ca/75707e6efa2b37c77dadb324ae7d9571cb424e61ea73fad7c56c2d14527f/tomli-2.2.1-cp311-cp311-macosx_10_9_x86_64.whl", hash = "sha256:678e4fa69e4575eb77d103de3df8a895e1591b48e740211bd1067378c69e8249", size = 131077, upload-time = "2024-11-27T22:37:54.956Z" },
    { url = "https://files.pythonhosted.org/packages/c7/16/51ae563a8615d472fdbffc43a3f3d46588c264ac4f024f63f01283becfbb/tomli-2.2.1-cp311-cp311-macosx_11_0_arm64.whl", hash = "sha256:023aa114dd824ade0100497eb2318602af309e5a55595f76b626d6d9f3b7b0a6", size = 123429, upload-time = "2024-11-27T22:37:56.698Z" },
    { url = "https://files.pythonhosted.org/packages/f1/dd/4f6cd1e7b160041db83c694abc78e100473c15d54620083dbd5aae7b990e/tomli-2.2.1-cp311-cp311-manylinux_2_17_aarch64.manylinux2014_aarch64.whl", hash = "sha256:ece47d672db52ac607a3d9599a9d48dcb2f2f735c6c2d1f34130085bb12b112a", size = 226067, upload-time = "2024-11-27T22:37:57.63Z" },
    { url = "https://files.pythonhosted.org/packages/a9/6b/c54ede5dc70d648cc6361eaf429304b02f2871a345bbdd51e993d6cdf550/tomli-2.2.1-cp311-cp311-manylinux_2_17_x86_64.manylinux2014_x86_64.whl", hash = "sha256:6972ca9c9cc9f0acaa56a8ca1ff51e7af152a9f87fb64623e31d5c83700080ee", size = 236030, upload-time = "2024-11-27T22:37:59.344Z" },
    { url = "https://files.pythonhosted.org/packages/1f/47/999514fa49cfaf7a92c805a86c3c43f4215621855d151b61c602abb38091/tomli-2.2.1-cp311-cp311-manylinux_2_5_i686.manylinux1_i686.manylinux_2_17_i686.manylinux2014_i686.whl", hash = "sha256:c954d2250168d28797dd4e3ac5cf812a406cd5a92674ee4c8f123c889786aa8e", size = 240898, upload-time = "2024-11-27T22:38:00.429Z" },
    { url = "https://files.pythonhosted.org/packages/73/41/0a01279a7ae09ee1573b423318e7934674ce06eb33f50936655071d81a24/tomli-2.2.1-cp311-cp311-musllinux_1_2_aarch64.whl", hash = "sha256:8dd28b3e155b80f4d54beb40a441d366adcfe740969820caf156c019fb5c7ec4", size = 229894, upload-time = "2024-11-27T22:38:02.094Z" },
    { url = "https://files.pythonhosted.org/packages/55/18/5d8bc5b0a0362311ce4d18830a5d28943667599a60d20118074ea1b01bb7/tomli-2.2.1-cp311-cp311-musllinux_1_2_i686.whl", hash = "sha256:e59e304978767a54663af13c07b3d1af22ddee3bb2fb0618ca1593e4f593a106", size = 245319, upload-time = "2024-11-27T22:38:03.206Z" },
    { url = "https://files.pythonhosted.org/packages/92/a3/7ade0576d17f3cdf5ff44d61390d4b3febb8a9fc2b480c75c47ea048c646/tomli-2.2.1-cp311-cp311-musllinux_1_2_x86_64.whl", hash = "sha256:33580bccab0338d00994d7f16f4c4ec25b776af3ffaac1ed74e0b3fc95e885a8", size = 238273, upload-time = "2024-11-27T22:38:04.217Z" },
    { url = "https://files.pythonhosted.org/packages/72/6f/fa64ef058ac1446a1e51110c375339b3ec6be245af9d14c87c4a6412dd32/tomli-2.2.1-cp311-cp311-win32.whl", hash = "sha256:465af0e0875402f1d226519c9904f37254b3045fc5084697cefb9bdde1ff99ff", size = 98310, upload-time = "2024-11-27T22:38:05.908Z" },
    { url = "https://files.pythonhosted.org/packages/6a/1c/4a2dcde4a51b81be3530565e92eda625d94dafb46dbeb15069df4caffc34/tomli-2.2.1-cp311-cp311-win_amd64.whl", hash = "sha256:2d0f2fdd22b02c6d81637a3c95f8cd77f995846af7414c5c4b8d0545afa1bc4b", size = 108309, upload-time = "2024-11-27T22:38:06.812Z" },
    { url = "https://files.pythonhosted.org/packages/52/e1/f8af4c2fcde17500422858155aeb0d7e93477a0d59a98e56cbfe75070fd0/tomli-2.2.1-cp312-cp312-macosx_10_13_x86_64.whl", hash = "sha256:4a8f6e44de52d5e6c657c9fe83b562f5f4256d8ebbfe4ff922c495620a7f6cea", size = 132762, upload-time = "2024-11-27T22:38:07.731Z" },
    { url = "https://files.pythonhosted.org/packages/03/b8/152c68bb84fc00396b83e7bbddd5ec0bd3dd409db4195e2a9b3e398ad2e3/tomli-2.2.1-cp312-cp312-macosx_11_0_arm64.whl", hash = "sha256:8d57ca8095a641b8237d5b079147646153d22552f1c637fd3ba7f4b0b29167a8", size = 123453, upload-time = "2024-11-27T22:38:09.384Z" },
    { url = "https://files.pythonhosted.org/packages/c8/d6/fc9267af9166f79ac528ff7e8c55c8181ded34eb4b0e93daa767b8841573/tomli-2.2.1-cp312-cp312-manylinux_2_17_aarch64.manylinux2014_aarch64.whl", hash = "sha256:4e340144ad7ae1533cb897d406382b4b6fede8890a03738ff1683af800d54192", size = 233486, upload-time = "2024-11-27T22:38:10.329Z" },
    { url = "https://files.pythonhosted.org/packages/5c/51/51c3f2884d7bab89af25f678447ea7d297b53b5a3b5730a7cb2ef6069f07/tomli-2.2.1-cp312-cp312-manylinux_2_17_x86_64.manylinux2014_x86_64.whl", hash = "sha256:db2b95f9de79181805df90bedc5a5ab4c165e6ec3fe99f970d0e302f384ad222", size = 242349, upload-time = "2024-11-27T22:38:11.443Z" },
    { url = "https://files.pythonhosted.org/packages/ab/df/bfa89627d13a5cc22402e441e8a931ef2108403db390ff3345c05253935e/tomli-2.2.1-cp312-cp312-manylinux_2_5_i686.manylinux1_i686.manylinux_2_17_i686.manylinux2014_i686.whl", hash = "sha256:40741994320b232529c802f8bc86da4e1aa9f413db394617b9a256ae0f9a7f77", size = 252159, upload-time = "2024-11-27T22:38:13.099Z" },
    { url = "https://files.pythonhosted.org/packages/9e/6e/fa2b916dced65763a5168c6ccb91066f7639bdc88b48adda990db10c8c0b/tomli-2.2.1-cp312-cp312-musllinux_1_2_aarch64.whl", hash = "sha256:400e720fe168c0f8521520190686ef8ef033fb19fc493da09779e592861b78c6", size = 237243, upload-time = "2024-11-27T22:38:14.766Z" },
    { url = "https://files.pythonhosted.org/packages/b4/04/885d3b1f650e1153cbb93a6a9782c58a972b94ea4483ae4ac5cedd5e4a09/tomli-2.2.1-cp312-cp312-musllinux_1_2_i686.whl", hash = "sha256:02abe224de6ae62c19f090f68da4e27b10af2b93213d36cf44e6e1c5abd19fdd", size = 259645, upload-time = "2024-11-27T22:38:15.843Z" },
    { url = "https://files.pythonhosted.org/packages/9c/de/6b432d66e986e501586da298e28ebeefd3edc2c780f3ad73d22566034239/tomli-2.2.1-cp312-cp312-musllinux_1_2_x86_64.whl", hash = "sha256:b82ebccc8c8a36f2094e969560a1b836758481f3dc360ce9a3277c65f374285e", size = 244584, upload-time = "2024-11-27T22:38:17.645Z" },
    { url = "https://files.pythonhosted.org/packages/1c/9a/47c0449b98e6e7d1be6cbac02f93dd79003234ddc4aaab6ba07a9a7482e2/tomli-2.2.1-cp312-cp312-win32.whl", hash = "sha256:889f80ef92701b9dbb224e49ec87c645ce5df3fa2cc548664eb8a25e03127a98", size = 98875, upload-time = "2024-11-27T22:38:19.159Z" },
    { url = "https://files.pythonhosted.org/packages/ef/60/9b9638f081c6f1261e2688bd487625cd1e660d0a85bd469e91d8db969734/tomli-2.2.1-cp312-cp312-win_amd64.whl", hash = "sha256:7fc04e92e1d624a4a63c76474610238576942d6b8950a2d7f908a340494e67e4", size = 109418, upload-time = "2024-11-27T22:38:20.064Z" },
    { url = "https://files.pythonhosted.org/packages/04/90/2ee5f2e0362cb8a0b6499dc44f4d7d48f8fff06d28ba46e6f1eaa61a1388/tomli-2.2.1-cp313-cp313-macosx_10_13_x86_64.whl", hash = "sha256:f4039b9cbc3048b2416cc57ab3bda989a6fcf9b36cf8937f01a6e731b64f80d7", size = 132708, upload-time = "2024-11-27T22:38:21.659Z" },
    { url = "https://files.pythonhosted.org/packages/c0/ec/46b4108816de6b385141f082ba99e315501ccd0a2ea23db4a100dd3990ea/tomli-2.2.1-cp313-cp313-macosx_11_0_arm64.whl", hash = "sha256:286f0ca2ffeeb5b9bd4fcc8d6c330534323ec51b2f52da063b11c502da16f30c", size = 123582, upload-time = "2024-11-27T22:38:22.693Z" },
    { url = "https://files.pythonhosted.org/packages/a0/bd/b470466d0137b37b68d24556c38a0cc819e8febe392d5b199dcd7f578365/tomli-2.2.1-cp313-cp313-manylinux_2_17_aarch64.manylinux2014_aarch64.whl", hash = "sha256:a92ef1a44547e894e2a17d24e7557a5e85a9e1d0048b0b5e7541f76c5032cb13", size = 232543, upload-time = "2024-11-27T22:38:24.367Z" },
    { url = "https://files.pythonhosted.org/packages/d9/e5/82e80ff3b751373f7cead2815bcbe2d51c895b3c990686741a8e56ec42ab/tomli-2.2.1-cp313-cp313-manylinux_2_17_x86_64.manylinux2014_x86_64.whl", hash = "sha256:9316dc65bed1684c9a98ee68759ceaed29d229e985297003e494aa825ebb0281", size = 241691, upload-time = "2024-11-27T22:38:26.081Z" },
    { url = "https://files.pythonhosted.org/packages/05/7e/2a110bc2713557d6a1bfb06af23dd01e7dde52b6ee7dadc589868f9abfac/tomli-2.2.1-cp313-cp313-manylinux_2_5_i686.manylinux1_i686.manylinux_2_17_i686.manylinux2014_i686.whl", hash = "sha256:e85e99945e688e32d5a35c1ff38ed0b3f41f43fad8df0bdf79f72b2ba7bc5272", size = 251170, upload-time = "2024-11-27T22:38:27.921Z" },
    { url = "https://files.pythonhosted.org/packages/64/7b/22d713946efe00e0adbcdfd6d1aa119ae03fd0b60ebed51ebb3fa9f5a2e5/tomli-2.2.1-cp313-cp313-musllinux_1_2_aarch64.whl", hash = "sha256:ac065718db92ca818f8d6141b5f66369833d4a80a9d74435a268c52bdfa73140", size = 236530, upload-time = "2024-11-27T22:38:29.591Z" },
    { url = "https://files.pythonhosted.org/packages/38/31/3a76f67da4b0cf37b742ca76beaf819dca0ebef26d78fc794a576e08accf/tomli-2.2.1-cp313-cp313-musllinux_1_2_i686.whl", hash = "sha256:d920f33822747519673ee656a4b6ac33e382eca9d331c87770faa3eef562aeb2", size = 258666, upload-time = "2024-11-27T22:38:30.639Z" },
    { url = "https://files.pythonhosted.org/packages/07/10/5af1293da642aded87e8a988753945d0cf7e00a9452d3911dd3bb354c9e2/tomli-2.2.1-cp313-cp313-musllinux_1_2_x86_64.whl", hash = "sha256:a198f10c4d1b1375d7687bc25294306e551bf1abfa4eace6650070a5c1ae2744", size = 243954, upload-time = "2024-11-27T22:38:31.702Z" },
    { url = "https://files.pythonhosted.org/packages/5b/b9/1ed31d167be802da0fc95020d04cd27b7d7065cc6fbefdd2f9186f60d7bd/tomli-2.2.1-cp313-cp313-win32.whl", hash = "sha256:d3f5614314d758649ab2ab3a62d4f2004c825922f9e370b29416484086b264ec", size = 98724, upload-time = "2024-11-27T22:38:32.837Z" },
    { url = "https://files.pythonhosted.org/packages/c7/32/b0963458706accd9afcfeb867c0f9175a741bf7b19cd424230714d722198/tomli-2.2.1-cp313-cp313-win_amd64.whl", hash = "sha256:a38aa0308e754b0e3c67e344754dff64999ff9b513e691d0e786265c93583c69", size = 109383, upload-time = "2024-11-27T22:38:34.455Z" },
    { url = "https://files.pythonhosted.org/packages/6e/c2/61d3e0f47e2b74ef40a68b9e6ad5984f6241a942f7cd3bbfbdbd03861ea9/tomli-2.2.1-py3-none-any.whl", hash = "sha256:cb55c73c5f4408779d0cf3eef9f762b9c9f147a77de7b258bef0a5628adc85cc", size = 14257, upload-time = "2024-11-27T22:38:35.385Z" },
]

[[package]]
name = "types-docopt"
version = "0.6.11.20241107"
source = { registry = "https://pypi.org/simple" }
sdist = { url = "https://files.pythonhosted.org/packages/41/42/76bad7ee3b49f06c1c577cd8403a13e98f6d70fe2bbb18a6cecf6188f6d2/types-docopt-0.6.11.20241107.tar.gz", hash = "sha256:61c44d03ac4895b5be8d40ba5cc80ce52a63d3d76777ad14669e94b5e9edf7a7", size = 3159, upload-time = "2024-11-07T15:20:41.643Z" }
wheels = [
    { url = "https://files.pythonhosted.org/packages/a2/91/9fc73a8ecfcc82a8be2e21f8e63fc35ffcd3a67771ac95a6dfba49a15ab8/types_docopt-0.6.11.20241107-py3-none-any.whl", hash = "sha256:4aaaa43ef4c16eaff2a5af44c0018a28981e608a5f9293500f750818edb2d97b", size = 3188, upload-time = "2024-11-07T15:20:40.221Z" },
]

[[package]]
name = "typing-extensions"
version = "4.14.1"
source = { registry = "https://pypi.org/simple" }
sdist = { url = "https://files.pythonhosted.org/packages/98/5a/da40306b885cc8c09109dc2e1abd358d5684b1425678151cdaed4731c822/typing_extensions-4.14.1.tar.gz", hash = "sha256:38b39f4aeeab64884ce9f74c94263ef78f3c22467c8724005483154c26648d36", size = 107673, upload-time = "2025-07-04T13:28:34.16Z" }
wheels = [
    { url = "https://files.pythonhosted.org/packages/b5/00/d631e67a838026495268c2f6884f3711a15a9a2a96cd244fdaea53b823fb/typing_extensions-4.14.1-py3-none-any.whl", hash = "sha256:d1e1e3b58374dc93031d6eda2420a48ea44a36c2b4766a4fdeb3710755731d76", size = 43906, upload-time = "2025-07-04T13:28:32.743Z" },
]

[[package]]
name = "urllib3"
version = "2.5.0"
source = { registry = "https://pypi.org/simple" }
sdist = { url = "https://files.pythonhosted.org/packages/15/22/9ee70a2574a4f4599c47dd506532914ce044817c7752a79b6a51286319bc/urllib3-2.5.0.tar.gz", hash = "sha256:3fc47733c7e419d4bc3f6b3dc2b4f890bb743906a30d56ba4a5bfa4bbff92760", size = 393185, upload-time = "2025-06-18T14:07:41.644Z" }
wheels = [
    { url = "https://files.pythonhosted.org/packages/a7/c2/fe1e52489ae3122415c51f387e221dd0773709bad6c6cdaa599e8a2c5185/urllib3-2.5.0-py3-none-any.whl", hash = "sha256:e6b01673c0fa6a13e374b50871808eb3bf7046c4b125b216f6bf1cc604cff0dc", size = 129795, upload-time = "2025-06-18T14:07:40.39Z" },
]

[[package]]
name = "zipp"
version = "3.23.0"
source = { registry = "https://pypi.org/simple" }
sdist = { url = "https://files.pythonhosted.org/packages/e3/02/0f2892c661036d50ede074e376733dca2ae7c6eb617489437771209d4180/zipp-3.23.0.tar.gz", hash = "sha256:a07157588a12518c9d4034df3fbbee09c814741a33ff63c05fa29d26a2404166", size = 25547, upload-time = "2025-06-08T17:06:39.4Z" }
wheels = [
    { url = "https://files.pythonhosted.org/packages/2e/54/647ade08bf0db230bfea292f893923872fd20be6ac6f53b2b936ba839d75/zipp-3.23.0-py3-none-any.whl", hash = "sha256:071652d6115ed432f5ce1d34c336c0adfd6a884660d1e9712a256d3d3bd4b14e", size = 10276, upload-time = "2025-06-08T17:06:38.034Z" },
]<|MERGE_RESOLUTION|>--- conflicted
+++ resolved
@@ -594,11 +594,8 @@
     { name = "sphinx", version = "8.2.3", source = { registry = "https://pypi.org/simple" }, marker = "python_full_version >= '3.11'" },
     { name = "sphinx-rtd-theme" },
     { name = "sphinxcontrib-bibtex" },
-<<<<<<< HEAD
     { name = "types-docopt" },
-=======
     { name = "toml" },
->>>>>>> 2a98f0a0
 ]
 
 [package.metadata]
@@ -623,11 +620,8 @@
     { name = "sphinx", specifier = ">=7.4.7" },
     { name = "sphinx-rtd-theme", specifier = ">=3.0.2" },
     { name = "sphinxcontrib-bibtex", specifier = ">=2.6.5" },
-<<<<<<< HEAD
     { name = "types-docopt", specifier = ">=0.6.11.20241107" },
-=======
     { name = "toml", specifier = ">=0.10.2" },
->>>>>>> 2a98f0a0
 ]
 
 [[package]]
